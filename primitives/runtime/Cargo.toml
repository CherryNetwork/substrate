--- conflicted
+++ resolved
@@ -23,22 +23,12 @@
 paste = "1.0"
 rand = { version = "0.7.2", optional = true }
 scale-info = { version = "2.1.1", default-features = false, features = ["derive"] }
-<<<<<<< HEAD
-sp-application-crypto = { version = "6.0.0", default-features = false, path = "../application-crypto" }
-sp-arithmetic = { version = "5.0.0", default-features = false, path = "../arithmetic" }
-sp-core = { version = "6.0.0", default-features = false, path = "../core" }
-sp-io = { version = "6.0.0", default-features = false, path = "../io" }
-sp-std = { version = "4.0.0", default-features = false, path = "../std" }
-serde_bytes = { version = "0.11", default-features = false, features = [ "alloc"] }
-serde_json = { version = "1.0", default-features = false, features = ["alloc"] }
-=======
 serde = { version = "1.0.136", features = ["derive"], optional = true }
 sp-application-crypto = { version = "7.0.0", default-features = false, path = "../application-crypto" }
 sp-arithmetic = { version = "6.0.0", default-features = false, path = "../arithmetic" }
 sp-core = { version = "7.0.0", default-features = false, path = "../core" }
 sp-io = { version = "7.0.0", default-features = false, path = "../io" }
 sp-std = { version = "5.0.0", default-features = false, path = "../std" }
->>>>>>> 1cc97dd3
 sp-weights = { version = "4.0.0", default-features = false, path = "../weights" }
 
 [dependencies.serde]
