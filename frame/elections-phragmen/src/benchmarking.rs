// This file is part of Substrate.

// Copyright (C) 2020-2022 Parity Technologies (UK) Ltd.
// SPDX-License-Identifier: Apache-2.0

// Licensed under the Apache License, Version 2.0 (the "License");
// you may not use this file except in compliance with the License.
// You may obtain a copy of the License at
//
// 	http://www.apache.org/licenses/LICENSE-2.0
//
// Unless required by applicable law or agreed to in writing, software
// distributed under the License is distributed on an "AS IS" BASIS,
// WITHOUT WARRANTIES OR CONDITIONS OF ANY KIND, either express or implied.
// See the License for the specific language governing permissions and
// limitations under the License.

//! Elections-Phragmen pallet benchmarking.

#![cfg(feature = "runtime-benchmarks")]

use super::*;

use frame_benchmarking::{account, benchmarks, whitelist, BenchmarkError, BenchmarkResult};
use frame_support::{dispatch::DispatchResultWithPostInfo, traits::OnInitialize};
use frame_system::RawOrigin;

use crate::Pallet as Elections;

const BALANCE_FACTOR: u32 = 250;

type Lookup<T> = <<T as frame_system::Config>::Lookup as StaticLookup>::Source;

/// grab new account with infinite balance.
fn endowed_account<T: Config>(name: &'static str, index: u32) -> T::AccountId {
	let account: T::AccountId = account(name, index, 0);
	// Fund each account with at-least his stake but still a sane amount as to not mess up
	// the vote calculation.
<<<<<<< HEAD
	let amount = default_stake::<T>(MAX_VOTERS) * BalanceOf::<T>::from(BALANCE_FACTOR);
	let _ = <T as pallet::Config>::Currency::make_free_balance_be(&account, amount);
=======
	let amount = default_stake::<T>(T::MaxVoters::get()) * BalanceOf::<T>::from(BALANCE_FACTOR);
	let _ = T::Currency::make_free_balance_be(&account, amount);
>>>>>>> ce10b9f2
	// important to increase the total issuance since T::CurrencyToVote will need it to be sane for
	// phragmen to work.
	<T as pallet::Config>::Currency::issue(amount);

	account
}

/// Account to lookup type of system trait.
fn as_lookup<T: Config>(account: T::AccountId) -> Lookup<T> {
	T::Lookup::unlookup(account)
}

/// Get a reasonable amount of stake based on the execution trait's configuration
fn default_stake<T: Config>(num_votes: u32) -> BalanceOf<T> {
	let min = <T as pallet::Config>::Currency::minimum_balance();
	Elections::<T>::deposit_of(num_votes as usize).max(min)
}

/// Get the current number of candidates.
fn candidate_count<T: Config>() -> u32 {
	<Candidates<T>>::decode_len().unwrap_or(0usize) as u32
}

/// Add `c` new candidates.
fn submit_candidates<T: Config>(
	c: u32,
	prefix: &'static str,
) -> Result<Vec<T::AccountId>, &'static str> {
	(0..c)
		.map(|i| {
			let account = endowed_account::<T>(prefix, i);
			<Elections<T>>::submit_candidacy(
				RawOrigin::Signed(account.clone()).into(),
				candidate_count::<T>(),
			)
			.map_err(|_| "failed to submit candidacy")?;
			Ok(account)
		})
		.collect::<Result<_, _>>()
}

/// Add `c` new candidates with self vote.
fn submit_candidates_with_self_vote<T: Config>(
	c: u32,
	prefix: &'static str,
) -> Result<Vec<T::AccountId>, &'static str> {
	let candidates = submit_candidates::<T>(c, prefix)?;
	let stake = default_stake::<T>(c);
	let _ = candidates
		.iter()
		.try_for_each(|c| submit_voter::<T>(c.clone(), vec![c.clone()], stake).map(|_| ()))?;
	Ok(candidates)
}

/// Submit one voter.
fn submit_voter<T: Config>(
	caller: T::AccountId,
	votes: Vec<T::AccountId>,
	stake: BalanceOf<T>,
) -> DispatchResultWithPostInfo {
	<Elections<T>>::vote(RawOrigin::Signed(caller).into(), votes, stake)
}

/// create `num_voter` voters who randomly vote for at most `votes` of `all_candidates` if
/// available.
fn distribute_voters<T: Config>(
	mut all_candidates: Vec<T::AccountId>,
	num_voters: u32,
	votes: usize,
) -> Result<(), &'static str> {
	let stake = default_stake::<T>(num_voters);
	for i in 0..num_voters {
		// to ensure that votes are different
		all_candidates.rotate_left(1);
		let votes = all_candidates.iter().cloned().take(votes).collect::<Vec<_>>();
		let voter = endowed_account::<T>("voter", i);
		submit_voter::<T>(voter, votes, stake)?;
	}
	Ok(())
}

/// Fill the seats of members and runners-up up until `m`. Note that this might include either only
/// members, or members and runners-up.
fn fill_seats_up_to<T: Config>(m: u32) -> Result<Vec<T::AccountId>, &'static str> {
	let _ = submit_candidates_with_self_vote::<T>(m, "fill_seats_up_to")?;
	assert_eq!(<Elections<T>>::candidates().len() as u32, m, "wrong number of candidates.");
	<Elections<T>>::do_phragmen();
	assert_eq!(<Elections<T>>::candidates().len(), 0, "some candidates remaining.");
	assert_eq!(
		<Elections<T>>::members().len() + <Elections<T>>::runners_up().len(),
		m as usize,
		"wrong number of members and runners-up",
	);
	Ok(<Elections<T>>::members()
		.into_iter()
		.map(|m| m.who)
		.chain(<Elections<T>>::runners_up().into_iter().map(|r| r.who))
		.collect())
}

/// removes all the storage items to reverse any genesis state.
fn clean<T: Config>() {
	<Members<T>>::kill();
	<Candidates<T>>::kill();
	<RunnersUp<T>>::kill();
	#[allow(deprecated)]
	<Voting<T>>::remove_all(None);
}

benchmarks! {
	// -- Signed ones
	vote_equal {
		let v in 1 .. (MAXIMUM_VOTE as u32);
		clean::<T>();

		// create a bunch of candidates.
		let all_candidates = submit_candidates::<T>(v, "candidates")?;

		let caller = endowed_account::<T>("caller", 0);
		let stake = default_stake::<T>(v);

		// original votes.
		let mut votes = all_candidates;
		submit_voter::<T>(caller.clone(), votes.clone(), stake)?;

		// new votes.
		votes.rotate_left(1);

		whitelist!(caller);
	}: vote(RawOrigin::Signed(caller), votes, stake)

	vote_more {
		let v in 2 .. (MAXIMUM_VOTE as u32);
		clean::<T>();

		// create a bunch of candidates.
		let all_candidates = submit_candidates::<T>(v, "candidates")?;

		let caller = endowed_account::<T>("caller", 0);
		// Multiply the stake with 10 since we want to be able to divide it by 10 again.
		let stake = default_stake::<T>(v) * BalanceOf::<T>::from(10u32);

		// original votes.
		let mut votes = all_candidates.iter().skip(1).cloned().collect::<Vec<_>>();
		submit_voter::<T>(caller.clone(), votes.clone(), stake / <BalanceOf<T>>::from(10u32))?;

		// new votes.
		votes = all_candidates;
		assert!(votes.len() > <Voting<T>>::get(caller.clone()).votes.len());

		whitelist!(caller);
	}: vote(RawOrigin::Signed(caller), votes, stake / <BalanceOf<T>>::from(10u32))

	vote_less {
		let v in 2 .. (MAXIMUM_VOTE as u32);
		clean::<T>();

		// create a bunch of candidates.
		let all_candidates = submit_candidates::<T>(v, "candidates")?;

		let caller = endowed_account::<T>("caller", 0);
		let stake = default_stake::<T>(v);

		// original votes.
		let mut votes = all_candidates;
		submit_voter::<T>(caller.clone(), votes.clone(), stake)?;

		// new votes.
		votes = votes.into_iter().skip(1).collect::<Vec<_>>();
		assert!(votes.len() < <Voting<T>>::get(caller.clone()).votes.len());

		whitelist!(caller);
	}: vote(RawOrigin::Signed(caller), votes, stake)

	remove_voter {
		// we fix the number of voted candidates to max
		let v = MAXIMUM_VOTE as u32;
		clean::<T>();

		// create a bunch of candidates.
		let all_candidates = submit_candidates::<T>(v, "candidates")?;

		let caller = endowed_account::<T>("caller", 0);

		let stake = default_stake::<T>(v);
		submit_voter::<T>(caller.clone(), all_candidates, stake)?;

		whitelist!(caller);
	}: _(RawOrigin::Signed(caller))

	submit_candidacy {
		// number of already existing candidates.
		let c in 1 .. T::MaxCandidates::get();
		// we fix the number of members to the number of desired members and runners-up. We'll be in
		// this state almost always.
		let m = T::DesiredMembers::get() + T::DesiredRunnersUp::get();

		clean::<T>();
		let stake = default_stake::<T>(c);

		// create m members and runners combined.
		let _ = fill_seats_up_to::<T>(m)?;

		// create previous candidates;
		let _ = submit_candidates::<T>(c, "candidates")?;

		// we assume worse case that: extrinsic is successful and candidate is not duplicate.
		let candidate_account = endowed_account::<T>("caller", 0);
		whitelist!(candidate_account);
	}: _(RawOrigin::Signed(candidate_account.clone()), candidate_count::<T>())
	verify {
		#[cfg(test)]
		{
			// reset members in between benchmark tests.
			use crate::tests::MEMBERS;
			MEMBERS.with(|m| *m.borrow_mut() = vec![]);
		}
	}

	renounce_candidacy_candidate {
		// this will check members, runners-up and candidate for removal. Members and runners-up are
		// limited by the runtime bound, nonetheless we fill them by `m`.
		// number of already existing candidates.
		let c in 1 .. T::MaxCandidates::get();
		// we fix the number of members to the number of desired members and runners-up. We'll be in
		// this state almost always.
		let m = T::DesiredMembers::get() + T::DesiredRunnersUp::get();

		clean::<T>();

		// create m members and runners combined.
		let _ = fill_seats_up_to::<T>(m)?;
		let all_candidates = submit_candidates::<T>(c, "caller")?;

		let bailing = all_candidates[0].clone(); // Should be ("caller", 0)
		let count = candidate_count::<T>();
		whitelist!(bailing);
	}: renounce_candidacy(RawOrigin::Signed(bailing), Renouncing::Candidate(count))
	verify {
		#[cfg(test)]
		{
			// reset members in between benchmark tests.
			use crate::tests::MEMBERS;
			MEMBERS.with(|m| *m.borrow_mut() = vec![]);
		}
	}

	renounce_candidacy_members {
		// removing members and runners will be cheaper than a candidate.
		// we fix the number of members to when members and runners-up to the desired. We'll be in
		// this state almost always.
		let m = T::DesiredMembers::get() + T::DesiredRunnersUp::get();
		clean::<T>();

		// create m members and runners combined.
		let members_and_runners_up = fill_seats_up_to::<T>(m)?;

		let bailing = members_and_runners_up[0].clone();
		assert!(<Elections<T>>::is_member(&bailing));

		whitelist!(bailing);
	}: renounce_candidacy(RawOrigin::Signed(bailing.clone()), Renouncing::Member)
	verify {
		#[cfg(test)]
		{
			// reset members in between benchmark tests.
			use crate::tests::MEMBERS;
			MEMBERS.with(|m| *m.borrow_mut() = vec![]);
		}
	}

	renounce_candidacy_runners_up {
		// removing members and runners will be cheaper than a candidate.
		// we fix the number of members to when members and runners-up to the desired. We'll be in
		// this state almost always.
		let m = T::DesiredMembers::get() + T::DesiredRunnersUp::get();
		clean::<T>();

		// create m members and runners combined.
		let members_and_runners_up = fill_seats_up_to::<T>(m)?;

		let bailing = members_and_runners_up[T::DesiredMembers::get() as usize + 1].clone();
		assert!(<Elections<T>>::is_runner_up(&bailing));

		whitelist!(bailing);
	}: renounce_candidacy(RawOrigin::Signed(bailing.clone()), Renouncing::RunnerUp)
	verify {
		#[cfg(test)]
		{
			// reset members in between benchmark tests.
			use crate::tests::MEMBERS;
			MEMBERS.with(|m| *m.borrow_mut() = vec![]);
		}
	}

	// We use the max block weight for this extrinsic for now. See below.
	remove_member_without_replacement {}: {
		Err(BenchmarkError::Override(
			BenchmarkResult::from_weight(T::BlockWeights::get().max_block)
		))?;
	}

	remove_member_with_replacement {
		// easy case. We have a runner up. Nothing will have that much of an impact. m will be
		// number of members and runners. There is always at least one runner.
		let m = T::DesiredMembers::get() + T::DesiredRunnersUp::get();
		clean::<T>();

		let _ = fill_seats_up_to::<T>(m)?;
		let removing = as_lookup::<T>(<Elections<T>>::members_ids()[0].clone());
	}: remove_member(RawOrigin::Root, removing, true, false)
	verify {
		// must still have enough members.
		assert_eq!(<Elections<T>>::members().len() as u32, T::DesiredMembers::get());
		#[cfg(test)]
		{
			// reset members in between benchmark tests.
			use crate::tests::MEMBERS;
			MEMBERS.with(|m| *m.borrow_mut() = vec![]);
		}
	}

	clean_defunct_voters {
		// total number of voters.
		let v in (T::MaxVoters::get() / 2) .. T::MaxVoters::get();
		// those that are defunct and need removal.
		let d in 1 .. (T::MaxVoters::get() / 2);

		// remove any previous stuff.
		clean::<T>();

		let all_candidates = submit_candidates::<T>(T::MaxCandidates::get(), "candidates")?;
		distribute_voters::<T>(all_candidates, v, MAXIMUM_VOTE)?;

		// all candidates leave.
		<Candidates<T>>::kill();

		// now everyone is defunct
		assert!(<Voting<T>>::iter().all(|(_, v)| <Elections<T>>::is_defunct_voter(&v.votes)));
		assert_eq!(<Voting<T>>::iter().count() as u32, v);
		let root = RawOrigin::Root;
	}: _(root, v, d)
	verify {
		assert_eq!(<Voting<T>>::iter().count() as u32, 0);
	}

	election_phragmen {
		// This is just to focus on phragmen in the context of this module. We always select 20
		// members, this is hard-coded in the runtime and cannot be trivially changed at this stage.
		// Yet, change the number of voters, candidates and edge per voter to see the impact. Note
		// that we give all candidates a self vote to make sure they are all considered.
		let c in 1 .. T::MaxCandidates::get();
		let v in 1 .. T::MaxVoters::get();
		let e in (T::MaxVoters::get()) .. T::MaxVoters::get() as u32 * MAXIMUM_VOTE as u32;
		clean::<T>();

		// so we have a situation with v and e. we want e to basically always be in the range of `e
		// -> e * MAXIMUM_VOTE`, but we cannot express that now with the benchmarks. So what we do
		// is: when c is being iterated, v, and e are max and fine. when v is being iterated, e is
		// being set to max and this is a problem. In these cases, we cap e to a lower value, namely
		// v * MAXIMUM_VOTE. when e is being iterated, v is at max, and again fine. all in all,
		// votes_per_voter can never be more than MAXIMUM_VOTE. Note that this might cause `v` to be
		// an overestimate.
		let votes_per_voter = (e / v).min(MAXIMUM_VOTE as u32);

		let all_candidates = submit_candidates_with_self_vote::<T>(c, "candidates")?;
		let _ = distribute_voters::<T>(all_candidates, v.saturating_sub(c), votes_per_voter as usize)?;
	}: {
		<Elections<T>>::on_initialize(T::TermDuration::get());
	}
	verify {
		assert_eq!(<Elections<T>>::members().len() as u32, T::DesiredMembers::get().min(c));
		assert_eq!(
			<Elections<T>>::runners_up().len() as u32,
			T::DesiredRunnersUp::get().min(c.saturating_sub(T::DesiredMembers::get())),
		);

		#[cfg(test)]
		{
			// reset members in between benchmark tests.
			use crate::tests::MEMBERS;
			MEMBERS.with(|m| *m.borrow_mut() = vec![]);
		}
	}

	#[extra]
	election_phragmen_c_e {
		let c in 1 .. T::MaxCandidates::get();
		let e in (T::MaxVoters::get()) .. T::MaxVoters::get() * MAXIMUM_VOTE as u32;
		let fixed_v = T::MaxVoters::get();
		clean::<T>();

		let votes_per_voter = e / fixed_v;

		let all_candidates = submit_candidates_with_self_vote::<T>(c, "candidates")?;
		let _ = distribute_voters::<T>(
			all_candidates,
			fixed_v - c,
			votes_per_voter as usize,
		)?;
	}: {
		<Elections<T>>::on_initialize(T::TermDuration::get());
	}
	verify {
		assert_eq!(<Elections<T>>::members().len() as u32, T::DesiredMembers::get().min(c));
		assert_eq!(
			<Elections<T>>::runners_up().len() as u32,
			T::DesiredRunnersUp::get().min(c.saturating_sub(T::DesiredMembers::get())),
		);

		#[cfg(test)]
		{
			// reset members in between benchmark tests.
			use crate::tests::MEMBERS;
			MEMBERS.with(|m| *m.borrow_mut() = vec![]);
		}
	}

	#[extra]
	election_phragmen_v {
		let v in 4 .. 16;
		let fixed_c = T::MaxCandidates::get() / 10;
		let fixed_e = 64;
		clean::<T>();

		let votes_per_voter = fixed_e / v;

		let all_candidates = submit_candidates_with_self_vote::<T>(fixed_c, "candidates")?;
		let _ = distribute_voters::<T>(all_candidates, v, votes_per_voter as usize)?;
	}: {
		<Elections<T>>::on_initialize(T::TermDuration::get());
	}
	verify {
		assert_eq!(<Elections<T>>::members().len() as u32, T::DesiredMembers::get().min(fixed_c));
		assert_eq!(
			<Elections<T>>::runners_up().len() as u32,
			T::DesiredRunnersUp::get().min(fixed_c.saturating_sub(T::DesiredMembers::get())),
		);

		#[cfg(test)]
		{
			// reset members in between benchmark tests.
			use crate::tests::MEMBERS;
			MEMBERS.with(|m| *m.borrow_mut() = vec![]);
		}
	}

	impl_benchmark_test_suite!(
		Elections,
		crate::tests::ExtBuilder::default().desired_members(13).desired_runners_up(7),
		crate::tests::Test,
		exec_name = build_and_execute,
	);
}<|MERGE_RESOLUTION|>--- conflicted
+++ resolved
@@ -36,13 +36,8 @@
 	let account: T::AccountId = account(name, index, 0);
 	// Fund each account with at-least his stake but still a sane amount as to not mess up
 	// the vote calculation.
-<<<<<<< HEAD
-	let amount = default_stake::<T>(MAX_VOTERS) * BalanceOf::<T>::from(BALANCE_FACTOR);
-	let _ = <T as pallet::Config>::Currency::make_free_balance_be(&account, amount);
-=======
 	let amount = default_stake::<T>(T::MaxVoters::get()) * BalanceOf::<T>::from(BALANCE_FACTOR);
 	let _ = T::Currency::make_free_balance_be(&account, amount);
->>>>>>> ce10b9f2
 	// important to increase the total issuance since T::CurrencyToVote will need it to be sane for
 	// phragmen to work.
 	<T as pallet::Config>::Currency::issue(amount);
