// This file is part of Substrate.

// Copyright (C) 2017-2022 Parity Technologies (UK) Ltd.
// SPDX-License-Identifier: Apache-2.0

// Licensed under the Apache License, Version 2.0 (the "License");
// you may not use this file except in compliance with the License.
// You may obtain a copy of the License at
//
// 	http://www.apache.org/licenses/LICENSE-2.0
//
// Unless required by applicable law or agreed to in writing, software
// distributed under the License is distributed on an "AS IS" BASIS,
// WITHOUT WARRANTIES OR CONDITIONS OF ANY KIND, either express or implied.
// See the License for the specific language governing permissions and
// limitations under the License.

//! Tests for the module.

use super::{ConfigOp, Event, MaxUnlockingChunks, *};
use frame_election_provider_support::SortedListProvider;
use frame_support::{
	assert_noop, assert_ok, assert_storage_noop, bounded_vec,
	dispatch::WithPostDispatchInfo,
	pallet_prelude::*,
	traits::{Currency, Get, ReservableCurrency},
	weights::{extract_actual_weight, GetDispatchInfo},
};
use mock::*;
use pallet_balances::Error as BalancesError;
use sp_runtime::{
	assert_eq_error_rate,
	traits::{BadOrigin, Dispatchable},
	Perbill, Percent,
};
use sp_staking::{
	offence::{DisableStrategy, OffenceDetails, OnOffenceHandler},
	SessionIndex,
};
use sp_std::prelude::*;
use substrate_test_utils::assert_eq_uvec;

#[test]
fn set_staking_configs_works() {
	ExtBuilder::default().build_and_execute(|| {
		// setting works
		assert_ok!(Staking::set_staking_configs(
			Origin::root(),
			ConfigOp::Set(1_500),
			ConfigOp::Set(2_000),
			ConfigOp::Set(10),
			ConfigOp::Set(20),
			ConfigOp::Set(Percent::from_percent(75)),
			ConfigOp::Set(Zero::zero())
		));
		assert_eq!(MinNominatorBond::<Test>::get(), 1_500);
		assert_eq!(MinValidatorBond::<Test>::get(), 2_000);
		assert_eq!(MaxNominatorsCount::<Test>::get(), Some(10));
		assert_eq!(MaxValidatorsCount::<Test>::get(), Some(20));
		assert_eq!(ChillThreshold::<Test>::get(), Some(Percent::from_percent(75)));
		assert_eq!(MinCommission::<Test>::get(), Perbill::from_percent(0));

		// noop does nothing
		assert_storage_noop!(assert_ok!(Staking::set_staking_configs(
			Origin::root(),
			ConfigOp::Noop,
			ConfigOp::Noop,
			ConfigOp::Noop,
			ConfigOp::Noop,
			ConfigOp::Noop,
			ConfigOp::Noop
		)));

		// removing works
		assert_ok!(Staking::set_staking_configs(
			Origin::root(),
			ConfigOp::Remove,
			ConfigOp::Remove,
			ConfigOp::Remove,
			ConfigOp::Remove,
			ConfigOp::Remove,
			ConfigOp::Remove
		));
		assert_eq!(MinNominatorBond::<Test>::get(), 0);
		assert_eq!(MinValidatorBond::<Test>::get(), 0);
		assert_eq!(MaxNominatorsCount::<Test>::get(), None);
		assert_eq!(MaxValidatorsCount::<Test>::get(), None);
		assert_eq!(ChillThreshold::<Test>::get(), None);
		assert_eq!(MinCommission::<Test>::get(), Perbill::from_percent(0));
	});
}

#[test]
fn force_unstake_works() {
	ExtBuilder::default().build_and_execute(|| {
		// Account 11 is stashed and locked, and account 10 is the controller
		assert_eq!(Staking::bonded(&11), Some(10));
		// Adds 2 slashing spans
		add_slash(&11);
		// Cant transfer
		assert_noop!(
			Balances::transfer(Origin::signed(11), 1, 10),
			BalancesError::<Test, _>::LiquidityRestrictions
		);
		// Force unstake requires root.
		assert_noop!(Staking::force_unstake(Origin::signed(11), 11, 2), BadOrigin);
		// Force unstake needs correct number of slashing spans (for weight calculation)
		assert_noop!(
			Staking::force_unstake(Origin::root(), 11, 0),
			Error::<Test>::IncorrectSlashingSpans
		);
		// We now force them to unstake
		assert_ok!(Staking::force_unstake(Origin::root(), 11, 2));
		// No longer bonded.
		assert_eq!(Staking::bonded(&11), None);
		// Transfer works.
		assert_ok!(Balances::transfer(Origin::signed(11), 1, 10));
	});
}

#[test]
fn kill_stash_works() {
	ExtBuilder::default().build_and_execute(|| {
		// Account 11 is stashed and locked, and account 10 is the controller
		assert_eq!(Staking::bonded(&11), Some(10));
		// Adds 2 slashing spans
		add_slash(&11);
		// Only can kill a stash account
		assert_noop!(Staking::kill_stash(&12, 0), Error::<Test>::NotStash);
		// Respects slashing span count
		assert_noop!(Staking::kill_stash(&11, 0), Error::<Test>::IncorrectSlashingSpans);
		// Correct inputs, everything works
		assert_ok!(Staking::kill_stash(&11, 2));
		// No longer bonded.
		assert_eq!(Staking::bonded(&11), None);
	});
}

#[test]
fn basic_setup_works() {
	// Verifies initial conditions of mock
	ExtBuilder::default().build_and_execute(|| {
		// Account 11 is stashed and locked, and account 10 is the controller
		assert_eq!(Staking::bonded(&11), Some(10));
		// Account 21 is stashed and locked, and account 20 is the controller
		assert_eq!(Staking::bonded(&21), Some(20));
		// Account 1 is not a stashed
		assert_eq!(Staking::bonded(&1), None);

		// Account 10 controls the stash from account 11, which is 100 * balance_factor units
		assert_eq!(
			Staking::ledger(&10),
			Some(StakingLedger {
				stash: 11,
				total: 1000,
				active: 1000,
				unlocking: Default::default(),
				claimed_rewards: vec![]
			})
		);
		// Account 20 controls the stash from account 21, which is 200 * balance_factor units
		assert_eq!(
			Staking::ledger(&20),
			Some(StakingLedger {
				stash: 21,
				total: 1000,
				active: 1000,
				unlocking: Default::default(),
				claimed_rewards: vec![]
			})
		);
		// Account 1 does not control any stash
		assert_eq!(Staking::ledger(&1), None);

		// ValidatorPrefs are default
		assert_eq_uvec!(
			<Validators<Test>>::iter().collect::<Vec<_>>(),
			vec![
				(31, ValidatorPrefs::default()),
				(21, ValidatorPrefs::default()),
				(11, ValidatorPrefs::default())
			]
		);

		assert_eq!(
			Staking::ledger(100),
			Some(StakingLedger {
				stash: 101,
				total: 500,
				active: 500,
				unlocking: Default::default(),
				claimed_rewards: vec![]
			})
		);
		assert_eq!(nominator_targets(101), vec![11, 21]);

		assert_eq!(
			Staking::eras_stakers(active_era(), 11),
			Exposure {
				total: 1125,
				own: 1000,
				others: vec![IndividualExposure { who: 101, value: 125 }]
			},
		);
		assert_eq!(
			Staking::eras_stakers(active_era(), 21),
			Exposure {
				total: 1375,
				own: 1000,
				others: vec![IndividualExposure { who: 101, value: 375 }]
			},
		);

		// initial total stake = 1125 + 1375
		assert_eq!(Staking::eras_total_stake(active_era()), 2500);

		// The number of validators required.
		assert_eq!(Staking::validator_count(), 2);

		// Initial Era and session
		assert_eq!(active_era(), 0);

		// Account 10 has `balance_factor` free balance
		assert_eq!(Balances::free_balance(10), 1);
		assert_eq!(Balances::free_balance(10), 1);

		// New era is not being forced
		assert_eq!(Staking::force_era(), Forcing::NotForcing);
	});
}

#[test]
fn change_controller_works() {
	ExtBuilder::default().build_and_execute(|| {
		// 10 and 11 are bonded as stash controller.
		assert_eq!(Staking::bonded(&11), Some(10));

		// 10 can control 11 who is initially a validator.
		assert_ok!(Staking::chill(Origin::signed(10)));

		// change controller
		assert_ok!(Staking::set_controller(Origin::signed(11), 5));
		assert_eq!(Staking::bonded(&11), Some(5));
		mock::start_active_era(1);

		// 10 is no longer in control.
		assert_noop!(
			Staking::validate(Origin::signed(10), ValidatorPrefs::default()),
			Error::<Test>::NotController,
		);
		assert_ok!(Staking::validate(Origin::signed(5), ValidatorPrefs::default()));
	})
}

#[test]
fn rewards_should_work() {
	ExtBuilder::default().nominate(true).session_per_era(3).build_and_execute(|| {
		let init_balance_10 = Balances::total_balance(&10);
		let init_balance_11 = Balances::total_balance(&11);
		let init_balance_20 = Balances::total_balance(&20);
		let init_balance_21 = Balances::total_balance(&21);
		let init_balance_100 = Balances::total_balance(&100);
		let init_balance_101 = Balances::total_balance(&101);

		// Set payees
		Payee::<Test>::insert(11, RewardDestination::Controller);
		Payee::<Test>::insert(21, RewardDestination::Controller);
		Payee::<Test>::insert(101, RewardDestination::Controller);

		Pallet::<Test>::reward_by_ids(vec![(11, 50)]);
		Pallet::<Test>::reward_by_ids(vec![(11, 50)]);
		// This is the second validator of the current elected set.
		Pallet::<Test>::reward_by_ids(vec![(21, 50)]);

		// Compute total payout now for whole duration of the session.
		let total_payout_0 = current_total_payout_for_duration(reward_time_per_era());
		let maximum_payout = maximum_payout_for_duration(reward_time_per_era());

		start_session(1);
		assert_eq_uvec!(Session::validators(), vec![11, 21]);

		assert_eq!(Balances::total_balance(&10), init_balance_10);
		assert_eq!(Balances::total_balance(&11), init_balance_11);
		assert_eq!(Balances::total_balance(&20), init_balance_20);
		assert_eq!(Balances::total_balance(&21), init_balance_21);
		assert_eq!(Balances::total_balance(&100), init_balance_100);
		assert_eq!(Balances::total_balance(&101), init_balance_101);
		assert_eq!(
			Staking::eras_reward_points(active_era()),
			EraRewardPoints {
				total: 50 * 3,
				individual: vec![(11, 100), (21, 50)].into_iter().collect(),
			}
		);
		let expo_11 = Staking::eras_stakers(active_era(), 11);
		let expo_21 = Staking::eras_stakers(active_era(), 21);

		let part_for_10 = Perbill::from_rational(expo_11.own, expo_11.total);
		let part_for_20 = Perbill::from_rational(expo_21.own, expo_21.total);
		let part_for_100_from_10 =
			Perbill::from_rational(expo_11.others.first().map(|i| i.value).unwrap(), expo_11.total);
		let part_for_100_from_20 =
			Perbill::from_rational(expo_21.others.first().map(|i| i.value).unwrap(), expo_21.total);

		start_session(2);
		start_session(3);

		assert_eq!(active_era(), 1);
		assert_eq!(
			mock::REWARD_REMAINDER_UNBALANCED.with(|v| *v.borrow()),
			maximum_payout - total_payout_0,
		);
		assert_eq!(
			*mock::staking_events().last().unwrap(),
			Event::EraPaid(0, total_payout_0, maximum_payout - total_payout_0)
		);
		mock::make_all_reward_payment(0);

		assert_eq_error_rate!(
			Balances::total_balance(&10),
			init_balance_10 + part_for_10 * total_payout_0 * 2 / 3,
			2,
		);
		assert_eq_error_rate!(Balances::total_balance(&11), init_balance_11, 2);
		assert_eq_error_rate!(
			Balances::total_balance(&20),
			init_balance_20 + part_for_20 * total_payout_0 * 1 / 3,
			2,
		);
		assert_eq_error_rate!(Balances::total_balance(&21), init_balance_21, 2);
		assert_eq_error_rate!(
			Balances::total_balance(&100),
			init_balance_100 +
				part_for_100_from_10 * total_payout_0 * 2 / 3 +
				part_for_100_from_20 * total_payout_0 * 1 / 3,
			2
		);
		assert_eq_error_rate!(Balances::total_balance(&101), init_balance_101, 2);

		assert_eq_uvec!(Session::validators(), vec![11, 21]);
		Pallet::<Test>::reward_by_ids(vec![(11, 1)]);

		// Compute total payout now for whole duration as other parameter won't change
		let total_payout_1 = current_total_payout_for_duration(reward_time_per_era());

		mock::start_active_era(2);
		assert_eq!(
			mock::REWARD_REMAINDER_UNBALANCED.with(|v| *v.borrow()),
			maximum_payout * 2 - total_payout_0 - total_payout_1,
		);
		assert_eq!(
			*mock::staking_events().last().unwrap(),
			Event::EraPaid(1, total_payout_1, maximum_payout - total_payout_1)
		);
		mock::make_all_reward_payment(1);

		assert_eq_error_rate!(
			Balances::total_balance(&10),
			init_balance_10 + part_for_10 * (total_payout_0 * 2 / 3 + total_payout_1),
			2,
		);
		assert_eq_error_rate!(Balances::total_balance(&11), init_balance_11, 2);
		assert_eq_error_rate!(
			Balances::total_balance(&20),
			init_balance_20 + part_for_20 * total_payout_0 * 1 / 3,
			2,
		);
		assert_eq_error_rate!(Balances::total_balance(&21), init_balance_21, 2);
		assert_eq_error_rate!(
			Balances::total_balance(&100),
			init_balance_100 +
				part_for_100_from_10 * (total_payout_0 * 2 / 3 + total_payout_1) +
				part_for_100_from_20 * total_payout_0 * 1 / 3,
			2
		);
		assert_eq_error_rate!(Balances::total_balance(&101), init_balance_101, 2);
	});
}

#[test]
fn staking_should_work() {
	ExtBuilder::default().nominate(false).build_and_execute(|| {
		// remember + compare this along with the test.
		assert_eq_uvec!(validator_controllers(), vec![20, 10]);

		// put some money in account that we'll use.
		for i in 1..5 {
			let _ = Balances::make_free_balance_be(&i, 2000);
		}

		// --- Block 2:
		start_session(2);
		// add a new candidate for being a validator. account 3 controlled by 4.
		assert_ok!(Staking::bond(Origin::signed(3), 4, 1500, RewardDestination::Controller));
		assert_ok!(Staking::validate(Origin::signed(4), ValidatorPrefs::default()));
		assert_ok!(Session::set_keys(Origin::signed(4), SessionKeys { other: 4.into() }, vec![]));

		// No effects will be seen so far.
		assert_eq_uvec!(validator_controllers(), vec![20, 10]);

		// --- Block 3:
		start_session(3);

		// No effects will be seen so far. Era has not been yet triggered.
		assert_eq_uvec!(validator_controllers(), vec![20, 10]);

		// --- Block 4: the validators will now be queued.
		start_session(4);
		assert_eq!(active_era(), 1);

		// --- Block 5: the validators are still in queue.
		start_session(5);

		// --- Block 6: the validators will now be changed.
		start_session(6);

		assert_eq_uvec!(validator_controllers(), vec![20, 4]);
		// --- Block 6: Unstake 4 as a validator, freeing up the balance stashed in 3
		// 4 will chill
		Staking::chill(Origin::signed(4)).unwrap();

		// --- Block 7: nothing. 4 is still there.
		start_session(7);
		assert_eq_uvec!(validator_controllers(), vec![20, 4]);

		// --- Block 8:
		start_session(8);

		// --- Block 9: 4 will not be a validator.
		start_session(9);
		assert_eq_uvec!(validator_controllers(), vec![20, 10]);

		// Note: the stashed value of 4 is still lock
		assert_eq!(
			Staking::ledger(&4),
			Some(StakingLedger {
				stash: 3,
				total: 1500,
				active: 1500,
				unlocking: Default::default(),
				claimed_rewards: vec![0],
			})
		);
		// e.g. it cannot reserve more than 500 that it has free from the total 2000
		assert_noop!(Balances::reserve(&3, 501), BalancesError::<Test, _>::LiquidityRestrictions);
		assert_ok!(Balances::reserve(&3, 409));
	});
}

#[test]
fn blocking_and_kicking_works() {
	ExtBuilder::default()
		.minimum_validator_count(1)
		.validator_count(4)
		.nominate(true)
		.build_and_execute(|| {
			// block validator 10/11
			assert_ok!(Staking::validate(
				Origin::signed(10),
				ValidatorPrefs { blocked: true, ..Default::default() }
			));
			// attempt to nominate from 100/101...
			assert_ok!(Staking::nominate(Origin::signed(100), vec![11]));
			// should have worked since we're already nominated them
			assert_eq!(Nominators::<Test>::get(&101).unwrap().targets, vec![11]);
			// kick the nominator
			assert_ok!(Staking::kick(Origin::signed(10), vec![101]));
			// should have been kicked now
			assert!(Nominators::<Test>::get(&101).unwrap().targets.is_empty());
			// attempt to nominate from 100/101...
			assert_noop!(
				Staking::nominate(Origin::signed(100), vec![11]),
				Error::<Test>::BadTarget
			);
		});
}

#[test]
fn less_than_needed_candidates_works() {
	ExtBuilder::default()
		.minimum_validator_count(1)
		.validator_count(4)
		.nominate(false)
		.build_and_execute(|| {
			assert_eq!(Staking::validator_count(), 4);
			assert_eq!(Staking::minimum_validator_count(), 1);
			assert_eq_uvec!(validator_controllers(), vec![30, 20, 10]);

			mock::start_active_era(1);

			// Previous set is selected. NO election algorithm is even executed.
			assert_eq_uvec!(validator_controllers(), vec![30, 20, 10]);

			// But the exposure is updated in a simple way. No external votes exists.
			// This is purely self-vote.
			assert!(ErasStakers::<Test>::iter_prefix_values(active_era())
				.all(|exposure| exposure.others.is_empty()));
		});
}

#[test]
fn no_candidate_emergency_condition() {
	ExtBuilder::default()
		.minimum_validator_count(1)
		.validator_count(15)
		.set_status(41, StakerStatus::Validator)
		.nominate(false)
		.build_and_execute(|| {
			// initial validators
			assert_eq_uvec!(validator_controllers(), vec![10, 20, 30, 40]);
			let prefs = ValidatorPrefs { commission: Perbill::one(), ..Default::default() };
			<Staking as crate::Store>::Validators::insert(11, prefs.clone());

			// set the minimum validator count.
			<Staking as crate::Store>::MinimumValidatorCount::put(10);

			// try to chill
			let res = Staking::chill(Origin::signed(10));
			assert_ok!(res);

			let current_era = CurrentEra::<Test>::get();

			// try trigger new era
			mock::run_to_block(20);
			assert_eq!(*staking_events().last().unwrap(), Event::StakingElectionFailed);
			// No new era is created
			assert_eq!(current_era, CurrentEra::<Test>::get());

			// Go to far further session to see if validator have changed
			mock::run_to_block(100);

			// Previous ones are elected. chill is not effective in active era (as era hasn't
			// changed)
			assert_eq_uvec!(validator_controllers(), vec![10, 20, 30, 40]);
			// The chill is still pending.
			assert!(!<Staking as crate::Store>::Validators::contains_key(11));
			// No new era is created.
			assert_eq!(current_era, CurrentEra::<Test>::get());
		});
}

#[test]
fn nominating_and_rewards_should_work() {
	ExtBuilder::default()
		.nominate(false)
		.set_status(41, StakerStatus::Validator)
		.set_status(11, StakerStatus::Idle)
		.set_status(31, StakerStatus::Idle)
		.build_and_execute(|| {
			// initial validators.
			assert_eq_uvec!(validator_controllers(), vec![40, 20]);

			// re-validate with 11 and 31.
			assert_ok!(Staking::validate(Origin::signed(10), Default::default()));
			assert_ok!(Staking::validate(Origin::signed(30), Default::default()));

			// Set payee to controller.
			assert_ok!(Staking::set_payee(Origin::signed(10), RewardDestination::Controller));
			assert_ok!(Staking::set_payee(Origin::signed(20), RewardDestination::Controller));
			assert_ok!(Staking::set_payee(Origin::signed(30), RewardDestination::Controller));
			assert_ok!(Staking::set_payee(Origin::signed(40), RewardDestination::Controller));

			// give the man some money
			let initial_balance = 1000;
			for i in [1, 2, 3, 4, 5, 10, 11, 20, 21].iter() {
				let _ = Balances::make_free_balance_be(i, initial_balance);
			}

			// bond two account pairs and state interest in nomination.
			assert_ok!(Staking::bond(Origin::signed(1), 2, 1000, RewardDestination::Controller));
			assert_ok!(Staking::nominate(Origin::signed(2), vec![11, 21, 31]));

			assert_ok!(Staking::bond(Origin::signed(3), 4, 1000, RewardDestination::Controller));
			assert_ok!(Staking::nominate(Origin::signed(4), vec![11, 21, 41]));

			// the total reward for era 0
			let total_payout_0 = current_total_payout_for_duration(reward_time_per_era());
			Pallet::<Test>::reward_by_ids(vec![(41, 1)]);
			Pallet::<Test>::reward_by_ids(vec![(21, 1)]);

			mock::start_active_era(1);

			// 10 and 20 have more votes, they will be chosen.
			assert_eq_uvec!(validator_controllers(), vec![20, 10]);

			// old validators must have already received some rewards.
			let initial_balance_40 = Balances::total_balance(&40);
			let mut initial_balance_20 = Balances::total_balance(&20);
			mock::make_all_reward_payment(0);
			assert_eq!(Balances::total_balance(&40), initial_balance_40 + total_payout_0 / 2);
			assert_eq!(Balances::total_balance(&20), initial_balance_20 + total_payout_0 / 2);
			initial_balance_20 = Balances::total_balance(&20);

			assert_eq!(ErasStakers::<Test>::iter_prefix_values(active_era()).count(), 2);
			assert_eq!(
				Staking::eras_stakers(active_era(), 11),
				Exposure {
					total: 1000 + 800,
					own: 1000,
					others: vec![
						IndividualExposure { who: 1, value: 400 },
						IndividualExposure { who: 3, value: 400 },
					]
				},
			);
			assert_eq!(
				Staking::eras_stakers(active_era(), 21),
				Exposure {
					total: 1000 + 1200,
					own: 1000,
					others: vec![
						IndividualExposure { who: 1, value: 600 },
						IndividualExposure { who: 3, value: 600 },
					]
				},
			);

			// the total reward for era 1
			let total_payout_1 = current_total_payout_for_duration(reward_time_per_era());
			Pallet::<Test>::reward_by_ids(vec![(21, 2)]);
			Pallet::<Test>::reward_by_ids(vec![(11, 1)]);

			mock::start_active_era(2);

			// nothing else will happen, era ends and rewards are paid again, it is expected that
			// nominators will also be paid. See below

			mock::make_all_reward_payment(1);
			let payout_for_10 = total_payout_1 / 3;
			let payout_for_20 = 2 * total_payout_1 / 3;
			// Nominator 2: has [400/1800 ~ 2/9 from 10] + [600/2200 ~ 3/11 from 20]'s reward. ==>
			// 2/9 + 3/11
			assert_eq_error_rate!(
				Balances::total_balance(&2),
				initial_balance + (2 * payout_for_10 / 9 + 3 * payout_for_20 / 11),
				2,
			);
			// Nominator 4: has [400/1800 ~ 2/9 from 10] + [600/2200 ~ 3/11 from 20]'s reward. ==>
			// 2/9 + 3/11
			assert_eq_error_rate!(
				Balances::total_balance(&4),
				initial_balance + (2 * payout_for_10 / 9 + 3 * payout_for_20 / 11),
				2,
			);

			// Validator 10: got 800 / 1800 external stake => 8/18 =? 4/9 => Validator's share = 5/9
			assert_eq_error_rate!(
				Balances::total_balance(&10),
				initial_balance + 5 * payout_for_10 / 9,
				2,
			);
			// Validator 20: got 1200 / 2200 external stake => 12/22 =? 6/11 => Validator's share =
			// 5/11
			assert_eq_error_rate!(
				Balances::total_balance(&20),
				initial_balance_20 + 5 * payout_for_20 / 11,
				2,
			);
		});
}

#[test]
fn nominators_also_get_slashed_pro_rata() {
	ExtBuilder::default().build_and_execute(|| {
		mock::start_active_era(1);
		let slash_percent = Perbill::from_percent(5);
		let initial_exposure = Staking::eras_stakers(active_era(), 11);
		// 101 is a nominator for 11
		assert_eq!(initial_exposure.others.first().unwrap().who, 101);

		// staked values;
		let nominator_stake = Staking::ledger(100).unwrap().active;
		let nominator_balance = balances(&101).0;
		let validator_stake = Staking::ledger(10).unwrap().active;
		let validator_balance = balances(&11).0;
		let exposed_stake = initial_exposure.total;
		let exposed_validator = initial_exposure.own;
		let exposed_nominator = initial_exposure.others.first().unwrap().value;

		// 11 goes offline
		on_offence_now(
			&[OffenceDetails { offender: (11, initial_exposure.clone()), reporters: vec![] }],
			&[slash_percent],
		);

		// both stakes must have been decreased.
		assert!(Staking::ledger(100).unwrap().active < nominator_stake);
		assert!(Staking::ledger(10).unwrap().active < validator_stake);

		let slash_amount = slash_percent * exposed_stake;
		let validator_share =
			Perbill::from_rational(exposed_validator, exposed_stake) * slash_amount;
		let nominator_share =
			Perbill::from_rational(exposed_nominator, exposed_stake) * slash_amount;

		// both slash amounts need to be positive for the test to make sense.
		assert!(validator_share > 0);
		assert!(nominator_share > 0);

		// both stakes must have been decreased pro-rata.
		assert_eq!(Staking::ledger(100).unwrap().active, nominator_stake - nominator_share);
		assert_eq!(Staking::ledger(10).unwrap().active, validator_stake - validator_share);
		assert_eq!(
			balances(&101).0, // free balance
			nominator_balance - nominator_share,
		);
		assert_eq!(
			balances(&11).0, // free balance
			validator_balance - validator_share,
		);
		// Because slashing happened.
		assert!(is_disabled(10));
	});
}

#[test]
fn double_staking_should_fail() {
	// should test (in the same order):
	// * an account already bonded as stash cannot be be stashed again.
	// * an account already bonded as stash cannot nominate.
	// * an account already bonded as controller can nominate.
	ExtBuilder::default().build_and_execute(|| {
		let some_validator = validator_ids().first().cloned().unwrap();
		let arbitrary_value = 5;
		// 2 = controller, 1 stashed => ok
		assert_ok!(Staking::bond(
			Origin::signed(1),
			2,
			arbitrary_value,
			RewardDestination::default()
		));
		// 4 = not used so far, 1 stashed => not allowed.
		assert_noop!(
			Staking::bond(Origin::signed(1), 4, arbitrary_value, RewardDestination::default()),
			Error::<Test>::AlreadyBonded,
		);
		// 1 = stashed => attempting to nominate should fail.
		assert_noop!(
			Staking::nominate(Origin::signed(1), vec![some_validator]),
			Error::<Test>::NotController
		);
		// 2 = controller  => nominating should work.
		assert_ok!(Staking::nominate(Origin::signed(2), vec![some_validator]));
	});
}

#[test]
fn double_controlling_should_fail() {
	// should test (in the same order):
	// * an account already bonded as controller CANNOT be reused as the controller of another
	//   account.
	ExtBuilder::default().build_and_execute(|| {
		let arbitrary_value = 5;
		// 2 = controller, 1 stashed => ok
		assert_ok!(Staking::bond(
			Origin::signed(1),
			2,
			arbitrary_value,
			RewardDestination::default(),
		));
		// 2 = controller, 3 stashed (Note that 2 is reused.) => no-op
		assert_noop!(
			Staking::bond(Origin::signed(3), 2, arbitrary_value, RewardDestination::default()),
			Error::<Test>::AlreadyPaired,
		);
	});
}

#[test]
fn session_and_eras_work_simple() {
	ExtBuilder::default().period(1).build_and_execute(|| {
		assert_eq!(active_era(), 0);
		assert_eq!(current_era(), 0);
		assert_eq!(Session::current_index(), 1);
		assert_eq!(System::block_number(), 1);

		// Session 1: this is basically a noop. This has already been started.
		start_session(1);
		assert_eq!(Session::current_index(), 1);
		assert_eq!(active_era(), 0);
		assert_eq!(System::block_number(), 1);

		// Session 2: No change.
		start_session(2);
		assert_eq!(Session::current_index(), 2);
		assert_eq!(active_era(), 0);
		assert_eq!(System::block_number(), 2);

		// Session 3: Era increment.
		start_session(3);
		assert_eq!(Session::current_index(), 3);
		assert_eq!(active_era(), 1);
		assert_eq!(System::block_number(), 3);

		// Session 4: No change.
		start_session(4);
		assert_eq!(Session::current_index(), 4);
		assert_eq!(active_era(), 1);
		assert_eq!(System::block_number(), 4);

		// Session 5: No change.
		start_session(5);
		assert_eq!(Session::current_index(), 5);
		assert_eq!(active_era(), 1);
		assert_eq!(System::block_number(), 5);

		// Session 6: Era increment.
		start_session(6);
		assert_eq!(Session::current_index(), 6);
		assert_eq!(active_era(), 2);
		assert_eq!(System::block_number(), 6);
	});
}

#[test]
fn session_and_eras_work_complex() {
	ExtBuilder::default().period(5).build_and_execute(|| {
		assert_eq!(active_era(), 0);
		assert_eq!(Session::current_index(), 0);
		assert_eq!(System::block_number(), 1);

		start_session(1);
		assert_eq!(Session::current_index(), 1);
		assert_eq!(active_era(), 0);
		assert_eq!(System::block_number(), 5);

		start_session(2);
		assert_eq!(Session::current_index(), 2);
		assert_eq!(active_era(), 0);
		assert_eq!(System::block_number(), 10);

		start_session(3);
		assert_eq!(Session::current_index(), 3);
		assert_eq!(active_era(), 1);
		assert_eq!(System::block_number(), 15);

		start_session(4);
		assert_eq!(Session::current_index(), 4);
		assert_eq!(active_era(), 1);
		assert_eq!(System::block_number(), 20);

		start_session(5);
		assert_eq!(Session::current_index(), 5);
		assert_eq!(active_era(), 1);
		assert_eq!(System::block_number(), 25);

		start_session(6);
		assert_eq!(Session::current_index(), 6);
		assert_eq!(active_era(), 2);
		assert_eq!(System::block_number(), 30);
	});
}

#[test]
fn forcing_new_era_works() {
	ExtBuilder::default().build_and_execute(|| {
		// normal flow of session.
		start_session(1);
		assert_eq!(active_era(), 0);

		start_session(2);
		assert_eq!(active_era(), 0);

		start_session(3);
		assert_eq!(active_era(), 1);

		// no era change.
		ForceEra::<Test>::put(Forcing::ForceNone);

		start_session(4);
		assert_eq!(active_era(), 1);

		start_session(5);
		assert_eq!(active_era(), 1);

		start_session(6);
		assert_eq!(active_era(), 1);

		start_session(7);
		assert_eq!(active_era(), 1);

		// back to normal.
		// this immediately starts a new session.
		ForceEra::<Test>::put(Forcing::NotForcing);

		start_session(8);
		assert_eq!(active_era(), 1);

		start_session(9);
		assert_eq!(active_era(), 2);
		// forceful change
		ForceEra::<Test>::put(Forcing::ForceAlways);

		start_session(10);
		assert_eq!(active_era(), 2);

		start_session(11);
		assert_eq!(active_era(), 3);

		start_session(12);
		assert_eq!(active_era(), 4);

		// just one forceful change
		ForceEra::<Test>::put(Forcing::ForceNew);
		start_session(13);
		assert_eq!(active_era(), 5);
		assert_eq!(ForceEra::<Test>::get(), Forcing::NotForcing);

		start_session(14);
		assert_eq!(active_era(), 6);

		start_session(15);
		assert_eq!(active_era(), 6);
	});
}

#[test]
fn cannot_transfer_staked_balance() {
	// Tests that a stash account cannot transfer funds
	ExtBuilder::default().nominate(false).build_and_execute(|| {
		// Confirm account 11 is stashed
		assert_eq!(Staking::bonded(&11), Some(10));
		// Confirm account 11 has some free balance
		assert_eq!(Balances::free_balance(11), 1000);
		// Confirm account 11 (via controller 10) is totally staked
		assert_eq!(Staking::eras_stakers(active_era(), 11).total, 1000);
		// Confirm account 11 cannot transfer as a result
		assert_noop!(
			Balances::transfer(Origin::signed(11), 20, 1),
			BalancesError::<Test, _>::LiquidityRestrictions
		);

		// Give account 11 extra free balance
		let _ = Balances::make_free_balance_be(&11, 10000);
		// Confirm that account 11 can now transfer some balance
		assert_ok!(Balances::transfer(Origin::signed(11), 20, 1));
	});
}

#[test]
fn cannot_transfer_staked_balance_2() {
	// Tests that a stash account cannot transfer funds
	// Same test as above but with 20, and more accurate.
	// 21 has 2000 free balance but 1000 at stake
	ExtBuilder::default().nominate(false).build_and_execute(|| {
		// Confirm account 21 is stashed
		assert_eq!(Staking::bonded(&21), Some(20));
		// Confirm account 21 has some free balance
		assert_eq!(Balances::free_balance(21), 2000);
		// Confirm account 21 (via controller 20) is totally staked
		assert_eq!(Staking::eras_stakers(active_era(), 21).total, 1000);
		// Confirm account 21 can transfer at most 1000
		assert_noop!(
			Balances::transfer(Origin::signed(21), 20, 1001),
			BalancesError::<Test, _>::LiquidityRestrictions
		);
		assert_ok!(Balances::transfer(Origin::signed(21), 20, 1000));
	});
}

#[test]
fn cannot_reserve_staked_balance() {
	// Checks that a bonded account cannot reserve balance from free balance
	ExtBuilder::default().build_and_execute(|| {
		// Confirm account 11 is stashed
		assert_eq!(Staking::bonded(&11), Some(10));
		// Confirm account 11 has some free balance
		assert_eq!(Balances::free_balance(11), 1000);
		// Confirm account 11 (via controller 10) is totally staked
		assert_eq!(Staking::eras_stakers(active_era(), 11).own, 1000);
		// Confirm account 11 cannot reserve as a result
		assert_noop!(Balances::reserve(&11, 1), BalancesError::<Test, _>::LiquidityRestrictions);

		// Give account 11 extra free balance
		let _ = Balances::make_free_balance_be(&11, 10000);
		// Confirm account 11 can now reserve balance
		assert_ok!(Balances::reserve(&11, 1));
	});
}

#[test]
fn reward_destination_works() {
	// Rewards go to the correct destination as determined in Payee
	ExtBuilder::default().nominate(false).build_and_execute(|| {
		// Check that account 11 is a validator
		assert!(Session::validators().contains(&11));
		// Check the balance of the validator account
		assert_eq!(Balances::free_balance(10), 1);
		// Check the balance of the stash account
		assert_eq!(Balances::free_balance(11), 1000);
		// Check how much is at stake
		assert_eq!(
			Staking::ledger(&10),
			Some(StakingLedger {
				stash: 11,
				total: 1000,
				active: 1000,
				unlocking: Default::default(),
				claimed_rewards: vec![],
			})
		);

		// Compute total payout now for whole duration as other parameter won't change
		let total_payout_0 = current_total_payout_for_duration(reward_time_per_era());
		Pallet::<Test>::reward_by_ids(vec![(11, 1)]);

		mock::start_active_era(1);
		mock::make_all_reward_payment(0);

		// Check that RewardDestination is Staked (default)
		assert_eq!(Staking::payee(&11), RewardDestination::Staked);
		// Check that reward went to the stash account of validator
		assert_eq!(Balances::free_balance(11), 1000 + total_payout_0);
		// Check that amount at stake increased accordingly
		assert_eq!(
			Staking::ledger(&10),
			Some(StakingLedger {
				stash: 11,
				total: 1000 + total_payout_0,
				active: 1000 + total_payout_0,
				unlocking: Default::default(),
				claimed_rewards: vec![0],
			})
		);

		// Change RewardDestination to Stash
		<Payee<Test>>::insert(&11, RewardDestination::Stash);

		// Compute total payout now for whole duration as other parameter won't change
		let total_payout_1 = current_total_payout_for_duration(reward_time_per_era());
		Pallet::<Test>::reward_by_ids(vec![(11, 1)]);

		mock::start_active_era(2);
		mock::make_all_reward_payment(1);

		// Check that RewardDestination is Stash
		assert_eq!(Staking::payee(&11), RewardDestination::Stash);
		// Check that reward went to the stash account
		assert_eq!(Balances::free_balance(11), 1000 + total_payout_0 + total_payout_1);
		// Record this value
		let recorded_stash_balance = 1000 + total_payout_0 + total_payout_1;
		// Check that amount at stake is NOT increased
		assert_eq!(
			Staking::ledger(&10),
			Some(StakingLedger {
				stash: 11,
				total: 1000 + total_payout_0,
				active: 1000 + total_payout_0,
				unlocking: Default::default(),
				claimed_rewards: vec![0, 1],
			})
		);

		// Change RewardDestination to Controller
		<Payee<Test>>::insert(&11, RewardDestination::Controller);

		// Check controller balance
		assert_eq!(Balances::free_balance(10), 1);

		// Compute total payout now for whole duration as other parameter won't change
		let total_payout_2 = current_total_payout_for_duration(reward_time_per_era());
		Pallet::<Test>::reward_by_ids(vec![(11, 1)]);

		mock::start_active_era(3);
		mock::make_all_reward_payment(2);

		// Check that RewardDestination is Controller
		assert_eq!(Staking::payee(&11), RewardDestination::Controller);
		// Check that reward went to the controller account
		assert_eq!(Balances::free_balance(10), 1 + total_payout_2);
		// Check that amount at stake is NOT increased
		assert_eq!(
			Staking::ledger(&10),
			Some(StakingLedger {
				stash: 11,
				total: 1000 + total_payout_0,
				active: 1000 + total_payout_0,
				unlocking: Default::default(),
				claimed_rewards: vec![0, 1, 2],
			})
		);
		// Check that amount in staked account is NOT increased.
		assert_eq!(Balances::free_balance(11), recorded_stash_balance);
	});
}

#[test]
fn validator_payment_prefs_work() {
	// Test that validator preferences are correctly honored
	// Note: unstake threshold is being directly tested in slashing tests.
	// This test will focus on validator payment.
	ExtBuilder::default().build_and_execute(|| {
		let commission = Perbill::from_percent(40);
		<Validators<Test>>::insert(
			&11,
			ValidatorPrefs { commission: commission.clone(), ..Default::default() },
		);

		// Reward controller so staked ratio doesn't change.
		<Payee<Test>>::insert(&11, RewardDestination::Controller);
		<Payee<Test>>::insert(&101, RewardDestination::Controller);

		mock::start_active_era(1);
		mock::make_all_reward_payment(0);

		let balance_era_1_10 = Balances::total_balance(&10);
		let balance_era_1_100 = Balances::total_balance(&100);

		// Compute total payout now for whole duration as other parameter won't change
		let total_payout_1 = current_total_payout_for_duration(reward_time_per_era());
		let exposure_1 = Staking::eras_stakers(active_era(), 11);
		Pallet::<Test>::reward_by_ids(vec![(11, 1)]);

		mock::start_active_era(2);
		mock::make_all_reward_payment(1);

		let taken_cut = commission * total_payout_1;
		let shared_cut = total_payout_1 - taken_cut;
		let reward_of_10 = shared_cut * exposure_1.own / exposure_1.total + taken_cut;
		let reward_of_100 = shared_cut * exposure_1.others[0].value / exposure_1.total;
		assert_eq_error_rate!(Balances::total_balance(&10), balance_era_1_10 + reward_of_10, 2);
		assert_eq_error_rate!(Balances::total_balance(&100), balance_era_1_100 + reward_of_100, 2);
	});
}

#[test]
fn bond_extra_works() {
	// Tests that extra `free_balance` in the stash can be added to stake
	// NOTE: this tests only verifies `StakingLedger` for correct updates
	// See `bond_extra_and_withdraw_unbonded_works` for more details and updates on `Exposure`.
	ExtBuilder::default().build_and_execute(|| {
		// Check that account 10 is a validator
		assert!(<Validators<Test>>::contains_key(11));
		// Check that account 10 is bonded to account 11
		assert_eq!(Staking::bonded(&11), Some(10));
		// Check how much is at stake
		assert_eq!(
			Staking::ledger(&10),
			Some(StakingLedger {
				stash: 11,
				total: 1000,
				active: 1000,
				unlocking: Default::default(),
				claimed_rewards: vec![],
			})
		);

		// Give account 11 some large free balance greater than total
		let _ = Balances::make_free_balance_be(&11, 1000000);

		// Call the bond_extra function from controller, add only 100
		assert_ok!(Staking::bond_extra(Origin::signed(11), 100));
		// There should be 100 more `total` and `active` in the ledger
		assert_eq!(
			Staking::ledger(&10),
			Some(StakingLedger {
				stash: 11,
				total: 1000 + 100,
				active: 1000 + 100,
				unlocking: Default::default(),
				claimed_rewards: vec![],
			})
		);

		// Call the bond_extra function with a large number, should handle it
		assert_ok!(Staking::bond_extra(Origin::signed(11), Balance::max_value()));
		// The full amount of the funds should now be in the total and active
		assert_eq!(
			Staking::ledger(&10),
			Some(StakingLedger {
				stash: 11,
				total: 1000000,
				active: 1000000,
				unlocking: Default::default(),
				claimed_rewards: vec![],
			})
		);
	});
}

#[test]
fn bond_extra_and_withdraw_unbonded_works() {
	//
	// * Should test
	// * Given an account being bonded [and chosen as a validator](not mandatory)
	// * It can add extra funds to the bonded account.
	// * it can unbond a portion of its funds from the stash account.
	// * Once the unbonding period is done, it can actually take the funds out of the stash.
	ExtBuilder::default().nominate(false).build_and_execute(|| {
		// Set payee to controller. avoids confusion
		assert_ok!(Staking::set_payee(Origin::signed(10), RewardDestination::Controller));

		// Give account 11 some large free balance greater than total
		let _ = Balances::make_free_balance_be(&11, 1000000);

		// Initial config should be correct
		assert_eq!(active_era(), 0);

		// check the balance of a validator accounts.
		assert_eq!(Balances::total_balance(&10), 1);

		// confirm that 10 is a normal validator and gets paid at the end of the era.
		mock::start_active_era(1);

		// Initial state of 10
		assert_eq!(
			Staking::ledger(&10),
			Some(StakingLedger {
				stash: 11,
				total: 1000,
				active: 1000,
				unlocking: Default::default(),
				claimed_rewards: vec![],
			})
		);
		assert_eq!(
			Staking::eras_stakers(active_era(), 11),
			Exposure { total: 1000, own: 1000, others: vec![] }
		);

		// deposit the extra 100 units
		Staking::bond_extra(Origin::signed(11), 100).unwrap();

		assert_eq!(
			Staking::ledger(&10),
			Some(StakingLedger {
				stash: 11,
				total: 1000 + 100,
				active: 1000 + 100,
				unlocking: Default::default(),
				claimed_rewards: vec![],
			})
		);
		// Exposure is a snapshot! only updated after the next era update.
		assert_ne!(
			Staking::eras_stakers(active_era(), 11),
			Exposure { total: 1000 + 100, own: 1000 + 100, others: vec![] }
		);

		// trigger next era.
		mock::start_active_era(2);
		assert_eq!(active_era(), 2);

		// ledger should be the same.
		assert_eq!(
			Staking::ledger(&10),
			Some(StakingLedger {
				stash: 11,
				total: 1000 + 100,
				active: 1000 + 100,
				unlocking: Default::default(),
				claimed_rewards: vec![],
			})
		);
		// Exposure is now updated.
		assert_eq!(
			Staking::eras_stakers(active_era(), 11),
			Exposure { total: 1000 + 100, own: 1000 + 100, others: vec![] }
		);

		// Unbond almost all of the funds in stash.
		Staking::unbond(Origin::signed(10), 1000).unwrap();
		assert_eq!(
			Staking::ledger(&10),
			Some(StakingLedger {
				stash: 11,
				total: 1000 + 100,
				active: 100,
				unlocking: bounded_vec![UnlockChunk { value: 1000, era: 2 + 3 }],
				claimed_rewards: vec![]
			}),
		);

		// Attempting to free the balances now will fail. 2 eras need to pass.
		assert_ok!(Staking::withdraw_unbonded(Origin::signed(10), 0));
		assert_eq!(
			Staking::ledger(&10),
			Some(StakingLedger {
				stash: 11,
				total: 1000 + 100,
				active: 100,
				unlocking: bounded_vec![UnlockChunk { value: 1000, era: 2 + 3 }],
				claimed_rewards: vec![]
			}),
		);

		// trigger next era.
		mock::start_active_era(3);

		// nothing yet
		assert_ok!(Staking::withdraw_unbonded(Origin::signed(10), 0));
		assert_eq!(
			Staking::ledger(&10),
			Some(StakingLedger {
				stash: 11,
				total: 1000 + 100,
				active: 100,
				unlocking: bounded_vec![UnlockChunk { value: 1000, era: 2 + 3 }],
				claimed_rewards: vec![]
			}),
		);

		// trigger next era.
		mock::start_active_era(5);

		assert_ok!(Staking::withdraw_unbonded(Origin::signed(10), 0));
		// Now the value is free and the staking ledger is updated.
		assert_eq!(
			Staking::ledger(&10),
			Some(StakingLedger {
				stash: 11,
				total: 100,
				active: 100,
				unlocking: Default::default(),
				claimed_rewards: vec![]
			}),
		);
	})
}

#[test]
fn too_many_unbond_calls_should_not_work() {
	ExtBuilder::default().build_and_execute(|| {
		let mut current_era = 0;
		// locked at era MaxUnlockingChunks - 1 until 3
		for i in 0..MaxUnlockingChunks::get() - 1 {
			// There is only 1 chunk per era, so we need to be in a new era to create a chunk.
			current_era = i as u32;
			mock::start_active_era(current_era);
			assert_ok!(Staking::unbond(Origin::signed(10), 1));
		}

		current_era += 1;
		mock::start_active_era(current_era);

		// This chunk is locked at `current_era` through `current_era + 2` (because BondingDuration
		// == 3).
		assert_ok!(Staking::unbond(Origin::signed(10), 1));
		assert_eq!(
			Staking::ledger(&10).unwrap().unlocking.len(),
			MaxUnlockingChunks::get() as usize
		);
		// can't do more.
		assert_noop!(Staking::unbond(Origin::signed(10), 1), Error::<Test>::NoMoreChunks);

		current_era += 2;
		mock::start_active_era(current_era);

		assert_noop!(Staking::unbond(Origin::signed(10), 1), Error::<Test>::NoMoreChunks);
		// free up everything except the most recently added chunk.
		assert_ok!(Staking::withdraw_unbonded(Origin::signed(10), 0));
		assert_eq!(Staking::ledger(&10).unwrap().unlocking.len(), 1);

		// Can add again.
		assert_ok!(Staking::unbond(Origin::signed(10), 1));
		assert_eq!(Staking::ledger(&10).unwrap().unlocking.len(), 2);
	})
}

#[test]
fn rebond_works() {
	//
	// * Should test
	// * Given an account being bonded [and chosen as a validator](not mandatory)
	// * it can unbond a portion of its funds from the stash account.
	// * it can re-bond a portion of the funds scheduled to unlock.
	ExtBuilder::default().nominate(false).build_and_execute(|| {
		// Set payee to controller. avoids confusion
		assert_ok!(Staking::set_payee(Origin::signed(10), RewardDestination::Controller));

		// Give account 11 some large free balance greater than total
		let _ = Balances::make_free_balance_be(&11, 1000000);

		// confirm that 10 is a normal validator and gets paid at the end of the era.
		mock::start_active_era(1);

		// Initial state of 10
		assert_eq!(
			Staking::ledger(&10),
			Some(StakingLedger {
				stash: 11,
				total: 1000,
				active: 1000,
				unlocking: Default::default(),
				claimed_rewards: vec![],
			})
		);

		mock::start_active_era(2);
		assert_eq!(active_era(), 2);

		// Try to rebond some funds. We get an error since no fund is unbonded.
		assert_noop!(Staking::rebond(Origin::signed(10), 500), Error::<Test>::NoUnlockChunk);

		// Unbond almost all of the funds in stash.
		Staking::unbond(Origin::signed(10), 900).unwrap();
		assert_eq!(
			Staking::ledger(&10),
			Some(StakingLedger {
				stash: 11,
				total: 1000,
				active: 100,
				unlocking: bounded_vec![UnlockChunk { value: 900, era: 2 + 3 }],
				claimed_rewards: vec![],
			})
		);

		// Re-bond all the funds unbonded.
		Staking::rebond(Origin::signed(10), 900).unwrap();
		assert_eq!(
			Staking::ledger(&10),
			Some(StakingLedger {
				stash: 11,
				total: 1000,
				active: 1000,
				unlocking: Default::default(),
				claimed_rewards: vec![],
			})
		);

		// Unbond almost all of the funds in stash.
		Staking::unbond(Origin::signed(10), 900).unwrap();
		assert_eq!(
			Staking::ledger(&10),
			Some(StakingLedger {
				stash: 11,
				total: 1000,
				active: 100,
				unlocking: bounded_vec![UnlockChunk { value: 900, era: 5 }],
				claimed_rewards: vec![],
			})
		);

		// Re-bond part of the funds unbonded.
		Staking::rebond(Origin::signed(10), 500).unwrap();
		assert_eq!(
			Staking::ledger(&10),
			Some(StakingLedger {
				stash: 11,
				total: 1000,
				active: 600,
				unlocking: bounded_vec![UnlockChunk { value: 400, era: 5 }],
				claimed_rewards: vec![],
			})
		);

		// Re-bond the remainder of the funds unbonded.
		Staking::rebond(Origin::signed(10), 500).unwrap();
		assert_eq!(
			Staking::ledger(&10),
			Some(StakingLedger {
				stash: 11,
				total: 1000,
				active: 1000,
				unlocking: Default::default(),
				claimed_rewards: vec![],
			})
		);

		// Unbond parts of the funds in stash.
		Staking::unbond(Origin::signed(10), 300).unwrap();
		Staking::unbond(Origin::signed(10), 300).unwrap();
		Staking::unbond(Origin::signed(10), 300).unwrap();
		assert_eq!(
			Staking::ledger(&10),
			Some(StakingLedger {
				stash: 11,
				total: 1000,
				active: 100,
				unlocking: bounded_vec![UnlockChunk { value: 900, era: 5 }],
				claimed_rewards: vec![],
			})
		);

		// Re-bond part of the funds unbonded.
		Staking::rebond(Origin::signed(10), 500).unwrap();
		assert_eq!(
			Staking::ledger(&10),
			Some(StakingLedger {
				stash: 11,
				total: 1000,
				active: 600,
				unlocking: bounded_vec![UnlockChunk { value: 400, era: 5 }],
				claimed_rewards: vec![],
			})
		);
	})
}

#[test]
fn rebond_is_fifo() {
	// Rebond should proceed by reversing the most recent bond operations.
	ExtBuilder::default().nominate(false).build_and_execute(|| {
		// Set payee to controller. avoids confusion
		assert_ok!(Staking::set_payee(Origin::signed(10), RewardDestination::Controller));

		// Give account 11 some large free balance greater than total
		let _ = Balances::make_free_balance_be(&11, 1000000);

		// confirm that 10 is a normal validator and gets paid at the end of the era.
		mock::start_active_era(1);

		// Initial state of 10
		assert_eq!(
			Staking::ledger(&10),
			Some(StakingLedger {
				stash: 11,
				total: 1000,
				active: 1000,
				unlocking: Default::default(),
				claimed_rewards: vec![],
			})
		);

		mock::start_active_era(2);

		// Unbond some of the funds in stash.
		Staking::unbond(Origin::signed(10), 400).unwrap();
		assert_eq!(
			Staking::ledger(&10),
			Some(StakingLedger {
				stash: 11,
				total: 1000,
				active: 600,
				unlocking: bounded_vec![UnlockChunk { value: 400, era: 2 + 3 }],
				claimed_rewards: vec![],
			})
		);

		mock::start_active_era(3);

		// Unbond more of the funds in stash.
		Staking::unbond(Origin::signed(10), 300).unwrap();
		assert_eq!(
			Staking::ledger(&10),
			Some(StakingLedger {
				stash: 11,
				total: 1000,
				active: 300,
				unlocking: bounded_vec![
					UnlockChunk { value: 400, era: 2 + 3 },
					UnlockChunk { value: 300, era: 3 + 3 },
				],
				claimed_rewards: vec![],
			})
		);

		mock::start_active_era(4);

		// Unbond yet more of the funds in stash.
		Staking::unbond(Origin::signed(10), 200).unwrap();
		assert_eq!(
			Staking::ledger(&10),
			Some(StakingLedger {
				stash: 11,
				total: 1000,
				active: 100,
				unlocking: bounded_vec![
					UnlockChunk { value: 400, era: 2 + 3 },
					UnlockChunk { value: 300, era: 3 + 3 },
					UnlockChunk { value: 200, era: 4 + 3 },
				],
				claimed_rewards: vec![],
			})
		);

		// Re-bond half of the unbonding funds.
		Staking::rebond(Origin::signed(10), 400).unwrap();
		assert_eq!(
			Staking::ledger(&10),
			Some(StakingLedger {
				stash: 11,
				total: 1000,
				active: 500,
				unlocking: bounded_vec![
					UnlockChunk { value: 400, era: 2 + 3 },
					UnlockChunk { value: 100, era: 3 + 3 },
				],
				claimed_rewards: vec![],
			})
		);
	})
}

#[test]
fn rebond_emits_right_value_in_event() {
	// When a user calls rebond with more than can be rebonded, things succeed,
	// and the rebond event emits the actual value rebonded.
	ExtBuilder::default().nominate(false).build_and_execute(|| {
		// Set payee to controller. avoids confusion
		assert_ok!(Staking::set_payee(Origin::signed(10), RewardDestination::Controller));

		// Give account 11 some large free balance greater than total
		let _ = Balances::make_free_balance_be(&11, 1000000);

		// confirm that 10 is a normal validator and gets paid at the end of the era.
		mock::start_active_era(1);

		// Unbond almost all of the funds in stash.
		Staking::unbond(Origin::signed(10), 900).unwrap();
		assert_eq!(
			Staking::ledger(&10),
			Some(StakingLedger {
				stash: 11,
				total: 1000,
				active: 100,
				unlocking: bounded_vec![UnlockChunk { value: 900, era: 1 + 3 }],
				claimed_rewards: vec![],
			})
		);

		// Re-bond less than the total
		Staking::rebond(Origin::signed(10), 100).unwrap();
		assert_eq!(
			Staking::ledger(&10),
			Some(StakingLedger {
				stash: 11,
				total: 1000,
				active: 200,
				unlocking: bounded_vec![UnlockChunk { value: 800, era: 1 + 3 }],
				claimed_rewards: vec![],
			})
		);
		// Event emitted should be correct
		assert_eq!(*staking_events().last().unwrap(), Event::Bonded(11, 100));

		// Re-bond way more than available
		Staking::rebond(Origin::signed(10), 100_000).unwrap();
		assert_eq!(
			Staking::ledger(&10),
			Some(StakingLedger {
				stash: 11,
				total: 1000,
				active: 1000,
				unlocking: Default::default(),
				claimed_rewards: vec![],
			})
		);
		// Event emitted should be correct, only 800
		assert_eq!(*staking_events().last().unwrap(), Event::Bonded(11, 800));
	});
}

#[test]
fn reward_to_stake_works() {
	ExtBuilder::default()
		.nominate(false)
		.set_status(31, StakerStatus::Idle)
		.set_status(41, StakerStatus::Idle)
		.set_stake(21, 2000)
		.build_and_execute(|| {
			assert_eq!(Staking::validator_count(), 2);
			// Confirm account 10 and 20 are validators
			assert!(<Validators<Test>>::contains_key(&11) && <Validators<Test>>::contains_key(&21));

			assert_eq!(Staking::eras_stakers(active_era(), 11).total, 1000);
			assert_eq!(Staking::eras_stakers(active_era(), 21).total, 2000);

			// Give the man some money.
			let _ = Balances::make_free_balance_be(&10, 1000);
			let _ = Balances::make_free_balance_be(&20, 1000);

			// Bypass logic and change current exposure
			ErasStakers::<Test>::insert(0, 21, Exposure { total: 69, own: 69, others: vec![] });
			<Ledger<Test>>::insert(
				&20,
				StakingLedger {
					stash: 21,
					total: 69,
					active: 69,
					unlocking: Default::default(),
					claimed_rewards: vec![],
				},
			);

			// Compute total payout now for whole duration as other parameter won't change
			let total_payout_0 = current_total_payout_for_duration(reward_time_per_era());
			Pallet::<Test>::reward_by_ids(vec![(11, 1)]);
			Pallet::<Test>::reward_by_ids(vec![(21, 1)]);

			// New era --> rewards are paid --> stakes are changed
			mock::start_active_era(1);
			mock::make_all_reward_payment(0);

			assert_eq!(Staking::eras_stakers(active_era(), 11).total, 1000);
			assert_eq!(Staking::eras_stakers(active_era(), 21).total, 69);

			let _11_balance = Balances::free_balance(&11);
			assert_eq!(_11_balance, 1000 + total_payout_0 / 2);

			// Trigger another new era as the info are frozen before the era start.
			mock::start_active_era(2);

			// -- new infos
			assert_eq!(Staking::eras_stakers(active_era(), 11).total, 1000 + total_payout_0 / 2);
			assert_eq!(Staking::eras_stakers(active_era(), 21).total, 69 + total_payout_0 / 2);
		});
}

#[test]
fn reap_stash_works() {
	ExtBuilder::default()
		.existential_deposit(10)
		.balance_factor(10)
		.build_and_execute(|| {
			// given
			assert_eq!(Balances::free_balance(10), 10);
			assert_eq!(Balances::free_balance(11), 10 * 1000);
			assert_eq!(Staking::bonded(&11), Some(10));

			assert!(<Ledger<Test>>::contains_key(&10));
			assert!(<Bonded<Test>>::contains_key(&11));
			assert!(<Validators<Test>>::contains_key(&11));
			assert!(<Payee<Test>>::contains_key(&11));

			// stash is not reapable
			assert_noop!(
				Staking::reap_stash(Origin::signed(20), 11, 0),
				Error::<Test>::FundedTarget
			);
			// controller or any other account is not reapable
			assert_noop!(Staking::reap_stash(Origin::signed(20), 10, 0), Error::<Test>::NotStash);

			// no easy way to cause an account to go below ED, we tweak their staking ledger
			// instead.
			Staking::update_ledger(
				&10,
				&StakingLedger {
					stash: 11,
					total: 5,
					active: 5,
					unlocking: Default::default(),
					claimed_rewards: vec![],
				},
			);

			// reap-able
			assert_ok!(Staking::reap_stash(Origin::signed(20), 11, 0));

			// then
			assert!(!<Ledger<Test>>::contains_key(&10));
			assert!(!<Bonded<Test>>::contains_key(&11));
			assert!(!<Validators<Test>>::contains_key(&11));
			assert!(!<Payee<Test>>::contains_key(&11));
		});
}

#[test]
fn bond_with_no_staked_value() {
	// Behavior when someone bonds with no staked value.
	// Particularly when she votes and the candidate is elected.
	ExtBuilder::default()
		.validator_count(3)
		.existential_deposit(5)
		.balance_factor(5)
		.nominate(false)
		.minimum_validator_count(1)
		.build_and_execute(|| {
			// Can't bond with 1
			assert_noop!(
				Staking::bond(Origin::signed(1), 2, 1, RewardDestination::Controller),
				Error::<Test>::InsufficientBond,
			);
			// bonded with absolute minimum value possible.
			assert_ok!(Staking::bond(Origin::signed(1), 2, 5, RewardDestination::Controller));
			assert_eq!(Balances::locks(&1)[0].amount, 5);

			// unbonding even 1 will cause all to be unbonded.
			assert_ok!(Staking::unbond(Origin::signed(2), 1));
			assert_eq!(
				Staking::ledger(2),
				Some(StakingLedger {
					stash: 1,
					active: 0,
					total: 5,
					unlocking: bounded_vec![UnlockChunk { value: 5, era: 3 }],
					claimed_rewards: vec![],
				})
			);

			mock::start_active_era(1);
			mock::start_active_era(2);

			// not yet removed.
			assert_ok!(Staking::withdraw_unbonded(Origin::signed(2), 0));
			assert!(Staking::ledger(2).is_some());
			assert_eq!(Balances::locks(&1)[0].amount, 5);

			mock::start_active_era(3);

			// poof. Account 1 is removed from the staking system.
			assert_ok!(Staking::withdraw_unbonded(Origin::signed(2), 0));
			assert!(Staking::ledger(2).is_none());
			assert_eq!(Balances::locks(&1).len(), 0);
		});
}

#[test]
fn bond_with_little_staked_value_bounded() {
	ExtBuilder::default()
		.validator_count(3)
		.nominate(false)
		.minimum_validator_count(1)
		.build_and_execute(|| {
			// setup
			assert_ok!(Staking::chill(Origin::signed(30)));
			assert_ok!(Staking::set_payee(Origin::signed(10), RewardDestination::Controller));
			let init_balance_2 = Balances::free_balance(&2);
			let init_balance_10 = Balances::free_balance(&10);

			// Stingy validator.
			assert_ok!(Staking::bond(Origin::signed(1), 2, 1, RewardDestination::Controller));
			assert_ok!(Staking::validate(Origin::signed(2), ValidatorPrefs::default()));
			assert_ok!(Session::set_keys(
				Origin::signed(2),
				SessionKeys { other: 2.into() },
				vec![]
			));

			// 1 era worth of reward. BUT, we set the timestamp after on_initialize, so outdated by
			// one block.
			let total_payout_0 = current_total_payout_for_duration(reward_time_per_era());

			reward_all_elected();
			mock::start_active_era(1);
			mock::make_all_reward_payment(0);

			// 2 is elected.
			assert_eq_uvec!(validator_controllers(), vec![20, 10, 2]);
			assert_eq!(Staking::eras_stakers(active_era(), 2).total, 0);

			// Old ones are rewarded.
			assert_eq_error_rate!(
				Balances::free_balance(10),
				init_balance_10 + total_payout_0 / 3,
				1
			);
			// no rewards paid to 2. This was initial election.
			assert_eq!(Balances::free_balance(2), init_balance_2);

			// reward era 2
			let total_payout_1 = current_total_payout_for_duration(reward_time_per_era());
			reward_all_elected();
			mock::start_active_era(2);
			mock::make_all_reward_payment(1);

			assert_eq_uvec!(validator_controllers(), vec![20, 10, 2]);
			assert_eq!(Staking::eras_stakers(active_era(), 2).total, 0);

			// 2 is now rewarded.
			assert_eq_error_rate!(
				Balances::free_balance(2),
				init_balance_2 + total_payout_1 / 3,
				1
			);
			assert_eq_error_rate!(
				Balances::free_balance(&10),
				init_balance_10 + total_payout_0 / 3 + total_payout_1 / 3,
				2,
			);
		});
}

#[test]
fn new_era_elects_correct_number_of_validators() {
	ExtBuilder::default().nominate(true).validator_count(1).build_and_execute(|| {
		assert_eq!(Staking::validator_count(), 1);
		assert_eq!(validator_controllers().len(), 1);

		Session::on_initialize(System::block_number());

		assert_eq!(validator_controllers().len(), 1);
	})
}

#[test]
fn phragmen_should_not_overflow() {
	ExtBuilder::default().nominate(false).build_and_execute(|| {
		// This is the maximum value that we can have as the outcome of CurrencyToVote.
		type Votes = u64;

		let _ = Staking::chill(Origin::signed(10));
		let _ = Staking::chill(Origin::signed(20));

		bond_validator(3, 2, Votes::max_value() as Balance);
		bond_validator(5, 4, Votes::max_value() as Balance);

		bond_nominator(7, 6, Votes::max_value() as Balance, vec![3, 5]);
		bond_nominator(9, 8, Votes::max_value() as Balance, vec![3, 5]);

		mock::start_active_era(1);

		assert_eq_uvec!(validator_controllers(), vec![4, 2]);

		// We can safely convert back to values within [u64, u128].
		assert!(Staking::eras_stakers(active_era(), 3).total > Votes::max_value() as Balance);
		assert!(Staking::eras_stakers(active_era(), 5).total > Votes::max_value() as Balance);
	})
}

#[test]
fn reward_validator_slashing_validator_does_not_overflow() {
	ExtBuilder::default().build_and_execute(|| {
		let stake = u64::MAX as Balance * 2;
		let reward_slash = u64::MAX as Balance * 2;

		// Assert multiplication overflows in balance arithmetic.
		assert!(stake.checked_mul(reward_slash).is_none());

		// Set staker
		let _ = Balances::make_free_balance_be(&11, stake);

		let exposure = Exposure::<AccountId, Balance> { total: stake, own: stake, others: vec![] };
		let reward = EraRewardPoints::<AccountId> {
			total: 1,
			individual: vec![(11, 1)].into_iter().collect(),
		};

		// Check reward
		ErasRewardPoints::<Test>::insert(0, reward);
		ErasStakers::<Test>::insert(0, 11, &exposure);
		ErasStakersClipped::<Test>::insert(0, 11, exposure);
		ErasValidatorReward::<Test>::insert(0, stake);
		assert_ok!(Staking::payout_stakers(Origin::signed(1337), 11, 0));
		assert_eq!(Balances::total_balance(&11), stake * 2);

		// Set staker
		let _ = Balances::make_free_balance_be(&11, stake);
		let _ = Balances::make_free_balance_be(&2, stake);

		// only slashes out of bonded stake are applied. without this line,
		// it is 0.
		Staking::bond(Origin::signed(2), 20000, stake - 1, RewardDestination::default()).unwrap();
		// Override exposure of 11
		ErasStakers::<Test>::insert(
			0,
			11,
			Exposure {
				total: stake,
				own: 1,
				others: vec![IndividualExposure { who: 2, value: stake - 1 }],
			},
		);

		// Check slashing
		on_offence_now(
			&[OffenceDetails {
				offender: (11, Staking::eras_stakers(active_era(), 11)),
				reporters: vec![],
			}],
			&[Perbill::from_percent(100)],
		);

		assert_eq!(Balances::total_balance(&11), stake - 1);
		assert_eq!(Balances::total_balance(&2), 1);
	})
}

#[test]
fn reward_from_authorship_event_handler_works() {
	ExtBuilder::default().build_and_execute(|| {
		use pallet_authorship::EventHandler;

		assert_eq!(<pallet_authorship::Pallet<Test>>::author(), Some(11));

		Pallet::<Test>::note_author(11);
		Pallet::<Test>::note_uncle(21, 1);
		// Rewarding the same two times works.
		Pallet::<Test>::note_uncle(11, 1);

		// Not mandatory but must be coherent with rewards
		assert_eq_uvec!(Session::validators(), vec![11, 21]);

		// 21 is rewarded as an uncle producer
		// 11 is rewarded as a block producer and uncle referencer and uncle producer
		assert_eq!(
			ErasRewardPoints::<Test>::get(active_era()),
			EraRewardPoints {
				individual: vec![(11, 20 + 2 * 2 + 1), (21, 1)].into_iter().collect(),
				total: 26,
			},
		);
	})
}

#[test]
fn add_reward_points_fns_works() {
	ExtBuilder::default().build_and_execute(|| {
		// Not mandatory but must be coherent with rewards
		assert_eq_uvec!(Session::validators(), vec![21, 11]);

		Pallet::<Test>::reward_by_ids(vec![(21, 1), (11, 1), (11, 1)]);

		Pallet::<Test>::reward_by_ids(vec![(21, 1), (11, 1), (11, 1)]);

		assert_eq!(
			ErasRewardPoints::<Test>::get(active_era()),
			EraRewardPoints { individual: vec![(11, 4), (21, 2)].into_iter().collect(), total: 6 },
		);
	})
}

#[test]
fn unbonded_balance_is_not_slashable() {
	ExtBuilder::default().build_and_execute(|| {
		// total amount staked is slashable.
		assert_eq!(Staking::slashable_balance_of(&11), 1000);

		assert_ok!(Staking::unbond(Origin::signed(10), 800));

		// only the active portion.
		assert_eq!(Staking::slashable_balance_of(&11), 200);
	})
}

#[test]
fn era_is_always_same_length() {
	// This ensures that the sessions is always of the same length if there is no forcing no
	// session changes.
	ExtBuilder::default().build_and_execute(|| {
		let session_per_era = <SessionsPerEra as Get<SessionIndex>>::get();

		mock::start_active_era(1);
		assert_eq!(Staking::eras_start_session_index(current_era()).unwrap(), session_per_era);

		mock::start_active_era(2);
		assert_eq!(
			Staking::eras_start_session_index(current_era()).unwrap(),
			session_per_era * 2u32
		);

		let session = Session::current_index();
		ForceEra::<Test>::put(Forcing::ForceNew);
		advance_session();
		advance_session();
		assert_eq!(current_era(), 3);
		assert_eq!(Staking::eras_start_session_index(current_era()).unwrap(), session + 2);

		mock::start_active_era(4);
		assert_eq!(
			Staking::eras_start_session_index(current_era()).unwrap(),
			session + 2u32 + session_per_era
		);
	});
}

#[test]
fn offence_forces_new_era() {
	ExtBuilder::default().build_and_execute(|| {
		on_offence_now(
			&[OffenceDetails {
				offender: (11, Staking::eras_stakers(active_era(), 11)),
				reporters: vec![],
			}],
			&[Perbill::from_percent(5)],
		);

		assert_eq!(Staking::force_era(), Forcing::ForceNew);
	});
}

#[test]
fn offence_ensures_new_era_without_clobbering() {
	ExtBuilder::default().build_and_execute(|| {
		assert_ok!(Staking::force_new_era_always(Origin::root()));
		assert_eq!(Staking::force_era(), Forcing::ForceAlways);

		on_offence_now(
			&[OffenceDetails {
				offender: (11, Staking::eras_stakers(active_era(), 11)),
				reporters: vec![],
			}],
			&[Perbill::from_percent(5)],
		);

		assert_eq!(Staking::force_era(), Forcing::ForceAlways);
	});
}

#[test]
fn offence_deselects_validator_even_when_slash_is_zero() {
	ExtBuilder::default().build_and_execute(|| {
		assert!(Session::validators().contains(&11));
		assert!(<Validators<Test>>::contains_key(11));

		on_offence_now(
			&[OffenceDetails {
				offender: (11, Staking::eras_stakers(active_era(), 11)),
				reporters: vec![],
			}],
			&[Perbill::from_percent(0)],
		);

		assert_eq!(Staking::force_era(), Forcing::ForceNew);
		assert!(!<Validators<Test>>::contains_key(11));

		mock::start_active_era(1);

		assert!(!Session::validators().contains(&11));
		assert!(!<Validators<Test>>::contains_key(11));
	});
}

#[test]
fn slashing_performed_according_exposure() {
	// This test checks that slashing is performed according the exposure (or more precisely,
	// historical exposure), not the current balance.
	ExtBuilder::default().build_and_execute(|| {
		assert_eq!(Staking::eras_stakers(active_era(), 11).own, 1000);

		// Handle an offence with a historical exposure.
		on_offence_now(
			&[OffenceDetails {
				offender: (11, Exposure { total: 500, own: 500, others: vec![] }),
				reporters: vec![],
			}],
			&[Perbill::from_percent(50)],
		);

		// The stash account should be slashed for 250 (50% of 500).
		assert_eq!(Balances::free_balance(11), 1000 - 250);
	});
}

#[test]
fn slash_in_old_span_does_not_deselect() {
	ExtBuilder::default().build_and_execute(|| {
		mock::start_active_era(1);

		assert!(<Validators<Test>>::contains_key(11));
		assert!(Session::validators().contains(&11));

		on_offence_now(
			&[OffenceDetails {
				offender: (11, Staking::eras_stakers(active_era(), 11)),
				reporters: vec![],
			}],
			&[Perbill::from_percent(0)],
		);

		assert_eq!(Staking::force_era(), Forcing::ForceNew);
		assert!(!<Validators<Test>>::contains_key(11));

		mock::start_active_era(2);

		Staking::validate(Origin::signed(10), Default::default()).unwrap();
		assert_eq!(Staking::force_era(), Forcing::NotForcing);
		assert!(<Validators<Test>>::contains_key(11));
		assert!(!Session::validators().contains(&11));

		mock::start_active_era(3);

		// this staker is in a new slashing span now, having re-registered after
		// their prior slash.

		on_offence_in_era(
			&[OffenceDetails {
				offender: (11, Staking::eras_stakers(active_era(), 11)),
				reporters: vec![],
			}],
			&[Perbill::from_percent(0)],
			1,
			DisableStrategy::WhenSlashed,
		);

		// the validator doesn't get chilled again
		assert!(<Staking as Store>::Validators::iter().any(|(stash, _)| stash == 11));

		// but we are still forcing a new era
		assert_eq!(Staking::force_era(), Forcing::ForceNew);

		on_offence_in_era(
			&[OffenceDetails {
				offender: (11, Staking::eras_stakers(active_era(), 11)),
				reporters: vec![],
			}],
			// NOTE: A 100% slash here would clean up the account, causing de-registration.
			&[Perbill::from_percent(95)],
			1,
			DisableStrategy::WhenSlashed,
		);

		// the validator doesn't get chilled again
		assert!(<Staking as Store>::Validators::iter().any(|(stash, _)| stash == 11));

		// but it's disabled
		assert!(is_disabled(10));
		// and we are still forcing a new era
		assert_eq!(Staking::force_era(), Forcing::ForceNew);
	});
}

#[test]
fn reporters_receive_their_slice() {
	// This test verifies that the reporters of the offence receive their slice from the slashed
	// amount.
	ExtBuilder::default().build_and_execute(|| {
		// The reporters' reward is calculated from the total exposure.
		let initial_balance = 1125;

		assert_eq!(Staking::eras_stakers(active_era(), 11).total, initial_balance);

		on_offence_now(
			&[OffenceDetails {
				offender: (11, Staking::eras_stakers(active_era(), 11)),
				reporters: vec![1, 2],
			}],
			&[Perbill::from_percent(50)],
		);

		// F1 * (reward_proportion * slash - 0)
		// 50% * (10% * initial_balance / 2)
		let reward = (initial_balance / 20) / 2;
		let reward_each = reward / 2; // split into two pieces.
		assert_eq!(Balances::free_balance(1), 10 + reward_each);
		assert_eq!(Balances::free_balance(2), 20 + reward_each);
	});
}

#[test]
fn subsequent_reports_in_same_span_pay_out_less() {
	// This test verifies that the reporters of the offence receive their slice from the slashed
	// amount, but less and less if they submit multiple reports in one span.
	ExtBuilder::default().build_and_execute(|| {
		// The reporters' reward is calculated from the total exposure.
		let initial_balance = 1125;

		assert_eq!(Staking::eras_stakers(active_era(), 11).total, initial_balance);

		on_offence_now(
			&[OffenceDetails {
				offender: (11, Staking::eras_stakers(active_era(), 11)),
				reporters: vec![1],
			}],
			&[Perbill::from_percent(20)],
		);

		// F1 * (reward_proportion * slash - 0)
		// 50% * (10% * initial_balance * 20%)
		let reward = (initial_balance / 5) / 20;
		assert_eq!(Balances::free_balance(1), 10 + reward);

		on_offence_now(
			&[OffenceDetails {
				offender: (11, Staking::eras_stakers(active_era(), 11)),
				reporters: vec![1],
			}],
			&[Perbill::from_percent(50)],
		);

		let prior_payout = reward;

		// F1 * (reward_proportion * slash - prior_payout)
		// 50% * (10% * (initial_balance / 2) - prior_payout)
		let reward = ((initial_balance / 20) - prior_payout) / 2;
		assert_eq!(Balances::free_balance(1), 10 + prior_payout + reward);
	});
}

#[test]
fn invulnerables_are_not_slashed() {
	// For invulnerable validators no slashing is performed.
	ExtBuilder::default().invulnerables(vec![11]).build_and_execute(|| {
		assert_eq!(Balances::free_balance(11), 1000);
		assert_eq!(Balances::free_balance(21), 2000);

		let exposure = Staking::eras_stakers(active_era(), 21);
		let initial_balance = Staking::slashable_balance_of(&21);

		let nominator_balances: Vec<_> =
			exposure.others.iter().map(|o| Balances::free_balance(&o.who)).collect();

		on_offence_now(
			&[
				OffenceDetails {
					offender: (11, Staking::eras_stakers(active_era(), 11)),
					reporters: vec![],
				},
				OffenceDetails {
					offender: (21, Staking::eras_stakers(active_era(), 21)),
					reporters: vec![],
				},
			],
			&[Perbill::from_percent(50), Perbill::from_percent(20)],
		);

		// The validator 11 hasn't been slashed, but 21 has been.
		assert_eq!(Balances::free_balance(11), 1000);
		// 2000 - (0.2 * initial_balance)
		assert_eq!(Balances::free_balance(21), 2000 - (2 * initial_balance / 10));

		// ensure that nominators were slashed as well.
		for (initial_balance, other) in nominator_balances.into_iter().zip(exposure.others) {
			assert_eq!(
				Balances::free_balance(&other.who),
				initial_balance - (2 * other.value / 10),
			);
		}
	});
}

#[test]
fn dont_slash_if_fraction_is_zero() {
	// Don't slash if the fraction is zero.
	ExtBuilder::default().build_and_execute(|| {
		assert_eq!(Balances::free_balance(11), 1000);

		on_offence_now(
			&[OffenceDetails {
				offender: (11, Staking::eras_stakers(active_era(), 11)),
				reporters: vec![],
			}],
			&[Perbill::from_percent(0)],
		);

		// The validator hasn't been slashed. The new era is not forced.
		assert_eq!(Balances::free_balance(11), 1000);
		assert_eq!(Staking::force_era(), Forcing::ForceNew);
	});
}

#[test]
fn only_slash_for_max_in_era() {
	// multiple slashes within one era are only applied if it is more than any previous slash in the
	// same era.
	ExtBuilder::default().build_and_execute(|| {
		assert_eq!(Balances::free_balance(11), 1000);

		on_offence_now(
			&[OffenceDetails {
				offender: (11, Staking::eras_stakers(active_era(), 11)),
				reporters: vec![],
			}],
			&[Perbill::from_percent(50)],
		);

		// The validator has been slashed and has been force-chilled.
		assert_eq!(Balances::free_balance(11), 500);
		assert_eq!(Staking::force_era(), Forcing::ForceNew);

		on_offence_now(
			&[OffenceDetails {
				offender: (11, Staking::eras_stakers(active_era(), 11)),
				reporters: vec![],
			}],
			&[Perbill::from_percent(25)],
		);

		// The validator has not been slashed additionally.
		assert_eq!(Balances::free_balance(11), 500);

		on_offence_now(
			&[OffenceDetails {
				offender: (11, Staking::eras_stakers(active_era(), 11)),
				reporters: vec![],
			}],
			&[Perbill::from_percent(60)],
		);

		// The validator got slashed 10% more.
		assert_eq!(Balances::free_balance(11), 400);
	})
}

#[test]
fn garbage_collection_after_slashing() {
	// ensures that `SlashingSpans` and `SpanSlash` of an account is removed after reaping.
	ExtBuilder::default()
		.existential_deposit(2)
		.balance_factor(2)
		.build_and_execute(|| {
			assert_eq!(Balances::free_balance(11), 2000);

			on_offence_now(
				&[OffenceDetails {
					offender: (11, Staking::eras_stakers(active_era(), 11)),
					reporters: vec![],
				}],
				&[Perbill::from_percent(10)],
			);

			assert_eq!(Balances::free_balance(11), 2000 - 200);
			assert!(<Staking as crate::Store>::SlashingSpans::get(&11).is_some());
			assert_eq!(<Staking as crate::Store>::SpanSlash::get(&(11, 0)).amount(), &200);

			on_offence_now(
				&[OffenceDetails {
					offender: (11, Staking::eras_stakers(active_era(), 11)),
					reporters: vec![],
				}],
				&[Perbill::from_percent(100)],
			);

			// validator and nominator slash in era are garbage-collected by era change,
			// so we don't test those here.

			assert_eq!(Balances::free_balance(11), 2);
			assert_eq!(Balances::total_balance(&11), 2);

			let slashing_spans = <Staking as crate::Store>::SlashingSpans::get(&11).unwrap();
			assert_eq!(slashing_spans.iter().count(), 2);

			// reap_stash respects num_slashing_spans so that weight is accurate
			assert_noop!(
				Staking::reap_stash(Origin::signed(20), 11, 0),
				Error::<Test>::IncorrectSlashingSpans
			);
			assert_ok!(Staking::reap_stash(Origin::signed(20), 11, 2));

			assert!(<Staking as crate::Store>::SlashingSpans::get(&11).is_none());
			assert_eq!(<Staking as crate::Store>::SpanSlash::get(&(11, 0)).amount(), &0);
		})
}

#[test]
fn garbage_collection_on_window_pruning() {
	// ensures that `ValidatorSlashInEra` and `NominatorSlashInEra` are cleared after
	// `BondingDuration`.
	ExtBuilder::default().build_and_execute(|| {
		mock::start_active_era(1);

		assert_eq!(Balances::free_balance(11), 1000);
		let now = active_era();

		let exposure = Staking::eras_stakers(now, 11);
		assert_eq!(Balances::free_balance(101), 2000);
		let nominated_value = exposure.others.iter().find(|o| o.who == 101).unwrap().value;

		on_offence_now(
			&[OffenceDetails { offender: (11, Staking::eras_stakers(now, 11)), reporters: vec![] }],
			&[Perbill::from_percent(10)],
		);

		assert_eq!(Balances::free_balance(11), 900);
		assert_eq!(Balances::free_balance(101), 2000 - (nominated_value / 10));

		assert!(<Staking as crate::Store>::ValidatorSlashInEra::get(&now, &11).is_some());
		assert!(<Staking as crate::Store>::NominatorSlashInEra::get(&now, &101).is_some());

		// + 1 because we have to exit the bonding window.
		for era in (0..(BondingDuration::get() + 1)).map(|offset| offset + now + 1) {
			assert!(<Staking as crate::Store>::ValidatorSlashInEra::get(&now, &11).is_some());
			assert!(<Staking as crate::Store>::NominatorSlashInEra::get(&now, &101).is_some());

			mock::start_active_era(era);
		}

		assert!(<Staking as crate::Store>::ValidatorSlashInEra::get(&now, &11).is_none());
		assert!(<Staking as crate::Store>::NominatorSlashInEra::get(&now, &101).is_none());
	})
}

#[test]
fn slashing_nominators_by_span_max() {
	ExtBuilder::default().build_and_execute(|| {
		mock::start_active_era(1);
		mock::start_active_era(2);
		mock::start_active_era(3);

		assert_eq!(Balances::free_balance(11), 1000);
		assert_eq!(Balances::free_balance(21), 2000);
		assert_eq!(Balances::free_balance(101), 2000);
		assert_eq!(Staking::slashable_balance_of(&21), 1000);

		let exposure_11 = Staking::eras_stakers(active_era(), 11);
		let exposure_21 = Staking::eras_stakers(active_era(), 21);
		let nominated_value_11 = exposure_11.others.iter().find(|o| o.who == 101).unwrap().value;
		let nominated_value_21 = exposure_21.others.iter().find(|o| o.who == 101).unwrap().value;

		on_offence_in_era(
			&[OffenceDetails {
				offender: (11, Staking::eras_stakers(active_era(), 11)),
				reporters: vec![],
			}],
			&[Perbill::from_percent(10)],
			2,
			DisableStrategy::WhenSlashed,
		);

		assert_eq!(Balances::free_balance(11), 900);

		let slash_1_amount = Perbill::from_percent(10) * nominated_value_11;
		assert_eq!(Balances::free_balance(101), 2000 - slash_1_amount);

		let expected_spans = vec![
			slashing::SlashingSpan { index: 1, start: 4, length: None },
			slashing::SlashingSpan { index: 0, start: 0, length: Some(4) },
		];

		let get_span = |account| <Staking as crate::Store>::SlashingSpans::get(&account).unwrap();

		assert_eq!(get_span(11).iter().collect::<Vec<_>>(), expected_spans);

		assert_eq!(get_span(101).iter().collect::<Vec<_>>(), expected_spans);

		// second slash: higher era, higher value, same span.
		on_offence_in_era(
			&[OffenceDetails {
				offender: (21, Staking::eras_stakers(active_era(), 21)),
				reporters: vec![],
			}],
			&[Perbill::from_percent(30)],
			3,
			DisableStrategy::WhenSlashed,
		);

		// 11 was not further slashed, but 21 and 101 were.
		assert_eq!(Balances::free_balance(11), 900);
		assert_eq!(Balances::free_balance(21), 1700);

		let slash_2_amount = Perbill::from_percent(30) * nominated_value_21;
		assert!(slash_2_amount > slash_1_amount);

		// only the maximum slash in a single span is taken.
		assert_eq!(Balances::free_balance(101), 2000 - slash_2_amount);

		// third slash: in same era and on same validator as first, higher
		// in-era value, but lower slash value than slash 2.
		on_offence_in_era(
			&[OffenceDetails {
				offender: (11, Staking::eras_stakers(active_era(), 11)),
				reporters: vec![],
			}],
			&[Perbill::from_percent(20)],
			2,
			DisableStrategy::WhenSlashed,
		);

		// 11 was further slashed, but 21 and 101 were not.
		assert_eq!(Balances::free_balance(11), 800);
		assert_eq!(Balances::free_balance(21), 1700);

		let slash_3_amount = Perbill::from_percent(20) * nominated_value_21;
		assert!(slash_3_amount < slash_2_amount);
		assert!(slash_3_amount > slash_1_amount);

		// only the maximum slash in a single span is taken.
		assert_eq!(Balances::free_balance(101), 2000 - slash_2_amount);
	});
}

#[test]
fn slashes_are_summed_across_spans() {
	ExtBuilder::default().build_and_execute(|| {
		mock::start_active_era(1);
		mock::start_active_era(2);
		mock::start_active_era(3);

		assert_eq!(Balances::free_balance(21), 2000);
		assert_eq!(Staking::slashable_balance_of(&21), 1000);

		let get_span = |account| <Staking as crate::Store>::SlashingSpans::get(&account).unwrap();

		on_offence_now(
			&[OffenceDetails {
				offender: (21, Staking::eras_stakers(active_era(), 21)),
				reporters: vec![],
			}],
			&[Perbill::from_percent(10)],
		);

		let expected_spans = vec![
			slashing::SlashingSpan { index: 1, start: 4, length: None },
			slashing::SlashingSpan { index: 0, start: 0, length: Some(4) },
		];

		assert_eq!(get_span(21).iter().collect::<Vec<_>>(), expected_spans);
		assert_eq!(Balances::free_balance(21), 1900);

		// 21 has been force-chilled. re-signal intent to validate.
		Staking::validate(Origin::signed(20), Default::default()).unwrap();

		mock::start_active_era(4);

		assert_eq!(Staking::slashable_balance_of(&21), 900);

		on_offence_now(
			&[OffenceDetails {
				offender: (21, Staking::eras_stakers(active_era(), 21)),
				reporters: vec![],
			}],
			&[Perbill::from_percent(10)],
		);

		let expected_spans = vec![
			slashing::SlashingSpan { index: 2, start: 5, length: None },
			slashing::SlashingSpan { index: 1, start: 4, length: Some(1) },
			slashing::SlashingSpan { index: 0, start: 0, length: Some(4) },
		];

		assert_eq!(get_span(21).iter().collect::<Vec<_>>(), expected_spans);
		assert_eq!(Balances::free_balance(21), 1810);
	});
}

#[test]
fn deferred_slashes_are_deferred() {
	ExtBuilder::default().slash_defer_duration(2).build_and_execute(|| {
		mock::start_active_era(1);

		assert_eq!(Balances::free_balance(11), 1000);

		let exposure = Staking::eras_stakers(active_era(), 11);
		assert_eq!(Balances::free_balance(101), 2000);
		let nominated_value = exposure.others.iter().find(|o| o.who == 101).unwrap().value;

		on_offence_now(
			&[OffenceDetails {
				offender: (11, Staking::eras_stakers(active_era(), 11)),
				reporters: vec![],
			}],
			&[Perbill::from_percent(10)],
		);

		assert_eq!(Balances::free_balance(11), 1000);
		assert_eq!(Balances::free_balance(101), 2000);

		mock::start_active_era(2);

		assert_eq!(Balances::free_balance(11), 1000);
		assert_eq!(Balances::free_balance(101), 2000);

		mock::start_active_era(3);

		assert_eq!(Balances::free_balance(11), 1000);
		assert_eq!(Balances::free_balance(101), 2000);

		// at the start of era 4, slashes from era 1 are processed,
		// after being deferred for at least 2 full eras.
		mock::start_active_era(4);

		assert_eq!(Balances::free_balance(11), 900);
		assert_eq!(Balances::free_balance(101), 2000 - (nominated_value / 10));
	})
}

#[test]
fn remove_deferred() {
	ExtBuilder::default().slash_defer_duration(2).build_and_execute(|| {
		mock::start_active_era(1);

		assert_eq!(Balances::free_balance(11), 1000);

		let exposure = Staking::eras_stakers(active_era(), 11);
		assert_eq!(Balances::free_balance(101), 2000);
		let nominated_value = exposure.others.iter().find(|o| o.who == 101).unwrap().value;

		on_offence_now(
			&[OffenceDetails { offender: (11, exposure.clone()), reporters: vec![] }],
			&[Perbill::from_percent(10)],
		);

		assert_eq!(Balances::free_balance(11), 1000);
		assert_eq!(Balances::free_balance(101), 2000);

		mock::start_active_era(2);

		on_offence_in_era(
			&[OffenceDetails { offender: (11, exposure.clone()), reporters: vec![] }],
			&[Perbill::from_percent(15)],
			1,
			DisableStrategy::WhenSlashed,
		);

		// fails if empty
		assert_noop!(
			Staking::cancel_deferred_slash(Origin::root(), 1, vec![]),
			Error::<Test>::EmptyTargets
		);

		assert_ok!(Staking::cancel_deferred_slash(Origin::root(), 1, vec![0]));

		assert_eq!(Balances::free_balance(11), 1000);
		assert_eq!(Balances::free_balance(101), 2000);

		mock::start_active_era(3);

		assert_eq!(Balances::free_balance(11), 1000);
		assert_eq!(Balances::free_balance(101), 2000);

		// at the start of era 4, slashes from era 1 are processed,
		// after being deferred for at least 2 full eras.
		mock::start_active_era(4);

		// the first slash for 10% was cancelled, so no effect.
		assert_eq!(Balances::free_balance(11), 1000);
		assert_eq!(Balances::free_balance(101), 2000);

		mock::start_active_era(5);

		let slash_10 = Perbill::from_percent(10);
		let slash_15 = Perbill::from_percent(15);
		let initial_slash = slash_10 * nominated_value;

		let total_slash = slash_15 * nominated_value;
		let actual_slash = total_slash - initial_slash;

		// 5% slash (15 - 10) processed now.
		assert_eq!(Balances::free_balance(11), 950);
		assert_eq!(Balances::free_balance(101), 2000 - actual_slash);
	})
}

#[test]
fn remove_multi_deferred() {
	ExtBuilder::default().slash_defer_duration(2).build_and_execute(|| {
		mock::start_active_era(1);

		assert_eq!(Balances::free_balance(11), 1000);

		let exposure = Staking::eras_stakers(active_era(), 11);
		assert_eq!(Balances::free_balance(101), 2000);

		on_offence_now(
			&[OffenceDetails { offender: (11, exposure.clone()), reporters: vec![] }],
			&[Perbill::from_percent(10)],
		);

		on_offence_now(
			&[OffenceDetails {
				offender: (21, Staking::eras_stakers(active_era(), 21)),
				reporters: vec![],
			}],
			&[Perbill::from_percent(10)],
		);

		on_offence_now(
			&[OffenceDetails { offender: (11, exposure.clone()), reporters: vec![] }],
			&[Perbill::from_percent(25)],
		);

		on_offence_now(
			&[OffenceDetails { offender: (42, exposure.clone()), reporters: vec![] }],
			&[Perbill::from_percent(25)],
		);

		on_offence_now(
			&[OffenceDetails { offender: (69, exposure.clone()), reporters: vec![] }],
			&[Perbill::from_percent(25)],
		);

		assert_eq!(<Staking as Store>::UnappliedSlashes::get(&1).len(), 5);

		// fails if list is not sorted
		assert_noop!(
			Staking::cancel_deferred_slash(Origin::root(), 1, vec![2, 0, 4]),
			Error::<Test>::NotSortedAndUnique
		);
		// fails if list is not unique
		assert_noop!(
			Staking::cancel_deferred_slash(Origin::root(), 1, vec![0, 2, 2]),
			Error::<Test>::NotSortedAndUnique
		);
		// fails if bad index
		assert_noop!(
			Staking::cancel_deferred_slash(Origin::root(), 1, vec![1, 2, 3, 4, 5]),
			Error::<Test>::InvalidSlashIndex
		);

		assert_ok!(Staking::cancel_deferred_slash(Origin::root(), 1, vec![0, 2, 4]));

		let slashes = <Staking as Store>::UnappliedSlashes::get(&1);
		assert_eq!(slashes.len(), 2);
		assert_eq!(slashes[0].validator, 21);
		assert_eq!(slashes[1].validator, 42);
	})
}

#[test]
fn slash_kicks_validators_not_nominators_and_disables_nominator_for_kicked_validator() {
	ExtBuilder::default().build_and_execute(|| {
		mock::start_active_era(1);
		assert_eq_uvec!(Session::validators(), vec![11, 21]);

		// pre-slash balance
		assert_eq!(Balances::free_balance(11), 1000);
		assert_eq!(Balances::free_balance(101), 2000);

		// 11 and 21 both have the support of 100
		let exposure_11 = Staking::eras_stakers(active_era(), &11);
		let exposure_21 = Staking::eras_stakers(active_era(), &21);

		assert_eq!(exposure_11.total, 1000 + 125);
		assert_eq!(exposure_21.total, 1000 + 375);

		on_offence_now(
			&[OffenceDetails { offender: (11, exposure_11.clone()), reporters: vec![] }],
			&[Perbill::from_percent(10)],
		);

		// post-slash balance
		let nominator_slash_amount_11 = 125 / 10;
		assert_eq!(Balances::free_balance(11), 900);
		assert_eq!(Balances::free_balance(101), 2000 - nominator_slash_amount_11);

		// This is the best way to check that the validator was chilled; `get` will
		// return default value.
		for (stash, _) in <Staking as Store>::Validators::iter() {
			assert!(stash != 11);
		}

		let nominations = <Staking as Store>::Nominators::get(&101).unwrap();

		// and make sure that the vote will be ignored even if the validator
		// re-registers.
		let last_slash = <Staking as Store>::SlashingSpans::get(&11).unwrap().last_nonzero_slash();
		assert!(nominations.submitted_in < last_slash);

		// actually re-bond the slashed validator
		assert_ok!(Staking::validate(Origin::signed(10), Default::default()));

		mock::start_active_era(2);
		let exposure_11 = Staking::eras_stakers(active_era(), &11);
		let exposure_21 = Staking::eras_stakers(active_era(), &21);

		// 10 is re-elected, but without the support of 100
		assert_eq!(exposure_11.total, 900);

		// 20 is re-elected, with the (almost) entire support of 100
		assert_eq!(exposure_21.total, 1000 + 500 - nominator_slash_amount_11);
	});
}

#[test]
fn non_slashable_offence_doesnt_disable_validator() {
	ExtBuilder::default().build_and_execute(|| {
		mock::start_active_era(1);
		assert_eq_uvec!(Session::validators(), vec![11, 21]);

		let exposure_11 = Staking::eras_stakers(Staking::active_era().unwrap().index, &11);
		let exposure_21 = Staking::eras_stakers(Staking::active_era().unwrap().index, &21);

		// offence with no slash associated
		on_offence_now(
			&[OffenceDetails { offender: (11, exposure_11.clone()), reporters: vec![] }],
			&[Perbill::zero()],
		);

		// offence that slashes 25% of the bond
		on_offence_now(
			&[OffenceDetails { offender: (21, exposure_21.clone()), reporters: vec![] }],
			&[Perbill::from_percent(25)],
		);

		// the offence for validator 10 wasn't slashable so it wasn't disabled
		assert!(!is_disabled(10));
		// whereas validator 20 gets disabled
		assert!(is_disabled(20));
	});
}

#[test]
fn slashing_independent_of_disabling_validator() {
	ExtBuilder::default().build_and_execute(|| {
		mock::start_active_era(1);
		assert_eq_uvec!(Session::validators(), vec![11, 21]);

		let exposure_11 = Staking::eras_stakers(Staking::active_era().unwrap().index, &11);
		let exposure_21 = Staking::eras_stakers(Staking::active_era().unwrap().index, &21);

		let now = Staking::active_era().unwrap().index;

		// offence with no slash associated, BUT disabling
		on_offence_in_era(
			&[OffenceDetails { offender: (11, exposure_11.clone()), reporters: vec![] }],
			&[Perbill::zero()],
			now,
			DisableStrategy::Always,
		);

		// offence that slashes 25% of the bond, BUT not disabling
		on_offence_in_era(
			&[OffenceDetails { offender: (21, exposure_21.clone()), reporters: vec![] }],
			&[Perbill::from_percent(25)],
			now,
			DisableStrategy::Never,
		);

		// the offence for validator 10 was explicitly disabled
		assert!(is_disabled(10));
		// whereas validator 20 is explicitly not disabled
		assert!(!is_disabled(20));
	});
}

#[test]
fn offence_threshold_triggers_new_era() {
	ExtBuilder::default()
		.validator_count(4)
		.set_status(41, StakerStatus::Validator)
		.build_and_execute(|| {
			mock::start_active_era(1);
			assert_eq_uvec!(Session::validators(), vec![11, 21, 31, 41]);

			assert_eq!(
				<Test as Config>::OffendingValidatorsThreshold::get(),
				Perbill::from_percent(75),
			);

			// we have 4 validators and an offending validator threshold of 75%,
			// once the third validator commits an offence a new era should be forced

			let exposure_11 = Staking::eras_stakers(Staking::active_era().unwrap().index, &11);
			let exposure_21 = Staking::eras_stakers(Staking::active_era().unwrap().index, &21);
			let exposure_31 = Staking::eras_stakers(Staking::active_era().unwrap().index, &31);

			on_offence_now(
				&[OffenceDetails { offender: (11, exposure_11.clone()), reporters: vec![] }],
				&[Perbill::zero()],
			);

			assert_eq!(ForceEra::<Test>::get(), Forcing::NotForcing);

			on_offence_now(
				&[OffenceDetails { offender: (21, exposure_21.clone()), reporters: vec![] }],
				&[Perbill::zero()],
			);

			assert_eq!(ForceEra::<Test>::get(), Forcing::NotForcing);

			on_offence_now(
				&[OffenceDetails { offender: (31, exposure_31.clone()), reporters: vec![] }],
				&[Perbill::zero()],
			);

			assert_eq!(ForceEra::<Test>::get(), Forcing::ForceNew);
		});
}

#[test]
fn disabled_validators_are_kept_disabled_for_whole_era() {
	ExtBuilder::default()
		.validator_count(4)
		.set_status(41, StakerStatus::Validator)
		.build_and_execute(|| {
			mock::start_active_era(1);
			assert_eq_uvec!(Session::validators(), vec![11, 21, 31, 41]);
			assert_eq!(<Test as Config>::SessionsPerEra::get(), 3);

			let exposure_11 = Staking::eras_stakers(Staking::active_era().unwrap().index, &11);
			let exposure_21 = Staking::eras_stakers(Staking::active_era().unwrap().index, &21);

			on_offence_now(
				&[OffenceDetails { offender: (11, exposure_11.clone()), reporters: vec![] }],
				&[Perbill::zero()],
			);

			on_offence_now(
				&[OffenceDetails { offender: (21, exposure_21.clone()), reporters: vec![] }],
				&[Perbill::from_percent(25)],
			);

			// validator 10 should not be disabled since the offence wasn't slashable
			assert!(!is_disabled(10));
			// validator 20 gets disabled since it got slashed
			assert!(is_disabled(20));

			advance_session();

			// disabled validators should carry-on through all sessions in the era
			assert!(!is_disabled(10));
			assert!(is_disabled(20));

			// validator 10 should now get disabled
			on_offence_now(
				&[OffenceDetails { offender: (11, exposure_11.clone()), reporters: vec![] }],
				&[Perbill::from_percent(25)],
			);

			advance_session();

			// and both are disabled in the last session of the era
			assert!(is_disabled(10));
			assert!(is_disabled(20));

			mock::start_active_era(2);

			// when a new era starts disabled validators get cleared
			assert!(!is_disabled(10));
			assert!(!is_disabled(20));
		});
}

#[test]
fn claim_reward_at_the_last_era_and_no_double_claim_and_invalid_claim() {
	// should check that:
	// * rewards get paid until history_depth for both validators and nominators
	// * an invalid era to claim doesn't update last_reward
	// * double claim of one era fails
	ExtBuilder::default().nominate(true).build_and_execute(|| {
		// Consumed weight for all payout_stakers dispatches that fail
		let err_weight = weights::SubstrateWeight::<Test>::payout_stakers_alive_staked(0);

		let init_balance_10 = Balances::total_balance(&10);
		let init_balance_100 = Balances::total_balance(&100);

		let part_for_10 = Perbill::from_rational::<u32>(1000, 1125);
		let part_for_100 = Perbill::from_rational::<u32>(125, 1125);

		// Check state
		Payee::<Test>::insert(11, RewardDestination::Controller);
		Payee::<Test>::insert(101, RewardDestination::Controller);

		Pallet::<Test>::reward_by_ids(vec![(11, 1)]);
		// Compute total payout now for whole duration as other parameter won't change
		let total_payout_0 = current_total_payout_for_duration(reward_time_per_era());

		mock::start_active_era(1);

		Pallet::<Test>::reward_by_ids(vec![(11, 1)]);
		// Change total issuance in order to modify total payout
		let _ = Balances::deposit_creating(&999, 1_000_000_000);
		// Compute total payout now for whole duration as other parameter won't change
		let total_payout_1 = current_total_payout_for_duration(reward_time_per_era());
		assert!(total_payout_1 != total_payout_0);

		mock::start_active_era(2);

		Pallet::<Test>::reward_by_ids(vec![(11, 1)]);
		// Change total issuance in order to modify total payout
		let _ = Balances::deposit_creating(&999, 1_000_000_000);
		// Compute total payout now for whole duration as other parameter won't change
		let total_payout_2 = current_total_payout_for_duration(reward_time_per_era());
		assert!(total_payout_2 != total_payout_0);
		assert!(total_payout_2 != total_payout_1);

		mock::start_active_era(Staking::history_depth() + 1);

		let active_era = active_era();

		// This is the latest planned era in staking, not the active era
		let current_era = Staking::current_era().unwrap();

		// Last kept is 1:
		assert!(current_era - Staking::history_depth() == 1);
		assert_noop!(
			Staking::payout_stakers(Origin::signed(1337), 11, 0),
			// Fail: Era out of history
			Error::<Test>::InvalidEraToReward.with_weight(err_weight)
		);
		assert_ok!(Staking::payout_stakers(Origin::signed(1337), 11, 1));
		assert_ok!(Staking::payout_stakers(Origin::signed(1337), 11, 2));
		assert_noop!(
			Staking::payout_stakers(Origin::signed(1337), 11, 2),
			// Fail: Double claim
			Error::<Test>::AlreadyClaimed.with_weight(err_weight)
		);
		assert_noop!(
			Staking::payout_stakers(Origin::signed(1337), 11, active_era),
			// Fail: Era not finished yet
			Error::<Test>::InvalidEraToReward.with_weight(err_weight)
		);

		// Era 0 can't be rewarded anymore and current era can't be rewarded yet
		// only era 1 and 2 can be rewarded.

		assert_eq!(
			Balances::total_balance(&10),
			init_balance_10 + part_for_10 * (total_payout_1 + total_payout_2),
		);
		assert_eq!(
			Balances::total_balance(&100),
			init_balance_100 + part_for_100 * (total_payout_1 + total_payout_2),
		);
	});
}

#[test]
fn zero_slash_keeps_nominators() {
	ExtBuilder::default().build_and_execute(|| {
		mock::start_active_era(1);

		assert_eq!(Balances::free_balance(11), 1000);

		let exposure = Staking::eras_stakers(active_era(), 11);
		assert_eq!(Balances::free_balance(101), 2000);

		on_offence_now(
			&[OffenceDetails { offender: (11, exposure.clone()), reporters: vec![] }],
			&[Perbill::from_percent(0)],
		);

		assert_eq!(Balances::free_balance(11), 1000);
		assert_eq!(Balances::free_balance(101), 2000);

		// This is the best way to check that the validator was chilled; `get` will
		// return default value.
		for (stash, _) in <Staking as Store>::Validators::iter() {
			assert!(stash != 11);
		}

		let nominations = <Staking as Store>::Nominators::get(&101).unwrap();

		// and make sure that the vote will not be ignored, because the slash was
		// zero.
		let last_slash = <Staking as Store>::SlashingSpans::get(&11).unwrap().last_nonzero_slash();
		assert!(nominations.submitted_in >= last_slash);
	});
}

#[test]
fn six_session_delay() {
	ExtBuilder::default().initialize_first_session(false).build_and_execute(|| {
		use pallet_session::SessionManager;

		let val_set = Session::validators();
		let init_session = Session::current_index();
		let init_active_era = active_era();

		// pallet-session is delaying session by one, thus the next session to plan is +2.
		assert_eq!(<Staking as SessionManager<_>>::new_session(init_session + 2), None);
		assert_eq!(
			<Staking as SessionManager<_>>::new_session(init_session + 3),
			Some(val_set.clone())
		);
		assert_eq!(<Staking as SessionManager<_>>::new_session(init_session + 4), None);
		assert_eq!(<Staking as SessionManager<_>>::new_session(init_session + 5), None);
		assert_eq!(
			<Staking as SessionManager<_>>::new_session(init_session + 6),
			Some(val_set.clone())
		);

		<Staking as SessionManager<_>>::end_session(init_session);
		<Staking as SessionManager<_>>::start_session(init_session + 1);
		assert_eq!(active_era(), init_active_era);

		<Staking as SessionManager<_>>::end_session(init_session + 1);
		<Staking as SessionManager<_>>::start_session(init_session + 2);
		assert_eq!(active_era(), init_active_era);

		// Reward current era
		Staking::reward_by_ids(vec![(11, 1)]);

		// New active era is triggered here.
		<Staking as SessionManager<_>>::end_session(init_session + 2);
		<Staking as SessionManager<_>>::start_session(init_session + 3);
		assert_eq!(active_era(), init_active_era + 1);

		<Staking as SessionManager<_>>::end_session(init_session + 3);
		<Staking as SessionManager<_>>::start_session(init_session + 4);
		assert_eq!(active_era(), init_active_era + 1);

		<Staking as SessionManager<_>>::end_session(init_session + 4);
		<Staking as SessionManager<_>>::start_session(init_session + 5);
		assert_eq!(active_era(), init_active_era + 1);

		// Reward current era
		Staking::reward_by_ids(vec![(21, 2)]);

		// New active era is triggered here.
		<Staking as SessionManager<_>>::end_session(init_session + 5);
		<Staking as SessionManager<_>>::start_session(init_session + 6);
		assert_eq!(active_era(), init_active_era + 2);

		// That reward are correct
		assert_eq!(Staking::eras_reward_points(init_active_era).total, 1);
		assert_eq!(Staking::eras_reward_points(init_active_era + 1).total, 2);
	});
}

#[test]
fn test_max_nominator_rewarded_per_validator_and_cant_steal_someone_else_reward() {
	ExtBuilder::default().build_and_execute(|| {
		for i in 0..=<Test as Config>::MaxNominatorRewardedPerValidator::get() {
			let stash = 10_000 + i as AccountId;
			let controller = 20_000 + i as AccountId;
			let balance = 10_000 + i as Balance;
			Balances::make_free_balance_be(&stash, balance);
			assert_ok!(Staking::bond(
				Origin::signed(stash),
				controller,
				balance,
				RewardDestination::Stash
			));
			assert_ok!(Staking::nominate(Origin::signed(controller), vec![11]));
		}
		mock::start_active_era(1);

		Pallet::<Test>::reward_by_ids(vec![(11, 1)]);
		// compute and ensure the reward amount is greater than zero.
		let _ = current_total_payout_for_duration(reward_time_per_era());

		mock::start_active_era(2);
		mock::make_all_reward_payment(1);

		// Assert only nominators from 1 to Max are rewarded
		for i in 0..=<Test as Config>::MaxNominatorRewardedPerValidator::get() {
			let stash = 10_000 + i as AccountId;
			let balance = 10_000 + i as Balance;
			if stash == 10_000 {
				assert!(Balances::free_balance(&stash) == balance);
			} else {
				assert!(Balances::free_balance(&stash) > balance);
			}
		}
	});
}

#[test]
fn set_history_depth_works() {
	ExtBuilder::default().build_and_execute(|| {
		mock::start_active_era(10);
		Staking::set_history_depth(Origin::root(), 20, 0).unwrap();
		assert!(<Staking as Store>::ErasTotalStake::contains_key(10 - 4));
		assert!(<Staking as Store>::ErasTotalStake::contains_key(10 - 5));
		Staking::set_history_depth(Origin::root(), 4, 0).unwrap();
		assert!(<Staking as Store>::ErasTotalStake::contains_key(10 - 4));
		assert!(!<Staking as Store>::ErasTotalStake::contains_key(10 - 5));
		Staking::set_history_depth(Origin::root(), 3, 0).unwrap();
		assert!(!<Staking as Store>::ErasTotalStake::contains_key(10 - 4));
		assert!(!<Staking as Store>::ErasTotalStake::contains_key(10 - 5));
		Staking::set_history_depth(Origin::root(), 8, 0).unwrap();
		assert!(!<Staking as Store>::ErasTotalStake::contains_key(10 - 4));
		assert!(!<Staking as Store>::ErasTotalStake::contains_key(10 - 5));
	});
}

#[test]
fn test_payout_stakers() {
	// Here we will test validator can set `max_nominators_payout` and it works.
	// We also test that `payout_extra_nominators` works.
	ExtBuilder::default().has_stakers(false).build_and_execute(|| {
		let balance = 1000;
		// Create a validator:
		bond_validator(11, 10, balance); // Default(64)

		// Create nominators, targeting stash of validators
		for i in 0..100 {
			bond_nominator(1000 + i, 100 + i, balance + i as Balance, vec![11]);
		}

		mock::start_active_era(1);
		Staking::reward_by_ids(vec![(11, 1)]);

		// compute and ensure the reward amount is greater than zero.
		let _ = current_total_payout_for_duration(reward_time_per_era());

		mock::start_active_era(2);
		assert_ok!(Staking::payout_stakers(Origin::signed(1337), 11, 1));

		// Top 64 nominators of validator 11 automatically paid out, including the validator
		// Validator payout goes to controller.
		assert!(Balances::free_balance(&10) > balance);
		for i in 36..100 {
			assert!(Balances::free_balance(&(100 + i)) > balance + i as Balance);
		}
		// The bottom 36 do not
		for i in 0..36 {
			assert_eq!(Balances::free_balance(&(100 + i)), balance + i as Balance);
		}

		// We track rewards in `claimed_rewards` vec
		assert_eq!(
			Staking::ledger(&10),
			Some(StakingLedger {
				stash: 11,
				total: 1000,
				active: 1000,
				unlocking: Default::default(),
				claimed_rewards: vec![1]
			})
		);

		for i in 3..16 {
			Staking::reward_by_ids(vec![(11, 1)]);

			// compute and ensure the reward amount is greater than zero.
			let _ = current_total_payout_for_duration(reward_time_per_era());

			mock::start_active_era(i);
			assert_ok!(Staking::payout_stakers(Origin::signed(1337), 11, i - 1));
		}

		// We track rewards in `claimed_rewards` vec
		assert_eq!(
			Staking::ledger(&10),
			Some(StakingLedger {
				stash: 11,
				total: 1000,
				active: 1000,
				unlocking: Default::default(),
				claimed_rewards: (1..=14).collect()
			})
		);

		for i in 16..100 {
			Staking::reward_by_ids(vec![(11, 1)]);
			// compute and ensure the reward amount is greater than zero.
			let _ = current_total_payout_for_duration(reward_time_per_era());
			mock::start_active_era(i);
		}

		// We clean it up as history passes
		assert_ok!(Staking::payout_stakers(Origin::signed(1337), 11, 15));
		assert_ok!(Staking::payout_stakers(Origin::signed(1337), 11, 98));
		assert_eq!(
			Staking::ledger(&10),
			Some(StakingLedger {
				stash: 11,
				total: 1000,
				active: 1000,
				unlocking: Default::default(),
				claimed_rewards: vec![15, 98]
			})
		);

		// Out of order claims works.
		assert_ok!(Staking::payout_stakers(Origin::signed(1337), 11, 69));
		assert_ok!(Staking::payout_stakers(Origin::signed(1337), 11, 23));
		assert_ok!(Staking::payout_stakers(Origin::signed(1337), 11, 42));
		assert_eq!(
			Staking::ledger(&10),
			Some(StakingLedger {
				stash: 11,
				total: 1000,
				active: 1000,
				unlocking: Default::default(),
				claimed_rewards: vec![15, 23, 42, 69, 98]
			})
		);
	});
}

#[test]
fn payout_stakers_handles_basic_errors() {
	// Here we will test payouts handle all errors.
	ExtBuilder::default().has_stakers(false).build_and_execute(|| {
		// Consumed weight for all payout_stakers dispatches that fail
		let err_weight = weights::SubstrateWeight::<Test>::payout_stakers_alive_staked(0);

		// Same setup as the test above
		let balance = 1000;
		bond_validator(11, 10, balance); // Default(64)

		// Create nominators, targeting stash
		for i in 0..100 {
			bond_nominator(1000 + i, 100 + i, balance + i as Balance, vec![11]);
		}

		mock::start_active_era(1);
		Staking::reward_by_ids(vec![(11, 1)]);

		// compute and ensure the reward amount is greater than zero.
		let _ = current_total_payout_for_duration(reward_time_per_era());

		mock::start_active_era(2);

		// Wrong Era, too big
		assert_noop!(
			Staking::payout_stakers(Origin::signed(1337), 11, 2),
			Error::<Test>::InvalidEraToReward.with_weight(err_weight)
		);
		// Wrong Staker
		assert_noop!(
			Staking::payout_stakers(Origin::signed(1337), 10, 1),
			Error::<Test>::NotStash.with_weight(err_weight)
		);

		for i in 3..100 {
			Staking::reward_by_ids(vec![(11, 1)]);
			// compute and ensure the reward amount is greater than zero.
			let _ = current_total_payout_for_duration(reward_time_per_era());
			mock::start_active_era(i);
		}
		// We are at era 99, with history depth of 84
		// We should be able to payout era 15 through 98 (84 total eras), but not 14 or 99.
		assert_noop!(
			Staking::payout_stakers(Origin::signed(1337), 11, 14),
			Error::<Test>::InvalidEraToReward.with_weight(err_weight)
		);
		assert_noop!(
			Staking::payout_stakers(Origin::signed(1337), 11, 99),
			Error::<Test>::InvalidEraToReward.with_weight(err_weight)
		);
		assert_ok!(Staking::payout_stakers(Origin::signed(1337), 11, 15));
		assert_ok!(Staking::payout_stakers(Origin::signed(1337), 11, 98));

		// Can't claim again
		assert_noop!(
			Staking::payout_stakers(Origin::signed(1337), 11, 15),
			Error::<Test>::AlreadyClaimed.with_weight(err_weight)
		);
		assert_noop!(
			Staking::payout_stakers(Origin::signed(1337), 11, 98),
			Error::<Test>::AlreadyClaimed.with_weight(err_weight)
		);
	});
}

#[test]
fn payout_stakers_handles_weight_refund() {
	// Note: this test relies on the assumption that `payout_stakers_alive_staked` is solely used by
	// `payout_stakers` to calculate the weight of each payout op.
	ExtBuilder::default().has_stakers(false).build_and_execute(|| {
		let max_nom_rewarded = <Test as Config>::MaxNominatorRewardedPerValidator::get();
		// Make sure the configured value is meaningful for our use.
		assert!(max_nom_rewarded >= 4);
		let half_max_nom_rewarded = max_nom_rewarded / 2;
		// Sanity check our max and half max nominator quantities.
		assert!(half_max_nom_rewarded > 0);
		assert!(max_nom_rewarded > half_max_nom_rewarded);

		let max_nom_rewarded_weight =
			<Test as Config>::WeightInfo::payout_stakers_alive_staked(max_nom_rewarded);
		let half_max_nom_rewarded_weight =
			<Test as Config>::WeightInfo::payout_stakers_alive_staked(half_max_nom_rewarded);
		let zero_nom_payouts_weight = <Test as Config>::WeightInfo::payout_stakers_alive_staked(0);
		assert!(zero_nom_payouts_weight > 0);
		assert!(half_max_nom_rewarded_weight > zero_nom_payouts_weight);
		assert!(max_nom_rewarded_weight > half_max_nom_rewarded_weight);

		let balance = 1000;
		bond_validator(11, 10, balance);

		// Era 1
		start_active_era(1);

		// Reward just the validator.
		Staking::reward_by_ids(vec![(11, 1)]);

		// Add some `half_max_nom_rewarded` nominators who will start backing the validator in the
		// next era.
		for i in 0..half_max_nom_rewarded {
			bond_nominator((1000 + i).into(), (100 + i).into(), balance + i as Balance, vec![11]);
		}

		// Era 2
		start_active_era(2);

		// Collect payouts when there are no nominators
		let call =
			TestRuntimeCall::Staking(StakingCall::payout_stakers { validator_stash: 11, era: 1 });
		let info = call.get_dispatch_info();
		let result = call.dispatch(Origin::signed(20));
		assert_ok!(result);
		assert_eq!(extract_actual_weight(&result, &info), zero_nom_payouts_weight);

		// The validator is not rewarded in this era; so there will be zero payouts to claim for
		// this era.

		// Era 3
		start_active_era(3);

		// Collect payouts for an era where the validator did not receive any points.
		let call =
			TestRuntimeCall::Staking(StakingCall::payout_stakers { validator_stash: 11, era: 2 });
		let info = call.get_dispatch_info();
		let result = call.dispatch(Origin::signed(20));
		assert_ok!(result);
		assert_eq!(extract_actual_weight(&result, &info), zero_nom_payouts_weight);

		// Reward the validator and its nominators.
		Staking::reward_by_ids(vec![(11, 1)]);

		// Era 4
		start_active_era(4);

		// Collect payouts when the validator has `half_max_nom_rewarded` nominators.
		let call =
			TestRuntimeCall::Staking(StakingCall::payout_stakers { validator_stash: 11, era: 3 });
		let info = call.get_dispatch_info();
		let result = call.dispatch(Origin::signed(20));
		assert_ok!(result);
		assert_eq!(extract_actual_weight(&result, &info), half_max_nom_rewarded_weight);

		// Add enough nominators so that we are at the limit. They will be active nominators
		// in the next era.
		for i in half_max_nom_rewarded..max_nom_rewarded {
			bond_nominator((1000 + i).into(), (100 + i).into(), balance + i as Balance, vec![11]);
		}

		// Era 5
		start_active_era(5);
		// We now have `max_nom_rewarded` nominators actively nominating our validator.

		// Reward the validator so we can collect for everyone in the next era.
		Staking::reward_by_ids(vec![(11, 1)]);

		// Era 6
		start_active_era(6);

		// Collect payouts when the validator had `half_max_nom_rewarded` nominators.
		let call =
			TestRuntimeCall::Staking(StakingCall::payout_stakers { validator_stash: 11, era: 5 });
		let info = call.get_dispatch_info();
		let result = call.dispatch(Origin::signed(20));
		assert_ok!(result);
		assert_eq!(extract_actual_weight(&result, &info), max_nom_rewarded_weight);

		// Try and collect payouts for an era that has already been collected.
		let call =
			TestRuntimeCall::Staking(StakingCall::payout_stakers { validator_stash: 11, era: 5 });
		let info = call.get_dispatch_info();
		let result = call.dispatch(Origin::signed(20));
		assert!(result.is_err());
		// When there is an error the consumed weight == weight when there are 0 nominator payouts.
		assert_eq!(extract_actual_weight(&result, &info), zero_nom_payouts_weight);
	});
}

#[test]
fn bond_during_era_correctly_populates_claimed_rewards() {
	ExtBuilder::default().has_stakers(false).build_and_execute(|| {
		// Era = None
		bond_validator(9, 8, 1000);
		assert_eq!(
			Staking::ledger(&8),
			Some(StakingLedger {
				stash: 9,
				total: 1000,
				active: 1000,
				unlocking: Default::default(),
				claimed_rewards: vec![],
			})
		);
		mock::start_active_era(5);
		bond_validator(11, 10, 1000);
		assert_eq!(
			Staking::ledger(&10),
			Some(StakingLedger {
				stash: 11,
				total: 1000,
				active: 1000,
				unlocking: Default::default(),
				claimed_rewards: (0..5).collect(),
			})
		);
		mock::start_active_era(99);
		bond_validator(13, 12, 1000);
		assert_eq!(
			Staking::ledger(&12),
			Some(StakingLedger {
				stash: 13,
				total: 1000,
				active: 1000,
				unlocking: Default::default(),
				claimed_rewards: (15..99).collect(),
			})
		);
	});
}

#[test]
fn offences_weight_calculated_correctly() {
	ExtBuilder::default().nominate(true).build_and_execute(|| {
		// On offence with zero offenders: 4 Reads, 1 Write
		let zero_offence_weight = <Test as frame_system::Config>::DbWeight::get().reads_writes(4, 1);
		assert_eq!(Staking::on_offence(&[], &[Perbill::from_percent(50)], 0, DisableStrategy::WhenSlashed), zero_offence_weight);

		// On Offence with N offenders, Unapplied: 4 Reads, 1 Write + 4 Reads, 5 Writes
		let n_offence_unapplied_weight = <Test as frame_system::Config>::DbWeight::get().reads_writes(4, 1)
			+ <Test as frame_system::Config>::DbWeight::get().reads_writes(4, 5);

		let offenders: Vec<OffenceDetails<<Test as frame_system::Config>::AccountId, pallet_session::historical::IdentificationTuple<Test>>>
			= (1..10).map(|i|
				OffenceDetails {
					offender: (i, Staking::eras_stakers(active_era(), i)),
					reporters: vec![],
				}
			).collect();
		assert_eq!(Staking::on_offence(&offenders, &[Perbill::from_percent(50)], 0, DisableStrategy::WhenSlashed), n_offence_unapplied_weight);

		// On Offence with one offenders, Applied
		let one_offender = [
			OffenceDetails {
				offender: (11, Staking::eras_stakers(active_era(), 11)),
				reporters: vec![1],
			},
		];

		let n = 1; // Number of offenders
		let rw = 3 + 3 * n; // rw reads and writes
		let one_offence_unapplied_weight = <Test as frame_system::Config>::DbWeight::get().reads_writes(4, 1)
			+ <Test as frame_system::Config>::DbWeight::get().reads_writes(rw, rw)
			// One `slash_cost`
			+ <Test as frame_system::Config>::DbWeight::get().reads_writes(6, 5)
			// `slash_cost` * nominators (1)
			+ <Test as frame_system::Config>::DbWeight::get().reads_writes(6, 5)
			// `reward_cost` * reporters (1)
			+ <Test as frame_system::Config>::DbWeight::get().reads_writes(2, 2);

		assert_eq!(Staking::on_offence(&one_offender, &[Perbill::from_percent(50)], 0, DisableStrategy::WhenSlashed), one_offence_unapplied_weight);
	});
}

#[test]
fn payout_creates_controller() {
	ExtBuilder::default().has_stakers(false).build_and_execute(|| {
		let balance = 1000;
		// Create a validator:
		bond_validator(11, 10, balance);

		// Create a stash/controller pair
		bond_nominator(1234, 1337, 100, vec![11]);

		// kill controller
		assert_ok!(Balances::transfer(Origin::signed(1337), 1234, 100));
		assert_eq!(Balances::free_balance(1337), 0);

		mock::start_active_era(1);
		Staking::reward_by_ids(vec![(11, 1)]);
		// compute and ensure the reward amount is greater than zero.
		let _ = current_total_payout_for_duration(reward_time_per_era());
		mock::start_active_era(2);
		assert_ok!(Staking::payout_stakers(Origin::signed(1337), 11, 1));

		// Controller is created
		assert!(Balances::free_balance(1337) > 0);
	})
}

#[test]
fn payout_to_any_account_works() {
	ExtBuilder::default().has_stakers(false).build_and_execute(|| {
		let balance = 1000;
		// Create a validator:
		bond_validator(11, 10, balance); // Default(64)

		// Create a stash/controller pair
		bond_nominator(1234, 1337, 100, vec![11]);

		// Update payout location
		assert_ok!(Staking::set_payee(Origin::signed(1337), RewardDestination::Account(42)));

		// Reward Destination account doesn't exist
		assert_eq!(Balances::free_balance(42), 0);

		mock::start_active_era(1);
		Staking::reward_by_ids(vec![(11, 1)]);
		// compute and ensure the reward amount is greater than zero.
		let _ = current_total_payout_for_duration(reward_time_per_era());
		mock::start_active_era(2);
		assert_ok!(Staking::payout_stakers(Origin::signed(1337), 11, 1));

		// Payment is successful
		assert!(Balances::free_balance(42) > 0);
	})
}

#[test]
fn session_buffering_with_offset() {
	// similar to live-chains, have some offset for the first session
	ExtBuilder::default()
		.offset(2)
		.period(5)
		.session_per_era(5)
		.build_and_execute(|| {
			assert_eq!(current_era(), 0);
			assert_eq!(active_era(), 0);
			assert_eq!(Session::current_index(), 0);

			start_session(1);
			assert_eq!(current_era(), 0);
			assert_eq!(active_era(), 0);
			assert_eq!(Session::current_index(), 1);
			assert_eq!(System::block_number(), 2);

			start_session(2);
			assert_eq!(current_era(), 0);
			assert_eq!(active_era(), 0);
			assert_eq!(Session::current_index(), 2);
			assert_eq!(System::block_number(), 7);

			start_session(3);
			assert_eq!(current_era(), 0);
			assert_eq!(active_era(), 0);
			assert_eq!(Session::current_index(), 3);
			assert_eq!(System::block_number(), 12);

			// active era is lagging behind by one session, because of how session module works.
			start_session(4);
			assert_eq!(current_era(), 1);
			assert_eq!(active_era(), 0);
			assert_eq!(Session::current_index(), 4);
			assert_eq!(System::block_number(), 17);

			start_session(5);
			assert_eq!(current_era(), 1);
			assert_eq!(active_era(), 1);
			assert_eq!(Session::current_index(), 5);
			assert_eq!(System::block_number(), 22);

			// go all the way to active 2.
			start_active_era(2);
			assert_eq!(current_era(), 2);
			assert_eq!(active_era(), 2);
			assert_eq!(Session::current_index(), 10);
		});
}

#[test]
fn session_buffering_no_offset() {
	// no offset, first session starts immediately
	ExtBuilder::default()
		.offset(0)
		.period(5)
		.session_per_era(5)
		.build_and_execute(|| {
			assert_eq!(current_era(), 0);
			assert_eq!(active_era(), 0);
			assert_eq!(Session::current_index(), 0);

			start_session(1);
			assert_eq!(current_era(), 0);
			assert_eq!(active_era(), 0);
			assert_eq!(Session::current_index(), 1);
			assert_eq!(System::block_number(), 5);

			start_session(2);
			assert_eq!(current_era(), 0);
			assert_eq!(active_era(), 0);
			assert_eq!(Session::current_index(), 2);
			assert_eq!(System::block_number(), 10);

			start_session(3);
			assert_eq!(current_era(), 0);
			assert_eq!(active_era(), 0);
			assert_eq!(Session::current_index(), 3);
			assert_eq!(System::block_number(), 15);

			// active era is lagging behind by one session, because of how session module works.
			start_session(4);
			assert_eq!(current_era(), 1);
			assert_eq!(active_era(), 0);
			assert_eq!(Session::current_index(), 4);
			assert_eq!(System::block_number(), 20);

			start_session(5);
			assert_eq!(current_era(), 1);
			assert_eq!(active_era(), 1);
			assert_eq!(Session::current_index(), 5);
			assert_eq!(System::block_number(), 25);

			// go all the way to active 2.
			start_active_era(2);
			assert_eq!(current_era(), 2);
			assert_eq!(active_era(), 2);
			assert_eq!(Session::current_index(), 10);
		});
}

#[test]
fn cannot_rebond_to_lower_than_ed() {
	ExtBuilder::default()
		.existential_deposit(10)
		.balance_factor(10)
		.build_and_execute(|| {
			// initial stuff.
			assert_eq!(
				Staking::ledger(&20).unwrap(),
				StakingLedger {
					stash: 21,
					total: 10 * 1000,
					active: 10 * 1000,
					unlocking: Default::default(),
					claimed_rewards: vec![]
				}
			);

			// unbond all of it. must be chilled first.
			assert_ok!(Staking::chill(Origin::signed(20)));
			assert_ok!(Staking::unbond(Origin::signed(20), 10 * 1000));
			assert_eq!(
				Staking::ledger(&20).unwrap(),
				StakingLedger {
					stash: 21,
					total: 10 * 1000,
					active: 0,
					unlocking: bounded_vec![UnlockChunk { value: 10 * 1000, era: 3 }],
					claimed_rewards: vec![]
				}
			);

			// now bond a wee bit more
			assert_noop!(Staking::rebond(Origin::signed(20), 5), Error::<Test>::InsufficientBond);
		})
}

#[test]
fn cannot_bond_extra_to_lower_than_ed() {
	ExtBuilder::default()
		.existential_deposit(10)
		.balance_factor(10)
		.build_and_execute(|| {
			// initial stuff.
			assert_eq!(
				Staking::ledger(&20).unwrap(),
				StakingLedger {
					stash: 21,
					total: 10 * 1000,
					active: 10 * 1000,
					unlocking: Default::default(),
					claimed_rewards: vec![]
				}
			);

			// unbond all of it. must be chilled first.
			assert_ok!(Staking::chill(Origin::signed(20)));
			assert_ok!(Staking::unbond(Origin::signed(20), 10 * 1000));
			assert_eq!(
				Staking::ledger(&20).unwrap(),
				StakingLedger {
					stash: 21,
					total: 10 * 1000,
					active: 0,
					unlocking: bounded_vec![UnlockChunk { value: 10 * 1000, era: 3 }],
					claimed_rewards: vec![]
				}
			);

			// now bond a wee bit more
			assert_noop!(
				Staking::bond_extra(Origin::signed(21), 5),
				Error::<Test>::InsufficientBond,
			);
		})
}

#[test]
fn do_not_die_when_active_is_ed() {
	let ed = 10;
	ExtBuilder::default()
		.existential_deposit(ed)
		.balance_factor(ed)
		.build_and_execute(|| {
			// given
			assert_eq!(
				Staking::ledger(&20).unwrap(),
				StakingLedger {
					stash: 21,
					total: 1000 * ed,
					active: 1000 * ed,
					unlocking: Default::default(),
					claimed_rewards: vec![]
				}
			);

			// when unbond all of it except ed.
			assert_ok!(Staking::unbond(Origin::signed(20), 999 * ed));
			start_active_era(3);
			assert_ok!(Staking::withdraw_unbonded(Origin::signed(20), 100));

			// then
			assert_eq!(
				Staking::ledger(&20).unwrap(),
				StakingLedger {
					stash: 21,
					total: ed,
					active: ed,
					unlocking: Default::default(),
					claimed_rewards: vec![]
				}
			);
		})
}

#[test]
fn on_finalize_weight_is_nonzero() {
	ExtBuilder::default().build_and_execute(|| {
		let on_finalize_weight = <Test as frame_system::Config>::DbWeight::get().reads(1);
		assert!(<Staking as Hooks<u64>>::on_initialize(1) >= on_finalize_weight);
	})
}

mod election_data_provider {
	use super::*;
	use frame_election_provider_support::ElectionDataProvider;

	#[test]
	fn targets_2sec_block() {
		let mut validators = 1000;
		while <Test as Config>::WeightInfo::get_npos_targets(validators) <
			2 * frame_support::weights::constants::WEIGHT_PER_SECOND
		{
			validators += 1;
		}

		println!("Can create a snapshot of {} validators in 2sec block", validators);
	}

	#[test]
	fn voters_2sec_block() {
		// we assume a network only wants up to 1000 validators in most cases, thus having 2000
		// candidates is as high as it gets.
		let validators = 2000;
		// we assume the worse case: each validator also has a slashing span.
		let slashing_spans = validators;
		let mut nominators = 1000;

		while <Test as Config>::WeightInfo::get_npos_voters(validators, nominators, slashing_spans) <
			2 * frame_support::weights::constants::WEIGHT_PER_SECOND
		{
			nominators += 1;
		}

		println!(
			"Can create a snapshot of {} nominators [{} validators, each 1 slashing] in 2sec block",
			nominators, validators
		);
	}

	#[test]
	fn voters_include_self_vote() {
		ExtBuilder::default().nominate(false).build_and_execute(|| {
			assert!(<Validators<Test>>::iter().map(|(x, _)| x).all(|v| Staking::electing_voters(
				None
			)
			.unwrap()
			.into_iter()
			.any(|(w, _, t)| { v == w && t[0] == w })))
		})
	}

	#[test]
	fn voters_exclude_slashed() {
		ExtBuilder::default().build_and_execute(|| {
			assert_eq!(Nominators::<Test>::get(101).unwrap().targets, vec![11, 21]);
			assert_eq!(
				<Staking as ElectionDataProvider>::electing_voters(None)
					.unwrap()
					.iter()
					.find(|x| x.0 == 101)
					.unwrap()
					.2,
				vec![11, 21]
			);

			start_active_era(1);
			add_slash(&11);

			// 11 is gone.
			start_active_era(2);
			assert_eq!(
				<Staking as ElectionDataProvider>::electing_voters(None)
					.unwrap()
					.iter()
					.find(|x| x.0 == 101)
					.unwrap()
					.2,
				vec![21]
			);

			// they re-validate again.
			assert_ok!(Staking::validate(Origin::signed(10), ValidatorPrefs::default()));

			// resubmit and it is back.
			assert_ok!(Staking::nominate(Origin::signed(100), vec![11, 21]));
			assert_eq!(
				<Staking as ElectionDataProvider>::electing_voters(None)
					.unwrap()
					.iter()
					.find(|x| x.0 == 101)
					.unwrap()
					.2,
				vec![11, 21]
			);
		})
	}

	#[test]
	fn respects_snapshot_len_limits() {
		ExtBuilder::default()
			.set_status(41, StakerStatus::Validator)
			.build_and_execute(|| {
				// sum of all nominators who'd be voters (1), plus the self-votes (4).
				assert_eq!(<Test as Config>::VoterList::count(), 5);

				// if limits is less..
				assert_eq!(Staking::electing_voters(Some(1)).unwrap().len(), 1);

				// if limit is equal..
				assert_eq!(Staking::electing_voters(Some(5)).unwrap().len(), 5);

				// if limit is more.
				assert_eq!(Staking::electing_voters(Some(55)).unwrap().len(), 5);

				// if target limit is more..
				assert_eq!(Staking::electable_targets(Some(6)).unwrap().len(), 4);
				assert_eq!(Staking::electable_targets(Some(4)).unwrap().len(), 4);

<<<<<<< HEAD
				// if target limit is less, then we still return something based on `TargetList`
				// implementation. Currently, it should be the validators with the highest approval
				// stake.
				assert_eq!(
					<Test as crate::Config>::TargetList::iter().take(1).collect::<Vec<_>>(),
					vec![31]
				);
				assert_eq!(Staking::targets(Some(1)).unwrap(), vec![31]);
=======
				// if target limit is less, then we return an error.
				assert_eq!(
					Staking::electable_targets(Some(1)).unwrap_err(),
					"Target snapshot too big"
				);
>>>>>>> 666f39b8
			});
	}

	// Tests the criteria that in `ElectionDataProvider::voters` function, we try to get at most
	// `maybe_max_len` voters, and if some of them end up being skipped, we iterate at most `2 *
	// maybe_max_len`.
	#[test]
	fn only_iterates_max_2_times_max_allowed_len() {
		ExtBuilder::default()
			.nominate(false)
			// the other nominators only nominate 21
			.add_staker(61, 60, 2_000, StakerStatus::<AccountId>::Nominator(vec![21]))
			.add_staker(71, 70, 2_000, StakerStatus::<AccountId>::Nominator(vec![21]))
			.add_staker(81, 80, 2_000, StakerStatus::<AccountId>::Nominator(vec![21]))
			.build_and_execute(|| {
				// all voters ordered by stake,
				assert_eq!(
					<Test as Config>::VoterList::iter().collect::<Vec<_>>(),
					vec![61, 71, 81, 11, 21, 31]
				);

				run_to_block(25);

				// slash 21, the only validator nominated by our first 3 nominators
				add_slash(&21);

				// we want 2 voters now, and in maximum we allow 4 iterations. This is what happens:
				// 61 is pruned;
				// 71 is pruned;
				// 81 is pruned;
				// 11 is taken;
				// we finish since the 2x limit is reached.
				assert_eq!(
<<<<<<< HEAD
					Staking::voters(Some(2))
=======
					Staking::electing_voters(Some(2))
>>>>>>> 666f39b8
						.unwrap()
						.iter()
						.map(|(stash, _, _)| stash)
						.copied()
						.collect::<Vec<_>>(),
					vec![11],
				);
			});
	}

	// Even if some of the higher staked nominators are slashed, we still get up to max len voters
	// by adding more lower staked nominators. In other words, we assert that we keep on adding
	// valid nominators until we reach max len voters; which is opposed to simply stopping after we
	// have iterated max len voters, but not adding all of them to voters due to some nominators not
	// having valid targets.
	#[test]
	fn get_max_len_voters_even_if_some_nominators_are_slashed() {
		ExtBuilder::default()
			.nominate(false)
			.add_staker(61, 60, 20, StakerStatus::<AccountId>::Nominator(vec![21]))
			.add_staker(71, 70, 10, StakerStatus::<AccountId>::Nominator(vec![11, 21]))
			.add_staker(81, 80, 10, StakerStatus::<AccountId>::Nominator(vec![11, 21]))
			.build_and_execute(|| {
				// given our voters ordered by stake,
				assert_eq!(
					<Test as Config>::VoterList::iter().collect::<Vec<_>>(),
					vec![11, 21, 31, 61, 71, 81]
				);

				// we take 4 voters
				assert_eq!(
<<<<<<< HEAD
					Staking::voters(Some(4))
=======
					Staking::electing_voters(Some(4))
>>>>>>> 666f39b8
						.unwrap()
						.iter()
						.map(|(stash, _, _)| stash)
						.copied()
						.collect::<Vec<_>>(),
					vec![11, 21, 31, 61],
				);

				// roll to session 5
				run_to_block(25);

				// slash 21, the only validator nominated by 61.
				add_slash(&21);

				// we take 4 voters; 71 and 81 are replacing the ejected ones.
				assert_eq!(
					Staking::electing_voters(Some(4))
						.unwrap()
						.iter()
						.map(|(stash, _, _)| stash)
						.copied()
						.collect::<Vec<_>>(),
					vec![11, 31, 71, 81],
				);
			});
	}

	#[test]
	fn estimate_next_election_works() {
		ExtBuilder::default().session_per_era(5).period(5).build_and_execute(|| {
			// first session is always length 0.
			for b in 1..20 {
				run_to_block(b);
				assert_eq!(Staking::next_election_prediction(System::block_number()), 20);
			}

			// election
			run_to_block(20);
			assert_eq!(Staking::next_election_prediction(System::block_number()), 45);
			assert_eq!(staking_events().len(), 1);
			assert_eq!(*staking_events().last().unwrap(), Event::StakersElected);

			for b in 21..45 {
				run_to_block(b);
				assert_eq!(Staking::next_election_prediction(System::block_number()), 45);
			}

			// election
			run_to_block(45);
			assert_eq!(Staking::next_election_prediction(System::block_number()), 70);
			assert_eq!(staking_events().len(), 3);
			assert_eq!(*staking_events().last().unwrap(), Event::StakersElected);

			Staking::force_no_eras(Origin::root()).unwrap();
			assert_eq!(Staking::next_election_prediction(System::block_number()), u64::MAX);

			Staking::force_new_era_always(Origin::root()).unwrap();
			assert_eq!(Staking::next_election_prediction(System::block_number()), 45 + 5);

			Staking::force_new_era(Origin::root()).unwrap();
			assert_eq!(Staking::next_election_prediction(System::block_number()), 45 + 5);

			// Do a fail election
			MinimumValidatorCount::<Test>::put(1000);
			run_to_block(50);
			// Election: failed, next session is a new election
			assert_eq!(Staking::next_election_prediction(System::block_number()), 50 + 5);
			// The new era is still forced until a new era is planned.
			assert_eq!(ForceEra::<Test>::get(), Forcing::ForceNew);

			MinimumValidatorCount::<Test>::put(2);
			run_to_block(55);
			assert_eq!(Staking::next_election_prediction(System::block_number()), 55 + 25);
			assert_eq!(staking_events().len(), 6);
			assert_eq!(*staking_events().last().unwrap(), Event::StakersElected);
			// The new era has been planned, forcing is changed from `ForceNew` to `NotForcing`.
			assert_eq!(ForceEra::<Test>::get(), Forcing::NotForcing);
		})
	}
}

#[test]
#[should_panic]
fn count_check_works() {
	ExtBuilder::default().build_and_execute(|| {
		// We should never insert into the validators or nominators map directly as this will
		// not keep track of the count. This test should panic as we verify the count is accurate
		// after every test using the `post_checks` in `mock`.
		Validators::<Test>::insert(987654321, ValidatorPrefs::default());
		Nominators::<Test>::insert(
			987654321,
			Nominations {
				targets: Default::default(),
				submitted_in: Default::default(),
				suppressed: false,
			},
		);
	})
}

#[test]
fn min_bond_checks_work() {
	ExtBuilder::default()
		.existential_deposit(100)
		.balance_factor(100)
		.min_nominator_bond(1_000)
		.min_validator_bond(1_500)
		.build_and_execute(|| {
			// 500 is not enough for any role
			let some_validator = validator_ids().first().cloned().unwrap();
			assert_ok!(Staking::bond(Origin::signed(3), 4, 500, RewardDestination::Controller));
			assert_noop!(
				Staking::nominate(Origin::signed(4), vec![some_validator]),
				Error::<Test>::InsufficientBond
			);
			assert_noop!(
				Staking::validate(Origin::signed(4), ValidatorPrefs::default()),
				Error::<Test>::InsufficientBond,
			);

			// 1000 is enough for nominator
			assert_ok!(Staking::bond_extra(Origin::signed(3), 500));
			assert_ok!(Staking::nominate(Origin::signed(4), vec![some_validator]));
			assert_noop!(
				Staking::validate(Origin::signed(4), ValidatorPrefs::default()),
				Error::<Test>::InsufficientBond,
			);

			// 1500 is enough for validator
			assert_ok!(Staking::bond_extra(Origin::signed(3), 500));
			assert_ok!(Staking::nominate(Origin::signed(4), vec![some_validator]));
			assert_ok!(Staking::validate(Origin::signed(4), ValidatorPrefs::default()));

			// Can't unbond anything as validator
			assert_noop!(Staking::unbond(Origin::signed(4), 500), Error::<Test>::InsufficientBond);

			// Once they are a nominator, they can unbond 500
			assert_ok!(Staking::nominate(Origin::signed(4), vec![some_validator]));
			assert_ok!(Staking::unbond(Origin::signed(4), 500));
			assert_noop!(Staking::unbond(Origin::signed(4), 500), Error::<Test>::InsufficientBond);

			// Once they are chilled they can unbond everything
			assert_ok!(Staking::chill(Origin::signed(4)));
			assert_ok!(Staking::unbond(Origin::signed(4), 1000));
		})
}

#[test]
fn chill_other_works() {
	ExtBuilder::default()
		.existential_deposit(100)
		.balance_factor(100)
		.min_nominator_bond(1_000)
		.min_validator_bond(1_500)
		.build_and_execute(|| {
			let some_validator = validator_ids().first().cloned().unwrap();
			let initial_validators = Validators::<Test>::count();
			let initial_nominators = Nominators::<Test>::count();
			for i in 0..15 {
				let a = 4 * i;
				let b = 4 * i + 1;
				let c = 4 * i + 2;
				let d = 4 * i + 3;
				Balances::make_free_balance_be(&a, 100_000);
				Balances::make_free_balance_be(&b, 100_000);
				Balances::make_free_balance_be(&c, 100_000);
				Balances::make_free_balance_be(&d, 100_000);

				// Nominator
				assert_ok!(Staking::bond(
					Origin::signed(a),
					b,
					1000,
					RewardDestination::Controller
				));
				assert_ok!(Staking::nominate(Origin::signed(b), vec![some_validator]));

				// Validator
				assert_ok!(Staking::bond(
					Origin::signed(c),
					d,
					1500,
					RewardDestination::Controller
				));
				assert_ok!(Staking::validate(Origin::signed(d), ValidatorPrefs::default()));
			}

			// To chill other users, we need to:
			// * Set a minimum bond amount
			// * Set a limit
			// * Set a threshold
			//
			// If any of these are missing, we do not have enough information to allow the
			// `chill_other` to succeed from one user to another.

			// Can't chill these users
			assert_noop!(
				Staking::chill_other(Origin::signed(1337), 1),
				Error::<Test>::CannotChillOther
			);
			assert_noop!(
				Staking::chill_other(Origin::signed(1337), 3),
				Error::<Test>::CannotChillOther
			);

			// Change the minimum bond... but no limits.
			assert_ok!(Staking::set_staking_configs(
				Origin::root(),
				ConfigOp::Set(1_500),
				ConfigOp::Set(2_000),
				ConfigOp::Remove,
				ConfigOp::Remove,
				ConfigOp::Remove,
				ConfigOp::Remove
			));

			// Still can't chill these users
			assert_noop!(
				Staking::chill_other(Origin::signed(1337), 1),
				Error::<Test>::CannotChillOther
			);
			assert_noop!(
				Staking::chill_other(Origin::signed(1337), 3),
				Error::<Test>::CannotChillOther
			);

			// Add limits, but no threshold
			assert_ok!(Staking::set_staking_configs(
				Origin::root(),
				ConfigOp::Noop,
				ConfigOp::Noop,
				ConfigOp::Set(10),
				ConfigOp::Set(10),
				ConfigOp::Noop,
				ConfigOp::Noop
			));

			// Still can't chill these users
			assert_noop!(
				Staking::chill_other(Origin::signed(1337), 1),
				Error::<Test>::CannotChillOther
			);
			assert_noop!(
				Staking::chill_other(Origin::signed(1337), 3),
				Error::<Test>::CannotChillOther
			);

			// Add threshold, but no limits
			assert_ok!(Staking::set_staking_configs(
				Origin::root(),
				ConfigOp::Noop,
				ConfigOp::Noop,
				ConfigOp::Remove,
				ConfigOp::Remove,
				ConfigOp::Noop,
				ConfigOp::Noop
			));

			// Still can't chill these users
			assert_noop!(
				Staking::chill_other(Origin::signed(1337), 1),
				Error::<Test>::CannotChillOther
			);
			assert_noop!(
				Staking::chill_other(Origin::signed(1337), 3),
				Error::<Test>::CannotChillOther
			);

			// Add threshold and limits
			assert_ok!(Staking::set_staking_configs(
				Origin::root(),
				ConfigOp::Noop,
				ConfigOp::Noop,
				ConfigOp::Set(10),
				ConfigOp::Set(10),
				ConfigOp::Set(Percent::from_percent(75)),
				ConfigOp::Noop
			));

			// 16 people total because tests start with 2 active one
			assert_eq!(Nominators::<Test>::count(), 15 + initial_nominators);
			assert_eq!(Validators::<Test>::count(), 15 + initial_validators);

			// Users can now be chilled down to 7 people, so we try to remove 9 of them (starting
			// with 16)
			for i in 6..15 {
				let b = 4 * i + 1;
				let d = 4 * i + 3;
				assert_ok!(Staking::chill_other(Origin::signed(1337), b));
				assert_ok!(Staking::chill_other(Origin::signed(1337), d));
			}

			// chill a nominator. Limit is not reached, not chill-able
			assert_eq!(Nominators::<Test>::count(), 7);
			assert_noop!(
				Staking::chill_other(Origin::signed(1337), 1),
				Error::<Test>::CannotChillOther
			);
			// chill a validator. Limit is reached, chill-able.
			assert_eq!(Validators::<Test>::count(), 9);
			assert_ok!(Staking::chill_other(Origin::signed(1337), 3));
		})
}

#[test]
fn capped_stakers_works() {
	ExtBuilder::default().build_and_execute(|| {
		let validator_count = Validators::<Test>::count();
		assert_eq!(validator_count, 3);
		let nominator_count = Nominators::<Test>::count();
		assert_eq!(nominator_count, 1);

		// Change the maximums
		let max = 10;
		assert_ok!(Staking::set_staking_configs(
			Origin::root(),
			ConfigOp::Set(10),
			ConfigOp::Set(10),
			ConfigOp::Set(max),
			ConfigOp::Set(max),
			ConfigOp::Remove,
			ConfigOp::Remove,
		));

		// can create `max - validator_count` validators
		let mut some_existing_validator = AccountId::default();
		let mut some_existing_stash = AccountId::default();
		for i in 0..max - validator_count {
			let (stash, controller) = testing_utils::create_stash_controller::<Test>(
				i + 10_000_000,
				100,
				RewardDestination::Controller,
			)
			.unwrap();
			assert_ok!(Staking::validate(Origin::signed(controller), ValidatorPrefs::default()));
			some_existing_validator = controller;
			some_existing_stash = stash;
		}

		// but no more
		let (_, last_validator) = testing_utils::create_stash_controller::<Test>(
			1337,
			100,
			RewardDestination::Controller,
		)
		.unwrap();

		assert_noop!(
			Staking::validate(Origin::signed(last_validator), ValidatorPrefs::default()),
			Error::<Test>::TooManyValidators,
		);

		// same with nominators
		let mut some_existing_nominator = AccountId::default();
		for i in 0..max - nominator_count {
			let (_, controller) = testing_utils::create_stash_controller::<Test>(
				i + 20_000_000,
				100,
				RewardDestination::Controller,
			)
			.unwrap();
			assert_ok!(Staking::nominate(Origin::signed(controller), vec![some_existing_stash]));
			some_existing_nominator = controller;
		}

		// one more is too many
		let (_, last_nominator) = testing_utils::create_stash_controller::<Test>(
			30_000_000,
			100,
			RewardDestination::Controller,
		)
		.unwrap();
		assert_noop!(
			Staking::nominate(Origin::signed(last_nominator), vec![some_existing_stash]),
			Error::<Test>::TooManyNominators
		);

		// Re-nominate works fine
		assert_ok!(Staking::nominate(
			Origin::signed(some_existing_nominator),
			vec![some_existing_stash]
		));
		// Re-validate works fine
		assert_ok!(Staking::validate(
			Origin::signed(some_existing_validator),
			ValidatorPrefs::default()
		));

		// No problem when we set to `None` again
		assert_ok!(Staking::set_staking_configs(
			Origin::root(),
			ConfigOp::Noop,
			ConfigOp::Noop,
			ConfigOp::Remove,
			ConfigOp::Remove,
			ConfigOp::Noop,
			ConfigOp::Noop,
		));
		assert_ok!(Staking::nominate(Origin::signed(last_nominator), vec![some_existing_stash]));
		assert_ok!(Staking::validate(Origin::signed(last_validator), ValidatorPrefs::default()));
	})
}

#[test]
fn min_commission_works() {
	ExtBuilder::default().build_and_execute(|| {
		assert_ok!(Staking::validate(
			Origin::signed(10),
			ValidatorPrefs { commission: Perbill::from_percent(5), blocked: false }
		));

		assert_ok!(Staking::set_staking_configs(
			Origin::root(),
			ConfigOp::Remove,
			ConfigOp::Remove,
			ConfigOp::Remove,
			ConfigOp::Remove,
			ConfigOp::Remove,
			ConfigOp::Set(Perbill::from_percent(10)),
		));

		// can't make it less than 10 now
		assert_noop!(
			Staking::validate(
				Origin::signed(10),
				ValidatorPrefs { commission: Perbill::from_percent(5), blocked: false }
			),
			Error::<Test>::CommissionTooLow
		);

		// can only change to higher.
		assert_ok!(Staking::validate(
			Origin::signed(10),
			ValidatorPrefs { commission: Perbill::from_percent(10), blocked: false }
		));

		assert_ok!(Staking::validate(
			Origin::signed(10),
			ValidatorPrefs { commission: Perbill::from_percent(15), blocked: false }
		));
	})
}

#[test]
fn change_of_max_nominations() {
	use frame_election_provider_support::ElectionDataProvider;
	ExtBuilder::default()
		.add_staker(1, 1, 5, StakerStatus::Validator)
		.add_staker(2, 2, 5, StakerStatus::Validator)
		.add_staker(3, 3, 5, StakerStatus::Validator)
		.add_staker(60, 61, 10, StakerStatus::Nominator(vec![1]))
		.add_staker(70, 71, 10, StakerStatus::Nominator(vec![1, 2, 3]))
		.balance_factor(10)
		.build_and_execute(|| {
			// pre-condition
			assert_eq!(MaxNominations::get(), 16);

			assert_eq!(
				Nominators::<Test>::iter()
					.map(|(k, n)| (k, n.targets.len()))
					.collect::<Vec<_>>(),
				vec![(70, 3), (101, 2), (60, 1)]
			);
			// 3 validators and 3 nominators
<<<<<<< HEAD
			assert_eq!(Staking::voters(None).unwrap().len(), 3 + 3 + 3);
=======
			assert_eq!(Staking::electing_voters(None).unwrap().len(), 3 + 3);
>>>>>>> 666f39b8

			// abrupt change from 16 to 4, everyone should be fine.
			MaxNominations::set(4);

			assert_eq!(
				Nominators::<Test>::iter()
					.map(|(k, n)| (k, n.targets.len()))
					.collect::<Vec<_>>(),
				vec![(70, 3), (101, 2), (60, 1)]
			);
<<<<<<< HEAD
			assert_eq!(Staking::voters(None).unwrap().len(), 3 + 3 + 3);
=======
			assert_eq!(Staking::electing_voters(None).unwrap().len(), 3 + 3);
>>>>>>> 666f39b8

			// abrupt change from 4 to 3, everyone should be fine.
			MaxNominations::set(3);

			assert_eq!(
				Nominators::<Test>::iter()
					.map(|(k, n)| (k, n.targets.len()))
					.collect::<Vec<_>>(),
				vec![(70, 3), (101, 2), (60, 1)]
			);
<<<<<<< HEAD
			assert_eq!(Staking::voters(None).unwrap().len(), 3 + 3 + 3);
=======
			assert_eq!(Staking::electing_voters(None).unwrap().len(), 3 + 3);
>>>>>>> 666f39b8

			// abrupt change from 3 to 2, this should cause some nominators to be non-decodable, and
			// thus non-existent unless if they update.
			MaxNominations::set(2);

			assert_eq!(
				Nominators::<Test>::iter()
					.map(|(k, n)| (k, n.targets.len()))
					.collect::<Vec<_>>(),
				vec![(101, 2), (60, 1)]
			);
			// 70 is still in storage..
			assert!(Nominators::<Test>::contains_key(70));
			// but its value cannot be decoded and default is returned.
			assert!(Nominators::<Test>::get(70).is_none());

<<<<<<< HEAD
			assert_eq!(Staking::voters(None).unwrap().len(), 3 + 3 + 2);
=======
			assert_eq!(Staking::electing_voters(None).unwrap().len(), 3 + 2);
			assert!(Nominators::<Test>::contains_key(101));
>>>>>>> 666f39b8

			// abrupt change from 2 to 1, this should cause some nominators to be non-decodable, and
			// thus non-existent unless if they update.
			MaxNominations::set(1);

			assert_eq!(
				Nominators::<Test>::iter()
					.map(|(k, n)| (k, n.targets.len()))
					.collect::<Vec<_>>(),
				vec![(60, 1)]
			);
			assert!(Nominators::<Test>::contains_key(70));
			assert!(Nominators::<Test>::contains_key(60));
			assert!(Nominators::<Test>::get(70).is_none());
			assert!(Nominators::<Test>::get(60).is_some());
<<<<<<< HEAD
			assert_eq!(Staking::voters(None).unwrap().len(), 3 + 3 + 1);
=======
			assert_eq!(Staking::electing_voters(None).unwrap().len(), 3 + 1);
>>>>>>> 666f39b8

			// now one of them can revive themselves by re-nominating to a proper value.
			assert_ok!(Staking::nominate(Origin::signed(71), vec![1]));
			assert_eq!(
				Nominators::<Test>::iter()
					.map(|(k, n)| (k, n.targets.len()))
					.collect::<Vec<_>>(),
				vec![(70, 1), (60, 1)]
			);

			// or they can be chilled by any account.
			assert!(Nominators::<Test>::contains_key(101));
			assert!(Nominators::<Test>::get(101).is_none());
			assert_ok!(Staking::chill_other(Origin::signed(70), 100));
			assert!(!Nominators::<Test>::contains_key(101));
			assert!(Nominators::<Test>::get(101).is_none());
		})
}

mod target_list {
	use frame_support::storage::with_transaction;

	use super::*;

	#[test]
	fn duplicate_nomination_prevented() {
		ExtBuilder::default().nominate(true).validator_count(1).build_and_execute(|| {
			// resubmit and it is back
			assert_noop!(
				Staking::nominate(Origin::signed(100), vec![11, 11, 21]),
				Error::<Test>::DuplicateTarget
			);

			assert_noop!(
				Staking::nominate(Origin::signed(100), vec![11, 21, 11,]),
				Error::<Test>::DuplicateTarget
			);

			assert_noop!(
				Staking::nominate(Origin::signed(100), vec![21, 11, 31, 11]),
				Error::<Test>::DuplicateTarget
			);
			assert_ok!(Staking::nominate(Origin::signed(100), vec![21, 11]));
		})
	}

	#[test]
	fn invalid_nomination_prevented() {
		ExtBuilder::default().build_and_execute(|| {
			assert_eq!(Nominators::<Test>::get(101).unwrap().targets, vec![11, 21]);
			assert_eq_uvec!(validator_ids(), vec![11, 21, 31]);

			// can re-nominate correct ones.
			assert_ok!(Staking::nominate(Origin::signed(100), vec![11]));
			assert_ok!(Staking::nominate(Origin::signed(100), vec![21]));
			assert_ok!(Staking::nominate(Origin::signed(100), vec![11, 21]));

			// but not bad ones.
			assert_noop!(
				Staking::nominate(Origin::signed(100), vec![11, 21, 1]),
				Error::<Test>::BadTarget
			);
			assert_noop!(Staking::nominate(Origin::signed(100), vec![2]), Error::<Test>::BadTarget);
		});
	}

	#[test]
	fn basic_setup_works() {
		ExtBuilder::default().build_and_execute(|| {
			assert_eq_uvec!(
				<Test as Config>::TargetList::iter()
					.map(|t| (t, <Test as Config>::TargetList::get_score(&t).unwrap()))
					.collect::<Vec<_>>(),
				vec![(11, 1500), (21, 1500), (31, 500)]
			);
		});
	}

	#[test]
	fn nominator_actions() {
		ExtBuilder::default().build_and_execute(|| {
			// given
			assert_eq_uvec!(
				<Test as Config>::TargetList::iter()
					.map(|t| (t, <Test as Config>::TargetList::get_score(&t).unwrap()))
					.collect::<Vec<_>>(),
				vec![(11, 1500), (21, 1500), (31, 500)]
			);
			assert_eq_uvec!(nominator_ids(), vec![101]);
			assert_eq_uvec!(nominator_targets(101), vec![21, 11]);

			// chilling should decrease the target list items.
			with_transaction(|| {
				assert_ok!(Staking::chill(Origin::signed(100)));
				assert_eq_uvec!(
					<Test as Config>::TargetList::iter()
						.map(|t| (t, <Test as Config>::TargetList::get_score(&t).unwrap()))
						.collect::<Vec<_>>(),
					vec![(11, 1000), (21, 1000), (31, 500)]
				);

				sp_runtime::TransactionOutcome::Rollback(())
			});

			// validating should be same is chilling.
			with_transaction(|| {
				assert_ok!(Staking::validate(Origin::signed(100), Default::default()));
				assert_eq_uvec!(
					<Test as Config>::TargetList::iter()
						.map(|t| (t, <Test as Config>::TargetList::get_score(&t).unwrap()))
						.collect::<Vec<_>>(),
					vec![(11, 1000), (21, 1000), (31, 500), (101, 500)]
				);

				sp_runtime::TransactionOutcome::Rollback(())
			});

			// re-nominating to different targets should increase and decrease.
			with_transaction(|| {
				assert_ok!(Staking::nominate(Origin::signed(100), vec![21, 31]));
				assert_eq_uvec!(
					<Test as Config>::TargetList::iter()
						.map(|t| (t, <Test as Config>::TargetList::get_score(&t).unwrap()))
						.collect::<Vec<_>>(),
					vec![(11, 1000), (21, 1500), (31, 1000)]
				);

				sp_runtime::TransactionOutcome::Rollback(())
			});

			// bonding more should increase.
			with_transaction(|| {
				assert_ok!(Staking::bond_extra(Origin::signed(101), 100));
				assert_eq_uvec!(
					<Test as Config>::TargetList::iter()
						.map(|t| (t, <Test as Config>::TargetList::get_score(&t).unwrap()))
						.collect::<Vec<_>>(),
					vec![(11, 1600), (21, 1600), (31, 500)]
				);

				sp_runtime::TransactionOutcome::Rollback(())
			});

			// unbonding should decrease.
			with_transaction(|| {
				assert_ok!(Staking::unbond(Origin::signed(100), 100));
				assert_eq_uvec!(
					<Test as Config>::TargetList::iter()
						.map(|t| (t, <Test as Config>::TargetList::get_score(&t).unwrap()))
						.collect::<Vec<_>>(),
					vec![(11, 1400), (21, 1400), (31, 500)]
				);

				// .. and rebonding should increase.
				assert_ok!(Staking::rebond(Origin::signed(100), 100));
				assert_eq_uvec!(
					<Test as Config>::TargetList::iter()
						.map(|t| (t, <Test as Config>::TargetList::get_score(&t).unwrap()))
						.collect::<Vec<_>>(),
					vec![(11, 1500), (21, 1500), (31, 500)]
				);
				sp_runtime::TransactionOutcome::Rollback(())
			});
		});
	}

	#[test]
	fn validator_actions() {
		ExtBuilder::default().build_and_execute(|| {
			// given
			assert_eq_uvec!(
				<Test as Config>::TargetList::iter()
					.map(|t| (t, <Test as Config>::TargetList::get_score(&t).unwrap()))
					.collect::<Vec<_>>(),
				vec![(11, 1500), (21, 1500), (31, 500)]
			);
			assert_eq_uvec!(validator_ids(), vec![11, 21, 31]);

			// chilling does not remove, but rather decrease the validator's approval stake.
			with_transaction(|| {
				assert_ok!(Staking::chill(Origin::signed(20)));
				assert_eq_uvec!(
					<Test as Config>::TargetList::iter()
						.map(|t| (t, <Test as Config>::TargetList::get_score(&t).unwrap()))
						.collect::<Vec<_>>(),
					vec![(11, 1500), (21, 500), (31, 500)]
				);

				sp_runtime::TransactionOutcome::Rollback(())
			});

			// re-validating takes us back to the initial state.
			with_transaction(|| {
				assert_ok!(Staking::validate(Origin::signed(20), Default::default()));
				assert_eq_uvec!(
					<Test as Config>::TargetList::iter()
						.map(|t| (t, <Test as Config>::TargetList::get_score(&t).unwrap()))
						.collect::<Vec<_>>(),
					vec![(11, 1500), (21, 1500), (31, 500)]
				);

				sp_runtime::TransactionOutcome::Rollback(())
			});

			// nominating is similar to chilling, and we contribute to 31.
			with_transaction(|| {
				assert_ok!(Staking::nominate(Origin::signed(20), vec![31]));
				assert_eq_uvec!(
					<Test as Config>::TargetList::iter()
						.map(|t| (t, <Test as Config>::TargetList::get_score(&t).unwrap()))
						.collect::<Vec<_>>(),
					vec![(11, 1500), (21, 500), (31, 1500)]
				);

				sp_runtime::TransactionOutcome::Rollback(())
			});

			// bonding more should increase.
			with_transaction(|| {
				assert_ok!(Staking::bond_extra(Origin::signed(21), 100));
				assert_eq_uvec!(
					<Test as Config>::TargetList::iter()
						.map(|t| (t, <Test as Config>::TargetList::get_score(&t).unwrap()))
						.collect::<Vec<_>>(),
					vec![(11, 1500), (21, 1600), (31, 500)]
				);

				sp_runtime::TransactionOutcome::Rollback(())
			});

			// unbonding should decrease.
			with_transaction(|| {
				assert_ok!(Staking::unbond(Origin::signed(20), 100));
				assert_eq_uvec!(
					<Test as Config>::TargetList::iter()
						.map(|t| (t, <Test as Config>::TargetList::get_score(&t).unwrap()))
						.collect::<Vec<_>>(),
					vec![(11, 1500), (21, 1400), (31, 500)]
				);

				// .. and rebonding should increase.
				assert_ok!(Staking::rebond(Origin::signed(20), 100));
				assert_eq_uvec!(
					<Test as Config>::TargetList::iter()
						.map(|t| (t, <Test as Config>::TargetList::get_score(&t).unwrap()))
						.collect::<Vec<_>>(),
					vec![(11, 1500), (21, 1500), (31, 500)]
				);
				sp_runtime::TransactionOutcome::Rollback(())
			});
		});
	}

	#[test]
	fn chilled_actions() {
		ExtBuilder::default().build_and_execute(|| {
			// given
			let initial_approvals = || {
				assert_eq_uvec!(
					<Test as Config>::TargetList::iter()
						.map(|t| (t, <Test as Config>::TargetList::get_score(&t).unwrap()))
						.collect::<Vec<_>>(),
					vec![(11, 1500), (21, 1500), (31, 500)]
				);
			};
			let stash = 41;
			let ctrl = 40;

			initial_approvals();
			assert_eq_uvec!(validator_ids(), vec![11, 21, 31]);

			// validating adds us.
			with_transaction(|| {
				assert_ok!(Staking::validate(Origin::signed(ctrl), Default::default()));
				assert_eq_uvec!(
					<Test as Config>::TargetList::iter()
						.map(|t| (t, <Test as Config>::TargetList::get_score(&t).unwrap()))
						.collect::<Vec<_>>(),
					vec![(11, 1500), (21, 1500), (31, 500), (41, 1000)]
				);

				sp_runtime::TransactionOutcome::Rollback(())
			});

			// nominating, and we contribute to 31.
			with_transaction(|| {
				assert_ok!(Staking::nominate(Origin::signed(ctrl), vec![31]));
				assert_eq_uvec!(
					<Test as Config>::TargetList::iter()
						.map(|t| (t, <Test as Config>::TargetList::get_score(&t).unwrap()))
						.collect::<Vec<_>>(),
					vec![(11, 1500), (21, 1500), (31, 1500)]
				);

				sp_runtime::TransactionOutcome::Rollback(())
			});

			// rest of the operations is a
			with_transaction(|| {
				assert_ok!(Staking::bond_extra(Origin::signed(stash), 100));
				initial_approvals();
				assert_ok!(Staking::unbond(Origin::signed(ctrl), 100));
				initial_approvals();
				assert_ok!(Staking::rebond(Origin::signed(ctrl), 100));
				initial_approvals();

				sp_runtime::TransactionOutcome::Rollback(())
			});
		});
	}

	#[test]
	fn un_decodable_nominator_revive_via_nominate_correct_approval_update() {
		ExtBuilder::default()
			.add_staker(1, 1, 5, StakerStatus::Validator)
			.add_staker(2, 2, 5, StakerStatus::Validator)
			.add_staker(3, 3, 5, StakerStatus::Validator)
			.add_staker(60, 61, 10, StakerStatus::Nominator(vec![1]))
			.add_staker(70, 71, 10, StakerStatus::Nominator(vec![1, 2, 3]))
			.balance_factor(10)
			.build_and_execute(|| {
				// initial approval stakes.
				assert_eq!(<Test as Config>::TargetList::get_score(&1).unwrap(), 25);
				assert_eq!(<Test as Config>::TargetList::get_score(&2).unwrap(), 15);
				assert_eq!(<Test as Config>::TargetList::get_score(&3).unwrap(), 15);

				// 70 is now gone
				MaxNominations::set(2);

				// but approval stakes are the same.
				assert_eq!(<Test as Config>::TargetList::get_score(&1).unwrap(), 25);
				assert_eq!(<Test as Config>::TargetList::get_score(&2).unwrap(), 15);
				assert_eq!(<Test as Config>::TargetList::get_score(&3).unwrap(), 15);

				// now they revive themselves via a fresh new nominate call.
				assert_ok!(Staking::nominate(Origin::signed(71), vec![2]));

				// approvals must be correctly updated
				assert_eq!(<Test as Config>::TargetList::get_score(&1).unwrap(), 15);
				assert_eq!(<Test as Config>::TargetList::get_score(&2).unwrap(), 15);
				assert_eq!(<Test as Config>::TargetList::get_score(&3).unwrap(), 5);
				assert_eq!(
					<Test as Config>::TargetList::get_score(&4).unwrap_err(),
					pallet_bags_list::Error::NonExistent
				);
			});
	}

	#[test]
	fn un_decodable_nominator_chill_correct_approval_update() {
		ExtBuilder::default()
			.add_staker(1, 1, 5, StakerStatus::Validator)
			.add_staker(2, 2, 5, StakerStatus::Validator)
			.add_staker(3, 3, 5, StakerStatus::Validator)
			.add_staker(60, 61, 10, StakerStatus::Nominator(vec![1]))
			.add_staker(70, 71, 10, StakerStatus::Nominator(vec![1, 2, 3]))
			.balance_factor(10)
			.build_and_execute(|| {
				// initial approval stakes.
				assert_eq!(<Test as Config>::TargetList::get_score(&1).unwrap(), 25);
				assert_eq!(<Test as Config>::TargetList::get_score(&2).unwrap(), 15);
				assert_eq!(<Test as Config>::TargetList::get_score(&3).unwrap(), 15);

				// 70 is now gone
				MaxNominations::set(2);

				// but approval stakes are the same.
				assert_eq!(<Test as Config>::TargetList::get_score(&1).unwrap(), 25);
				assert_eq!(<Test as Config>::TargetList::get_score(&2).unwrap(), 15);
				assert_eq!(<Test as Config>::TargetList::get_score(&3).unwrap(), 15);

				// now they get chilled
				assert_ok!(Staking::chill_other(Origin::signed(1), 71));

				// approvals must be correctly updated.
				assert_eq!(<Test as Config>::TargetList::get_score(&1).unwrap(), 15);
				assert_eq!(<Test as Config>::TargetList::get_score(&2).unwrap(), 5);
				assert_eq!(<Test as Config>::TargetList::get_score(&3).unwrap(), 5);
			});
	}

	#[test]
	fn un_decodable_nominator_bond_extra_correct_approval_update() {
		ExtBuilder::default()
			.add_staker(1, 1, 5, StakerStatus::Validator)
			.add_staker(2, 2, 5, StakerStatus::Validator)
			.add_staker(60, 61, 10, StakerStatus::Nominator(vec![1]))
			.add_staker(3, 3, 5, StakerStatus::Validator)
			.add_staker(70, 71, 10, StakerStatus::Nominator(vec![1, 2, 3]))
			.balance_factor(10)
			.build_and_execute(|| {
				// initial approval stakes.
				assert_eq!(<Test as Config>::TargetList::get_score(&1).unwrap(), 25);
				assert_eq!(<Test as Config>::TargetList::get_score(&2).unwrap(), 15);
				assert_eq!(<Test as Config>::TargetList::get_score(&3).unwrap(), 15);

				// 70 is now gone
				MaxNominations::set(2);

				// but approval stakes are the same.
				assert_eq!(<Test as Config>::TargetList::get_score(&1).unwrap(), 25);
				assert_eq!(<Test as Config>::TargetList::get_score(&2).unwrap(), 15);
				assert_eq!(<Test as Config>::TargetList::get_score(&3).unwrap(), 15);

				// now they get chilled
				Balances::make_free_balance_be(&70, 1000);
				assert_eq!(Staking::weight_of(&70), 10);
				assert_ok!(Staking::bond_extra(Origin::signed(70), 10));
				assert_eq!(Staking::weight_of(&70), 20);

				// approvals must be correctly updated.
				assert_eq!(<Test as Config>::TargetList::get_score(&1).unwrap(), 25 + 10);
				assert_eq!(<Test as Config>::TargetList::get_score(&2).unwrap(), 15 + 10);
				assert_eq!(<Test as Config>::TargetList::get_score(&3).unwrap(), 15 + 10);
			});
	}
}

mod voter_list {
	use super::*;
	use frame_election_provider_support::SortedListProvider;

	#[test]
	fn re_nominate_does_not_change_counters_or_list() {
		ExtBuilder::default().nominate(true).build_and_execute(|| {
			// given
			let pre_insert_voter_count =
				(Nominators::<Test>::count() + Validators::<Test>::count()) as u32;
			assert_eq!(<Test as Config>::VoterList::count(), pre_insert_voter_count);

			assert_eq!(
				<Test as Config>::VoterList::iter().collect::<Vec<_>>(),
				vec![11, 21, 31, 101]
			);

			// when account 101 renominates
			assert_ok!(Staking::nominate(Origin::signed(100), vec![11, 21]));

			// then counts don't change
			assert_eq!(<Test as Config>::VoterList::count(), pre_insert_voter_count);
			// and the list is the same
			assert_eq!(
				<Test as Config>::VoterList::iter().collect::<Vec<_>>(),
				vec![11, 21, 31, 101]
			);
		});
	}

	#[test]
	fn re_validate_does_not_change_counters_or_list() {
		ExtBuilder::default().nominate(false).build_and_execute(|| {
			// given
			let pre_insert_voter_count =
				(Nominators::<Test>::count() + Validators::<Test>::count()) as u32;
			assert_eq!(<Test as Config>::VoterList::count(), pre_insert_voter_count);

			assert_eq!(<Test as Config>::VoterList::iter().collect::<Vec<_>>(), vec![11, 21, 31]);

			// when account 11 re-validates
			assert_ok!(Staking::validate(Origin::signed(10), Default::default()));

			// then counts don't change
			assert_eq!(<Test as Config>::VoterList::count(), pre_insert_voter_count);
<<<<<<< HEAD
=======
			// and the list is the same
			assert_eq!(
				<Test as Config>::VoterList::iter().collect::<Vec<_>>(),
				vec![11, 21, 31, 101]
			);
		});
	}

	#[test]
	fn re_validate_does_not_change_counters_or_list() {
		ExtBuilder::default().nominate(false).build_and_execute(|| {
			// given
			let pre_insert_voter_count =
				(Nominators::<Test>::count() + Validators::<Test>::count()) as u32;
			assert_eq!(<Test as Config>::VoterList::count(), pre_insert_voter_count);

			assert_eq!(<Test as Config>::VoterList::iter().collect::<Vec<_>>(), vec![11, 21, 31]);

			// when account 11 re-validates
			assert_ok!(Staking::validate(Origin::signed(10), Default::default()));

			// then counts don't change
			assert_eq!(<Test as Config>::VoterList::count(), pre_insert_voter_count);
>>>>>>> 666f39b8
			// and the list is the same
			assert_eq!(<Test as Config>::VoterList::iter().collect::<Vec<_>>(), vec![11, 21, 31]);
		});
	}
}

#[test]
fn force_apply_min_commission_works() {
	let prefs = |c| ValidatorPrefs { commission: Perbill::from_percent(c), blocked: false };
	let validators = || Validators::<Test>::iter().collect::<Vec<_>>();
	ExtBuilder::default().build_and_execute(|| {
		assert_ok!(Staking::validate(Origin::signed(30), prefs(10)));
		assert_ok!(Staking::validate(Origin::signed(20), prefs(5)));

		// Given
		assert_eq!(validators(), vec![(31, prefs(10)), (21, prefs(5)), (11, prefs(0))]);
		MinCommission::<Test>::set(Perbill::from_percent(5));

		// When applying to a commission greater than min
		assert_ok!(Staking::force_apply_min_commission(Origin::signed(1), 31));
		// Then the commission is not changed
		assert_eq!(validators(), vec![(31, prefs(10)), (21, prefs(5)), (11, prefs(0))]);

		// When applying to a commission that is equal to min
		assert_ok!(Staking::force_apply_min_commission(Origin::signed(1), 21));
		// Then the commission is not changed
		assert_eq!(validators(), vec![(31, prefs(10)), (21, prefs(5)), (11, prefs(0))]);

		// When applying to a commission that is less than the min
		assert_ok!(Staking::force_apply_min_commission(Origin::signed(1), 11));
		// Then the commission is bumped to the min
		assert_eq!(validators(), vec![(31, prefs(10)), (21, prefs(5)), (11, prefs(5))]);

		// When applying commission to a validator that doesn't exist then storage is not altered
		assert_noop!(
			Staking::force_apply_min_commission(Origin::signed(1), 420),
			Error::<Test>::NotStash
		);
	});
}<|MERGE_RESOLUTION|>--- conflicted
+++ resolved
@@ -3978,7 +3978,6 @@
 				assert_eq!(Staking::electable_targets(Some(6)).unwrap().len(), 4);
 				assert_eq!(Staking::electable_targets(Some(4)).unwrap().len(), 4);
 
-<<<<<<< HEAD
 				// if target limit is less, then we still return something based on `TargetList`
 				// implementation. Currently, it should be the validators with the highest approval
 				// stake.
@@ -3986,14 +3985,7 @@
 					<Test as crate::Config>::TargetList::iter().take(1).collect::<Vec<_>>(),
 					vec![31]
 				);
-				assert_eq!(Staking::targets(Some(1)).unwrap(), vec![31]);
-=======
-				// if target limit is less, then we return an error.
-				assert_eq!(
-					Staking::electable_targets(Some(1)).unwrap_err(),
-					"Target snapshot too big"
-				);
->>>>>>> 666f39b8
+				assert_eq!(Staking::electable_targets(Some(1)).unwrap(), vec![31]);
 			});
 	}
 
@@ -4027,11 +4019,7 @@
 				// 11 is taken;
 				// we finish since the 2x limit is reached.
 				assert_eq!(
-<<<<<<< HEAD
-					Staking::voters(Some(2))
-=======
 					Staking::electing_voters(Some(2))
->>>>>>> 666f39b8
 						.unwrap()
 						.iter()
 						.map(|(stash, _, _)| stash)
@@ -4063,11 +4051,7 @@
 
 				// we take 4 voters
 				assert_eq!(
-<<<<<<< HEAD
-					Staking::voters(Some(4))
-=======
 					Staking::electing_voters(Some(4))
->>>>>>> 666f39b8
 						.unwrap()
 						.iter()
 						.map(|(stash, _, _)| stash)
@@ -4532,11 +4516,7 @@
 				vec![(70, 3), (101, 2), (60, 1)]
 			);
 			// 3 validators and 3 nominators
-<<<<<<< HEAD
-			assert_eq!(Staking::voters(None).unwrap().len(), 3 + 3 + 3);
-=======
-			assert_eq!(Staking::electing_voters(None).unwrap().len(), 3 + 3);
->>>>>>> 666f39b8
+			assert_eq!(Staking::electing_voters(None).unwrap().len(), 3 + 3 + 3);
 
 			// abrupt change from 16 to 4, everyone should be fine.
 			MaxNominations::set(4);
@@ -4547,11 +4527,7 @@
 					.collect::<Vec<_>>(),
 				vec![(70, 3), (101, 2), (60, 1)]
 			);
-<<<<<<< HEAD
-			assert_eq!(Staking::voters(None).unwrap().len(), 3 + 3 + 3);
-=======
-			assert_eq!(Staking::electing_voters(None).unwrap().len(), 3 + 3);
->>>>>>> 666f39b8
+			assert_eq!(Staking::electing_voters(None).unwrap().len(), 3 + 3 + 3);
 
 			// abrupt change from 4 to 3, everyone should be fine.
 			MaxNominations::set(3);
@@ -4562,11 +4538,7 @@
 					.collect::<Vec<_>>(),
 				vec![(70, 3), (101, 2), (60, 1)]
 			);
-<<<<<<< HEAD
-			assert_eq!(Staking::voters(None).unwrap().len(), 3 + 3 + 3);
-=======
-			assert_eq!(Staking::electing_voters(None).unwrap().len(), 3 + 3);
->>>>>>> 666f39b8
+			assert_eq!(Staking::electing_voters(None).unwrap().len(), 3 + 3 + 3);
 
 			// abrupt change from 3 to 2, this should cause some nominators to be non-decodable, and
 			// thus non-existent unless if they update.
@@ -4583,12 +4555,7 @@
 			// but its value cannot be decoded and default is returned.
 			assert!(Nominators::<Test>::get(70).is_none());
 
-<<<<<<< HEAD
-			assert_eq!(Staking::voters(None).unwrap().len(), 3 + 3 + 2);
-=======
-			assert_eq!(Staking::electing_voters(None).unwrap().len(), 3 + 2);
-			assert!(Nominators::<Test>::contains_key(101));
->>>>>>> 666f39b8
+			assert_eq!(Staking::electing_voters(None).unwrap().len(), 3 + 3 + 2);
 
 			// abrupt change from 2 to 1, this should cause some nominators to be non-decodable, and
 			// thus non-existent unless if they update.
@@ -4604,11 +4571,7 @@
 			assert!(Nominators::<Test>::contains_key(60));
 			assert!(Nominators::<Test>::get(70).is_none());
 			assert!(Nominators::<Test>::get(60).is_some());
-<<<<<<< HEAD
-			assert_eq!(Staking::voters(None).unwrap().len(), 3 + 3 + 1);
-=======
-			assert_eq!(Staking::electing_voters(None).unwrap().len(), 3 + 1);
->>>>>>> 666f39b8
+			assert_eq!(Staking::electing_voters(None).unwrap().len(), 3 + 3 + 1);
 
 			// now one of them can revive themselves by re-nominating to a proper value.
 			assert_ok!(Staking::nominate(Origin::signed(71), vec![1]));
@@ -4952,7 +4915,7 @@
 				assert_eq!(<Test as Config>::TargetList::get_score(&3).unwrap(), 5);
 				assert_eq!(
 					<Test as Config>::TargetList::get_score(&4).unwrap_err(),
-					pallet_bags_list::Error::NonExistent
+					pallet_bags_list::ListError::NonExistent
 				);
 			});
 	}
@@ -5072,32 +5035,6 @@
 
 			// then counts don't change
 			assert_eq!(<Test as Config>::VoterList::count(), pre_insert_voter_count);
-<<<<<<< HEAD
-=======
-			// and the list is the same
-			assert_eq!(
-				<Test as Config>::VoterList::iter().collect::<Vec<_>>(),
-				vec![11, 21, 31, 101]
-			);
-		});
-	}
-
-	#[test]
-	fn re_validate_does_not_change_counters_or_list() {
-		ExtBuilder::default().nominate(false).build_and_execute(|| {
-			// given
-			let pre_insert_voter_count =
-				(Nominators::<Test>::count() + Validators::<Test>::count()) as u32;
-			assert_eq!(<Test as Config>::VoterList::count(), pre_insert_voter_count);
-
-			assert_eq!(<Test as Config>::VoterList::iter().collect::<Vec<_>>(), vec![11, 21, 31]);
-
-			// when account 11 re-validates
-			assert_ok!(Staking::validate(Origin::signed(10), Default::default()));
-
-			// then counts don't change
-			assert_eq!(<Test as Config>::VoterList::count(), pre_insert_voter_count);
->>>>>>> 666f39b8
 			// and the list is the same
 			assert_eq!(<Test as Config>::VoterList::iter().collect::<Vec<_>>(), vec![11, 21, 31]);
 		});
