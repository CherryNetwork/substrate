--- conflicted
+++ resolved
@@ -177,9 +177,6 @@
 		}
 
 		let best_number = Reverse(best_number);
-<<<<<<< HEAD
-		if !self.contains(&best_number, &best_hash) {
-=======
 		let leaves_contains_best = self.storage
 			.get(&best_number)
 			.map_or(false, |hashes| hashes.contains(&best_hash));
@@ -187,7 +184,6 @@
 		// we need to make sure that the best block exists in the leaf set as
 		// this is an invariant of regular block import.
 		if !leaves_contains_best {
->>>>>>> 597df6eb
 			self.insert_leaf(best_number.clone(), best_hash.clone());
 			self.pending_added.push(LeafSetItem { hash: best_hash, number: best_number });
 		}
