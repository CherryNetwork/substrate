// This file is part of Substrate.

// Copyright (C) 2018-2022 Parity Technologies (UK) Ltd.
// SPDX-License-Identifier: Apache-2.0

// Licensed under the Apache License, Version 2.0 (the "License");
// you may not use this file except in compliance with the License.
// You may obtain a copy of the License at
//
// 	http://www.apache.org/licenses/LICENSE-2.0
//
// Unless required by applicable law or agreed to in writing, software
// distributed under the License is distributed on an "AS IS" BASIS,
// WITHOUT WARRANTIES OR CONDITIONS OF ANY KIND, either express or implied.
// See the License for the specific language governing permissions and
// limitations under the License.

//! This module provides a means for executing contracts
//! represented in wasm.

mod code_cache;
mod prepare;
mod runtime;

#[cfg(feature = "runtime-benchmarks")]
pub use crate::wasm::code_cache::reinstrument;
pub use crate::wasm::{
	prepare::TryInstantiate,
	runtime::{CallFlags, Environment, ReturnCode, Runtime, RuntimeCosts},
};
use crate::{
	exec::{ExecResult, Executable, ExportedFunction, Ext},
	gas::GasMeter,
	AccountIdOf, BalanceOf, CodeHash, CodeStorage, CodeVec, Config, Error, RelaxedCodeVec,
	Schedule,
};
use codec::{Decode, Encode, MaxEncodedLen};
use frame_support::dispatch::{DispatchError, DispatchResult};
use sp_core::{crypto::UncheckedFrom, Get};
use sp_runtime::RuntimeDebug;
use sp_std::prelude::*;
#[cfg(test)]
pub use tests::MockExt;
use wasmi::{
	Config as WasmiConfig, Engine, Instance, Linker, Memory, MemoryType, Module, StackLimits, Store,
};

/// A prepared wasm module ready for execution.
///
/// # Note
///
/// This data structure is mostly immutable once created and stored. The exceptions that
/// can be changed by calling a contract are `instruction_weights_version` and `code`.
/// `instruction_weights_version` and `code` change when a contract with an outdated instrumentation
/// is called. Therefore one must be careful when holding any in-memory representation of this
/// type while calling into a contract as those fields can get out of date.
#[derive(Clone, Encode, Decode, scale_info::TypeInfo, MaxEncodedLen)]
#[codec(mel_bound())]
#[scale_info(skip_type_params(T))]
pub struct PrefabWasmModule<T: Config> {
	/// Version of the instruction weights with which the code was instrumented.
	#[codec(compact)]
	instruction_weights_version: u32,
	/// Initial memory size of a contract's sandbox.
	#[codec(compact)]
	initial: u32,
	/// The maximum memory size of a contract's sandbox.
	#[codec(compact)]
	maximum: u32,
	/// Code instrumented with the latest schedule.
	code: RelaxedCodeVec<T>,
	/// A code that might contain non deterministic features and is therefore never allowed
	/// to be run on chain. Specifically this code can never be instantiated into a contract
	/// and can just be used through a delegate call.
	determinism: Determinism,
	/// The uninstrumented, pristine version of the code.
	///
	/// It is not stored because the pristine code has its own storage item. The value
	/// is only `Some` when this module was created from an `original_code` and `None` if
	/// it was loaded from storage.
	#[codec(skip)]
	original_code: Option<CodeVec<T>>,
	/// The code hash of the stored code which is defined as the hash over the `original_code`.
	///
	/// As the map key there is no need to store the hash in the value, too. It is set manually
	/// when loading the module from storage.
	#[codec(skip)]
	code_hash: CodeHash<T>,
	// This isn't needed for contract execution and does not get loaded from storage by default.
	// It is `Some` if and only if this struct was generated from code.
	#[codec(skip)]
	owner_info: Option<OwnerInfo<T>>,
}

/// Information that belongs to a [`PrefabWasmModule`] but is stored separately.
///
/// It is stored in a separate storage entry to avoid loading the code when not necessary.
#[derive(Clone, Encode, Decode, scale_info::TypeInfo, MaxEncodedLen)]
#[codec(mel_bound())]
#[scale_info(skip_type_params(T))]
pub struct OwnerInfo<T: Config> {
	/// The account that has deployed the contract and hence is allowed to remove it.
	owner: AccountIdOf<T>,
	/// The amount of balance that was deposited by the owner in order to deploy it.
	#[codec(compact)]
	deposit: BalanceOf<T>,
	/// The number of contracts that use this as their code.
	#[codec(compact)]
	refcount: u64,
}

/// Defines the required determinism level of a wasm blob when either running or uploading code.
#[derive(
	Clone, Copy, Encode, Decode, scale_info::TypeInfo, MaxEncodedLen, RuntimeDebug, PartialEq, Eq,
)]
pub enum Determinism {
	/// The execution should be deterministic and hence no indeterministic instructions are
	/// allowed.
	///
	/// Dispatchables always use this mode in order to make on-chain execution deterministic.
	Deterministic,
	/// Allow calling or uploading an indeterministic code.
	///
	/// This is only possible when calling into `pallet-contracts` directly via
	/// [`crate::Pallet::bare_call`].
	///
	/// # Note
	///
	/// **Never** use this mode for on-chain execution.
	AllowIndeterminism,
}

impl ExportedFunction {
	/// The wasm export name for the function.
	fn identifier(&self) -> &str {
		match self {
			Self::Constructor => "deploy",
			Self::Call => "call",
		}
	}
}

impl<T: Config> PrefabWasmModule<T>
where
	T::AccountId: UncheckedFrom<T::Hash> + AsRef<[u8]>,
{
	/// Create the module by checking and instrumenting `original_code`.
	///
	/// This does **not** store the module. For this one need to either call [`Self::store`]
	/// or [`<Self as Executable>::execute`].
	pub fn from_code(
		original_code: Vec<u8>,
		schedule: &Schedule<T>,
		owner: AccountIdOf<T>,
		determinism: Determinism,
		try_instantiate: TryInstantiate,
	) -> Result<Self, (DispatchError, &'static str)> {
		let module = prepare::prepare::<runtime::Env, T>(
			original_code.try_into().map_err(|_| (<Error<T>>::CodeTooLarge.into(), ""))?,
			schedule,
			owner,
			determinism,
			try_instantiate,
		)?;
		Ok(module)
	}

	/// Store the code without instantiating it.
	///
	/// Otherwise the code is stored when [`<Self as Executable>::execute`] is called.
	pub fn store(self) -> DispatchResult {
		code_cache::store(self, false)
	}

	/// Remove the code from storage and refund the deposit to its owner.
	///
	/// Applies all necessary checks before removing the code.
	pub fn remove(origin: &T::AccountId, code_hash: CodeHash<T>) -> DispatchResult {
		code_cache::try_remove::<T>(origin, code_hash)
	}

	/// Returns whether there is a deposit to be payed for this module.
	///
	/// Returns `0` if the module is already in storage and hence no deposit will
	/// be charged when storing it.
	pub fn open_deposit(&self) -> BalanceOf<T> {
		if <CodeStorage<T>>::contains_key(&self.code_hash) {
			0u32.into()
		} else {
			// Only already in-storage contracts have their `owner_info` set to `None`.
			// Therefore it is correct to return `0` in this case.
			self.owner_info.as_ref().map(|i| i.deposit).unwrap_or_default()
		}
	}

	/// Creates and returns an instance of the supplied code.
	///
	/// This is either used for later executing a contract or for validation of a contract.
	/// When validating we pass `()` as `host_state`. Please note that such a dummy instance must
	/// **never** be called/executed since it will panic the executor.
	pub fn instantiate<E, H>(
		code: &[u8],
		host_state: H,
		memory: (u32, u32),
		stack_limits: StackLimits,
	) -> Result<(Store<H>, Memory, Instance), wasmi::Error>
	where
		E: Environment<H>,
	{
		let mut config = WasmiConfig::default();
		config
			.set_stack_limits(stack_limits)
			.wasm_multi_value(false)
			.wasm_mutable_global(false)
			.wasm_sign_extension(false)
			.wasm_saturating_float_to_int(false);
		let engine = Engine::new(&config);
		let module = Module::new(&engine, code)?;
		let mut store = Store::new(&engine, host_state);
		let mut linker = Linker::new();
		E::define(&mut store, &mut linker, T::UnsafeUnstableInterface::get())?;
		let memory = Memory::new(&mut store, MemoryType::new(memory.0, Some(memory.1))?).expect(
			"The limits defined in our `Schedule` limit the amount of memory well below u32::MAX; qed",
		);
		linker
			.define("env", "memory", memory)
			.expect("We just created the linker. It has no define with this name attached; qed");

		let instance = linker.instantiate(&mut store, &module)?.ensure_no_start(&mut store)?;

		Ok((store, memory, instance))
	}

	/// Create and store the module without checking nor instrumenting the passed code.
	///
	/// # Note
	///
	/// This is useful for benchmarking where we don't want instrumentation to skew
	/// our results. This also does not collect any deposit from the `owner`.
	#[cfg(feature = "runtime-benchmarks")]
	pub fn store_code_unchecked(
		original_code: Vec<u8>,
		schedule: &Schedule<T>,
		owner: T::AccountId,
	) -> DispatchResult {
		let executable = prepare::benchmarking::prepare(original_code, schedule, owner)
			.map_err::<DispatchError, _>(Into::into)?;
		code_cache::store(executable, false)
	}

	/// Decrement instruction_weights_version by 1. Panics if it is already 0.
	#[cfg(test)]
	pub fn decrement_version(&mut self) {
		self.instruction_weights_version = self.instruction_weights_version.checked_sub(1).unwrap();
	}
}

impl<T: Config> OwnerInfo<T> {
	/// Return the refcount of the module.
	#[cfg(test)]
	pub fn refcount(&self) -> u64 {
		self.refcount
	}
}

impl<T: Config> Executable<T> for PrefabWasmModule<T>
where
	T::AccountId: UncheckedFrom<T::Hash> + AsRef<[u8]>,
{
	fn from_storage(
		code_hash: CodeHash<T>,
		schedule: &Schedule<T>,
		gas_meter: &mut GasMeter<T>,
	) -> Result<Self, DispatchError> {
		code_cache::load(code_hash, schedule, gas_meter)
	}

	fn add_user(code_hash: CodeHash<T>) -> Result<(), DispatchError> {
		code_cache::increment_refcount::<T>(code_hash)
	}

	fn remove_user(code_hash: CodeHash<T>) {
		code_cache::decrement_refcount::<T>(code_hash)
	}

	fn execute<E: Ext<T = T>>(
		self,
		ext: &mut E,
		function: &ExportedFunction,
		input_data: Vec<u8>,
	) -> ExecResult {
		let runtime = Runtime::new(ext, input_data);
		let (mut store, memory, instance) = Self::instantiate::<crate::wasm::runtime::Env, _>(
			self.code.as_slice(),
			runtime,
			(self.initial, self.maximum),
			StackLimits::default(),
		)
		.map_err(|msg| {
			log::debug!(target: "runtime::contracts", "failed to instantiate code: {}", msg);
			Error::<T>::CodeRejected
		})?;
		store.state_mut().set_memory(memory);

		let exported_func = instance
			.get_export(&store, function.identifier())
			.and_then(|export| export.into_func())
			.ok_or_else(|| {
				log::error!(target: "runtime::contracts", "failed to find entry point");
				Error::<T>::CodeRejected
			})?;

		// We store before executing so that the code hash is available in the constructor.
		if let &ExportedFunction::Constructor = function {
			code_cache::store(self, true)?;
		}

		let result = exported_func.call(&mut store, &[], &mut []);

		store.into_state().to_execution_result(result)
	}

	fn code_hash(&self) -> &CodeHash<T> {
		&self.code_hash
	}

	fn code_len(&self) -> u32 {
		self.code.len() as u32
	}

	fn is_deterministic(&self) -> bool {
		matches!(self.determinism, Determinism::Deterministic)
	}
}

#[cfg(test)]
mod tests {
	use super::*;
	use crate::{
		exec::{
			AccountIdOf, BlockNumberOf, ErrorOrigin, ExecError, Executable, Ext, FixSizedKey,
			SeedOf, VarSizedKey,
		},
		gas::GasMeter,
		storage::WriteOutcome,
		tests::{RuntimeCall, Test, ALICE, BOB},
		BalanceOf, CodeHash, Error, Pallet as Contracts,
	};
	use assert_matches::assert_matches;
<<<<<<< HEAD
	use frame_support::{assert_ok, dispatch::DispatchResultWithPostInfo, weights::Weight};
=======
	use frame_support::{
		assert_err, assert_ok,
		dispatch::DispatchResultWithPostInfo,
		weights::{OldWeight, Weight},
	};
>>>>>>> 1cc97dd3
	use pallet_contracts_primitives::{ExecReturnValue, ReturnFlags};
	use pretty_assertions::assert_eq;
	use sp_core::H256;
	use sp_runtime::DispatchError;
	use std::{
		borrow::BorrowMut,
		cell::RefCell,
		collections::hash_map::{Entry, HashMap},
	};

	#[derive(Debug, PartialEq, Eq)]
	struct InstantiateEntry {
		code_hash: H256,
		value: u64,
		data: Vec<u8>,
		gas_left: u64,
		salt: Vec<u8>,
	}

	#[derive(Debug, PartialEq, Eq)]
	struct TerminationEntry {
		beneficiary: AccountIdOf<Test>,
	}

	#[derive(Debug, PartialEq, Eq)]
	struct TransferEntry {
		to: AccountIdOf<Test>,
		value: u64,
	}

	#[derive(Debug, PartialEq, Eq)]
	struct CallEntry {
		to: AccountIdOf<Test>,
		value: u64,
		data: Vec<u8>,
		allows_reentry: bool,
	}

	#[derive(Debug, PartialEq, Eq)]
	struct CallCodeEntry {
		code_hash: H256,
		data: Vec<u8>,
	}

	pub struct MockExt {
		storage: HashMap<Vec<u8>, Vec<u8>>,
		instantiates: Vec<InstantiateEntry>,
		terminations: Vec<TerminationEntry>,
		calls: Vec<CallEntry>,
		code_calls: Vec<CallCodeEntry>,
		transfers: Vec<TransferEntry>,
		// (topics, data)
		events: Vec<(Vec<H256>, Vec<u8>)>,
		runtime_calls: RefCell<Vec<RuntimeCall>>,
		schedule: Schedule<Test>,
		gas_meter: GasMeter<Test>,
		debug_buffer: Vec<u8>,
		ecdsa_recover: RefCell<Vec<([u8; 65], [u8; 32])>>,
		code_hashes: Vec<CodeHash<Test>>,
	}

	/// The call is mocked and just returns this hardcoded value.
	fn call_return_data() -> Vec<u8> {
		vec![0xDE, 0xAD, 0xBE, 0xEF]
	}

	impl Default for MockExt {
		fn default() -> Self {
			Self {
				code_hashes: Default::default(),
				storage: Default::default(),
				instantiates: Default::default(),
				terminations: Default::default(),
				calls: Default::default(),
				code_calls: Default::default(),
				transfers: Default::default(),
				events: Default::default(),
				runtime_calls: Default::default(),
				schedule: Default::default(),
				gas_meter: GasMeter::new(Weight::from_ref_time(10_000_000_000)),
				debug_buffer: Default::default(),
				ecdsa_recover: Default::default(),
			}
		}
	}

	impl Ext for MockExt {
		type T = Test;

		fn call(
			&mut self,
			_gas_limit: Weight,
			to: AccountIdOf<Self::T>,
			value: u64,
			data: Vec<u8>,
			allows_reentry: bool,
		) -> Result<ExecReturnValue, ExecError> {
			self.calls.push(CallEntry { to, value, data, allows_reentry });
			Ok(ExecReturnValue { flags: ReturnFlags::empty(), data: call_return_data() })
		}
		fn delegate_call(
			&mut self,
			code_hash: CodeHash<Self::T>,
			data: Vec<u8>,
		) -> Result<ExecReturnValue, ExecError> {
			self.code_calls.push(CallCodeEntry { code_hash, data });
			Ok(ExecReturnValue { flags: ReturnFlags::empty(), data: call_return_data() })
		}
		fn instantiate(
			&mut self,
			gas_limit: Weight,
			code_hash: CodeHash<Test>,
			value: u64,
			data: Vec<u8>,
			salt: &[u8],
		) -> Result<(AccountIdOf<Self::T>, ExecReturnValue), ExecError> {
			self.instantiates.push(InstantiateEntry {
				code_hash,
				value,
				data: data.to_vec(),
				gas_left: gas_limit.ref_time(),
				salt: salt.to_vec(),
			});
			Ok((
				Contracts::<Test>::contract_address(&ALICE, &code_hash, salt),
				ExecReturnValue { flags: ReturnFlags::empty(), data: Vec::new() },
			))
		}
		fn set_code_hash(&mut self, hash: CodeHash<Self::T>) -> Result<(), DispatchError> {
			self.code_hashes.push(hash);
			Ok(())
		}
		fn transfer(&mut self, to: &AccountIdOf<Self::T>, value: u64) -> Result<(), DispatchError> {
			self.transfers.push(TransferEntry { to: to.clone(), value });
			Ok(())
		}
		fn terminate(&mut self, beneficiary: &AccountIdOf<Self::T>) -> Result<(), DispatchError> {
			self.terminations.push(TerminationEntry { beneficiary: beneficiary.clone() });
			Ok(())
		}
		fn get_storage(&mut self, key: &FixSizedKey) -> Option<Vec<u8>> {
			self.storage.get(&key.to_vec()).cloned()
		}
		fn get_storage_transparent(&mut self, key: &VarSizedKey<Self::T>) -> Option<Vec<u8>> {
			self.storage.get(&key.to_vec()).cloned()
		}
		fn get_storage_size(&mut self, key: &FixSizedKey) -> Option<u32> {
			self.storage.get(&key.to_vec()).map(|val| val.len() as u32)
		}
		fn get_storage_size_transparent(&mut self, key: &VarSizedKey<Self::T>) -> Option<u32> {
			self.storage.get(&key.to_vec()).map(|val| val.len() as u32)
		}
		fn set_storage(
			&mut self,
			key: &FixSizedKey,
			value: Option<Vec<u8>>,
			take_old: bool,
		) -> Result<WriteOutcome, DispatchError> {
			let key = key.to_vec();
			let entry = self.storage.entry(key.clone());
			let result = match (entry, take_old) {
				(Entry::Vacant(_), _) => WriteOutcome::New,
				(Entry::Occupied(entry), false) =>
					WriteOutcome::Overwritten(entry.remove().len() as u32),
				(Entry::Occupied(entry), true) => WriteOutcome::Taken(entry.remove()),
			};
			if let Some(value) = value {
				self.storage.insert(key, value);
			}
			Ok(result)
		}
		fn set_storage_transparent(
			&mut self,
			key: &VarSizedKey<Self::T>,
			value: Option<Vec<u8>>,
			take_old: bool,
		) -> Result<WriteOutcome, DispatchError> {
			let key = key.to_vec();
			let entry = self.storage.entry(key.clone());
			let result = match (entry, take_old) {
				(Entry::Vacant(_), _) => WriteOutcome::New,
				(Entry::Occupied(entry), false) =>
					WriteOutcome::Overwritten(entry.remove().len() as u32),
				(Entry::Occupied(entry), true) => WriteOutcome::Taken(entry.remove()),
			};
			if let Some(value) = value {
				self.storage.insert(key, value);
			}
			Ok(result)
		}
		fn caller(&self) -> &AccountIdOf<Self::T> {
			&ALICE
		}
		fn is_contract(&self, _address: &AccountIdOf<Self::T>) -> bool {
			true
		}
		fn code_hash(&self, _address: &AccountIdOf<Self::T>) -> Option<CodeHash<Self::T>> {
			Some(H256::from_slice(&[0x11; 32]))
		}
		fn own_code_hash(&mut self) -> &CodeHash<Self::T> {
			const HASH: H256 = H256::repeat_byte(0x10);
			&HASH
		}
		fn caller_is_origin(&self) -> bool {
			false
		}
		fn address(&self) -> &AccountIdOf<Self::T> {
			&BOB
		}
		fn balance(&self) -> u64 {
			228
		}
		fn value_transferred(&self) -> u64 {
			1337
		}
		fn now(&self) -> &u64 {
			&1111
		}
		fn minimum_balance(&self) -> u64 {
			666
		}
		fn random(&self, subject: &[u8]) -> (SeedOf<Self::T>, BlockNumberOf<Self::T>) {
			(H256::from_slice(subject), 42)
		}
		fn deposit_event(&mut self, topics: Vec<H256>, data: Vec<u8>) {
			self.events.push((topics, data))
		}
		fn block_number(&self) -> u64 {
			121
		}
		fn max_value_size(&self) -> u32 {
			16_384
		}
		fn get_weight_price(&self, weight: Weight) -> BalanceOf<Self::T> {
			BalanceOf::<Self::T>::from(1312_u32).saturating_mul(weight.ref_time().into())
		}
		fn schedule(&self) -> &Schedule<Self::T> {
			&self.schedule
		}
		fn gas_meter(&mut self) -> &mut GasMeter<Self::T> {
			&mut self.gas_meter
		}
		fn append_debug_buffer(&mut self, msg: &str) -> bool {
			self.debug_buffer.extend(msg.as_bytes());
			true
		}
		fn call_runtime(
			&self,
			call: <Self::T as Config>::RuntimeCall,
		) -> DispatchResultWithPostInfo {
			self.runtime_calls.borrow_mut().push(call);
			Ok(Default::default())
		}
		fn ecdsa_recover(
			&self,
			signature: &[u8; 65],
			message_hash: &[u8; 32],
		) -> Result<[u8; 33], ()> {
			self.ecdsa_recover.borrow_mut().push((*signature, *message_hash));
			Ok([3; 33])
		}
		fn contract_info(&mut self) -> &mut crate::ContractInfo<Self::T> {
			unimplemented!()
		}
		fn ecdsa_to_eth_address(&self, _pk: &[u8; 33]) -> Result<[u8; 20], ()> {
			Ok([2u8; 20])
		}
		fn reentrance_count(&self) -> u32 {
			12
		}
		fn account_reentrance_count(&self, _account_id: &AccountIdOf<Self::T>) -> u32 {
			12
		}
		fn nonce(&mut self) -> u64 {
			995
		}
	}

	fn execute_internal<E: BorrowMut<MockExt>>(
		wat: &str,
		input_data: Vec<u8>,
		mut ext: E,
		unstable_interface: bool,
	) -> ExecResult {
		type RuntimeConfig = <MockExt as Ext>::T;
		RuntimeConfig::set_unstable_interface(unstable_interface);
		let wasm = wat::parse_str(wat).unwrap();
		let schedule = crate::Schedule::default();
		let executable = PrefabWasmModule::<RuntimeConfig>::from_code(
			wasm,
			&schedule,
			ALICE,
			Determinism::Deterministic,
			TryInstantiate::Skip,
		)
		.map_err(|err| err.0)?;
		executable.execute(ext.borrow_mut(), &ExportedFunction::Call, input_data)
	}

	fn execute<E: BorrowMut<MockExt>>(wat: &str, input_data: Vec<u8>, ext: E) -> ExecResult {
		execute_internal(wat, input_data, ext, true)
	}

	#[cfg(not(feature = "runtime-benchmarks"))]
	fn execute_no_unstable<E: BorrowMut<MockExt>>(
		wat: &str,
		input_data: Vec<u8>,
		ext: E,
	) -> ExecResult {
		execute_internal(wat, input_data, ext, false)
	}

	const CODE_TRANSFER: &str = r#"
(module
	;; seal_transfer(
	;;    account_ptr: u32,
	;;    account_len: u32,
	;;    value_ptr: u32,
	;;    value_len: u32,
	;;) -> u32
	(import "seal0" "seal_transfer" (func $seal_transfer (param i32 i32 i32 i32) (result i32)))
	(import "env" "memory" (memory 1 1))
	(func (export "call")
		(drop
			(call $seal_transfer
				(i32.const 4)  ;; Pointer to "account" address.
				(i32.const 32)  ;; Length of "account" address.
				(i32.const 36) ;; Pointer to the buffer with value to transfer
				(i32.const 8)  ;; Length of the buffer with value to transfer.
			)
		)
	)
	(func (export "deploy"))

	;; Destination AccountId (ALICE)
	(data (i32.const 4)
		"\01\01\01\01\01\01\01\01\01\01\01\01\01\01\01\01"
		"\01\01\01\01\01\01\01\01\01\01\01\01\01\01\01\01"
	)

	;; Amount of value to transfer.
	;; Represented by u64 (8 bytes long) in little endian.
	(data (i32.const 36) "\99\00\00\00\00\00\00\00")
)
"#;

	#[test]
	fn contract_transfer() {
		let mut mock_ext = MockExt::default();
		assert_ok!(execute(CODE_TRANSFER, vec![], &mut mock_ext));

		assert_eq!(&mock_ext.transfers, &[TransferEntry { to: ALICE, value: 153 }]);
	}

	const CODE_CALL: &str = r#"
(module
	;; seal_call(
	;;    callee_ptr: u32,
	;;    callee_len: u32,
	;;    gas: u64,
	;;    value_ptr: u32,
	;;    value_len: u32,
	;;    input_data_ptr: u32,
	;;    input_data_len: u32,
	;;    output_ptr: u32,
	;;    output_len_ptr: u32
	;;) -> u32
	(import "seal0" "seal_call" (func $seal_call (param i32 i32 i64 i32 i32 i32 i32 i32 i32) (result i32)))
	(import "env" "memory" (memory 1 1))
	(func (export "call")
		(drop
			(call $seal_call
				(i32.const 4)  ;; Pointer to "callee" address.
				(i32.const 32)  ;; Length of "callee" address.
				(i64.const 0)  ;; How much gas to devote for the execution. 0 = all.
				(i32.const 36) ;; Pointer to the buffer with value to transfer
				(i32.const 8)  ;; Length of the buffer with value to transfer.
				(i32.const 44) ;; Pointer to input data buffer address
				(i32.const 4)  ;; Length of input data buffer
				(i32.const 4294967295) ;; u32 max value is the sentinel value: do not copy output
				(i32.const 0) ;; Length is ignored in this case
			)
		)
	)
	(func (export "deploy"))

	;; Destination AccountId (ALICE)
	(data (i32.const 4)
		"\01\01\01\01\01\01\01\01\01\01\01\01\01\01\01\01"
		"\01\01\01\01\01\01\01\01\01\01\01\01\01\01\01\01"
	)

	;; Amount of value to transfer.
	;; Represented by u64 (8 bytes long) in little endian.
	(data (i32.const 36) "\06\00\00\00\00\00\00\00")

	(data (i32.const 44) "\01\02\03\04")
)
"#;

	#[test]
	fn contract_call() {
		let mut mock_ext = MockExt::default();
		assert_ok!(execute(CODE_CALL, vec![], &mut mock_ext));

		assert_eq!(
			&mock_ext.calls,
			&[CallEntry { to: ALICE, value: 6, data: vec![1, 2, 3, 4], allows_reentry: true }]
		);
	}

	#[test]
	fn contract_delegate_call() {
		const CODE: &str = r#"
(module
	;; seal_delegate_call(
	;;    flags: u32,
	;;    code_hash_ptr: u32,
	;;    input_data_ptr: u32,
	;;    input_data_len: u32,
	;;    output_ptr: u32,
	;;    output_len_ptr: u32
	;;) -> u32
	(import "seal0" "seal_delegate_call" (func $seal_delegate_call (param i32 i32 i32 i32 i32 i32) (result i32)))
	(import "env" "memory" (memory 1 1))
	(func (export "call")
		(drop
			(call $seal_delegate_call
				(i32.const 0) ;; No flags are set
				(i32.const 4)  ;; Pointer to "callee" code_hash.
				(i32.const 36) ;; Pointer to input data buffer address
				(i32.const 4)  ;; Length of input data buffer
				(i32.const 4294967295) ;; u32 max value is the sentinel value: do not copy output
				(i32.const 0) ;; Length is ignored in this case
			)
		)
	)
	(func (export "deploy"))

	;; Callee code_hash
	(data (i32.const 4)
		"\11\11\11\11\11\11\11\11\11\11\11\11\11\11\11\11"
		"\11\11\11\11\11\11\11\11\11\11\11\11\11\11\11\11"
	)

	(data (i32.const 36) "\01\02\03\04")
)
"#;
		let mut mock_ext = MockExt::default();
		assert_ok!(execute(CODE, vec![], &mut mock_ext));

		assert_eq!(
			&mock_ext.code_calls,
			&[CallCodeEntry { code_hash: [0x11; 32].into(), data: vec![1, 2, 3, 4] }]
		);
	}

	#[test]
	fn contract_call_forward_input() {
		const CODE: &str = r#"
(module
	(import "seal1" "seal_call" (func $seal_call (param i32 i32 i64 i32 i32 i32 i32 i32) (result i32)))
	(import "seal0" "seal_input" (func $seal_input (param i32 i32)))
	(import "env" "memory" (memory 1 1))
	(func (export "call")
		(drop
			(call $seal_call
				(i32.const 1) ;; Set FORWARD_INPUT bit
				(i32.const 4)  ;; Pointer to "callee" address.
				(i64.const 0)  ;; How much gas to devote for the execution. 0 = all.
				(i32.const 36) ;; Pointer to the buffer with value to transfer
				(i32.const 44) ;; Pointer to input data buffer address
				(i32.const 4)  ;; Length of input data buffer
				(i32.const 4294967295) ;; u32 max value is the sentinel value: do not copy output
				(i32.const 0) ;; Length is ignored in this case
			)
		)

		;; triggers a trap because we already forwarded the input
		(call $seal_input (i32.const 1) (i32.const 44))
	)

	(func (export "deploy"))

	;; Destination AccountId (ALICE)
	(data (i32.const 4)
		"\01\01\01\01\01\01\01\01\01\01\01\01\01\01\01\01"
		"\01\01\01\01\01\01\01\01\01\01\01\01\01\01\01\01"
	)

	;; Amount of value to transfer.
	;; Represented by u64 (8 bytes long) in little endian.
	(data (i32.const 36) "\2A\00\00\00\00\00\00\00")

	;; The input is ignored because we forward our own input
	(data (i32.const 44) "\01\02\03\04")
)
"#;
		let mut mock_ext = MockExt::default();
		let input = vec![0xff, 0x2a, 0x99, 0x88];
		assert_err!(execute(CODE, input.clone(), &mut mock_ext), <Error<Test>>::InputForwarded,);

		assert_eq!(
			&mock_ext.calls,
			&[CallEntry { to: ALICE, value: 0x2a, data: input, allows_reentry: false }]
		);
	}

	#[test]
	fn contract_call_clone_input() {
		const CODE: &str = r#"
(module
	(import "seal1" "seal_call" (func $seal_call (param i32 i32 i64 i32 i32 i32 i32 i32) (result i32)))
	(import "seal0" "seal_input" (func $seal_input (param i32 i32)))
	(import "seal0" "seal_return" (func $seal_return (param i32 i32 i32)))
	(import "env" "memory" (memory 1 1))
	(func (export "call")
		(drop
			(call $seal_call
				(i32.const 11) ;; Set FORWARD_INPUT | CLONE_INPUT | ALLOW_REENTRY bits
				(i32.const 4)  ;; Pointer to "callee" address.
				(i64.const 0)  ;; How much gas to devote for the execution. 0 = all.
				(i32.const 36) ;; Pointer to the buffer with value to transfer
				(i32.const 44) ;; Pointer to input data buffer address
				(i32.const 4)  ;; Length of input data buffer
				(i32.const 4294967295) ;; u32 max value is the sentinel value: do not copy output
				(i32.const 0) ;; Length is ignored in this case
			)
		)

		;; works because the input was cloned
		(call $seal_input (i32.const 0) (i32.const 44))

		;; return the input to caller for inspection
		(call $seal_return (i32.const 0) (i32.const 0) (i32.load (i32.const 44)))
	)

	(func (export "deploy"))

	;; Destination AccountId (ALICE)
	(data (i32.const 4)
		"\01\01\01\01\01\01\01\01\01\01\01\01\01\01\01\01"
		"\01\01\01\01\01\01\01\01\01\01\01\01\01\01\01\01"
	)

	;; Amount of value to transfer.
	;; Represented by u64 (8 bytes long) in little endian.
	(data (i32.const 36) "\2A\00\00\00\00\00\00\00")

	;; The input is ignored because we forward our own input
	(data (i32.const 44) "\01\02\03\04")
)
"#;
		let mut mock_ext = MockExt::default();
		let input = vec![0xff, 0x2a, 0x99, 0x88];
		let result = execute(CODE, input.clone(), &mut mock_ext).unwrap();
		assert_eq!(result.data, input);
		assert_eq!(
			&mock_ext.calls,
			&[CallEntry { to: ALICE, value: 0x2a, data: input, allows_reentry: true }]
		);
	}

	#[test]
	fn contract_call_tail_call() {
		const CODE: &str = r#"
(module
	(import "seal1" "seal_call" (func $seal_call (param i32 i32 i64 i32 i32 i32 i32 i32) (result i32)))
	(import "env" "memory" (memory 1 1))
	(func (export "call")
		(drop
			(call $seal_call
				(i32.const 5) ;; Set FORWARD_INPUT | TAIL_CALL bit
				(i32.const 4)  ;; Pointer to "callee" address.
				(i64.const 0)  ;; How much gas to devote for the execution. 0 = all.
				(i32.const 36) ;; Pointer to the buffer with value to transfer
				(i32.const 0) ;; Pointer to input data buffer address
				(i32.const 0)  ;; Length of input data buffer
				(i32.const 4294967295) ;; u32 max value is the sentinel value: do not copy output
				(i32.const 0) ;; Length is ignored in this case
			)
		)

		;; a tail call never returns
		(unreachable)
	)

	(func (export "deploy"))

	;; Destination AccountId (ALICE)
	(data (i32.const 4)
		"\01\01\01\01\01\01\01\01\01\01\01\01\01\01\01\01"
		"\01\01\01\01\01\01\01\01\01\01\01\01\01\01\01\01"
	)

	;; Amount of value to transfer.
	;; Represented by u64 (8 bytes long) in little endian.
	(data (i32.const 36) "\2A\00\00\00\00\00\00\00")
)
"#;
		let mut mock_ext = MockExt::default();
		let input = vec![0xff, 0x2a, 0x99, 0x88];
		let result = execute(CODE, input.clone(), &mut mock_ext).unwrap();
		assert_eq!(result.data, call_return_data());
		assert_eq!(
			&mock_ext.calls,
			&[CallEntry { to: ALICE, value: 0x2a, data: input, allows_reentry: false }]
		);
	}

	#[test]
	fn contains_storage_works() {
		const CODE: &str = r#"
(module
	(import "seal0" "seal_return" (func $seal_return (param i32 i32 i32)))
	(import "seal0" "seal_input" (func $seal_input (param i32 i32)))
	(import "seal1" "contains_storage" (func $contains_storage (param i32 i32) (result i32)))
	(import "env" "memory" (memory 1 1))


	;; size of input buffer
	;; [0, 4) size of input buffer (128+32 = 160 bytes = 0xA0)
	(data (i32.const 0) "\A0")

	;; [4, 164) input buffer

	(func (export "call")
		;; Receive key
		(call $seal_input
			(i32.const 4)	;; Where we take input and store it
			(i32.const 0)	;; Where we take and store the length of the data
		)
		;; Call seal_clear_storage and save what it returns at 0
		(i32.store (i32.const 0)
			(call $contains_storage
				(i32.const 8)			;; key_ptr
				(i32.load (i32.const 4))	;; key_len
			)
		)
		(call $seal_return
			(i32.const 0)	;; flags
			(i32.const 0)	;; returned value
			(i32.const 4)	;; length of returned value
		)
	)

	(func (export "deploy"))
)
"#;

		let mut ext = MockExt::default();
		ext.set_storage_transparent(
			&VarSizedKey::<Test>::try_from([1u8; 64].to_vec()).unwrap(),
			Some(vec![42u8]),
			false,
		)
		.unwrap();
		ext.set_storage_transparent(
			&VarSizedKey::<Test>::try_from([2u8; 19].to_vec()).unwrap(),
			Some(vec![]),
			false,
		)
		.unwrap();

		//value does not exist (wrong key length)
		let input = (63, [1u8; 64]).encode();
		let result = execute(CODE, input, &mut ext).unwrap();
		// sentinel returned
		assert_eq!(u32::from_le_bytes(result.data.try_into().unwrap()), crate::SENTINEL);

		// value exists
		let input = (64, [1u8; 64]).encode();
		let result = execute(CODE, input, &mut ext).unwrap();
		// true as u32 returned
		assert_eq!(u32::from_le_bytes(result.data.try_into().unwrap()), 1);
		// getter does not remove the value from storage
		assert_eq!(ext.storage.get(&[1u8; 64].to_vec()).unwrap(), &[42u8]);

		// value exists (test for 0 sized)
		let input = (19, [2u8; 19]).encode();
		let result = execute(CODE, input, &mut ext).unwrap();
		// true as u32 returned
		assert_eq!(u32::from_le_bytes(result.data.try_into().unwrap()), 0);
		// getter does not remove the value from storage
		assert_eq!(ext.storage.get(&[2u8; 19].to_vec()).unwrap(), &([] as [u8; 0]));
	}

	const CODE_INSTANTIATE: &str = r#"
(module
	;; seal_instantiate(
	;;     code_ptr: u32,
	;;     code_len: u32,
	;;     gas: u64,
	;;     value_ptr: u32,
	;;     value_len: u32,
	;;     input_data_ptr: u32,
	;;     input_data_len: u32,
	;;     input_data_len: u32,
	;;     address_ptr: u32,
	;;     address_len_ptr: u32,
	;;     output_ptr: u32,
	;;     output_len_ptr: u32
	;; ) -> u32
	(import "seal0" "seal_instantiate" (func $seal_instantiate
		(param i32 i32 i64 i32 i32 i32 i32 i32 i32 i32 i32 i32 i32) (result i32)
	))
	(import "env" "memory" (memory 1 1))
	(func (export "call")
		(drop
			(call $seal_instantiate
				(i32.const 16)   ;; Pointer to `code_hash`
				(i32.const 32)   ;; Length of `code_hash`
				(i64.const 0)    ;; How much gas to devote for the execution. 0 = all.
				(i32.const 4)    ;; Pointer to the buffer with value to transfer
				(i32.const 8)    ;; Length of the buffer with value to transfer
				(i32.const 12)   ;; Pointer to input data buffer address
				(i32.const 4)    ;; Length of input data buffer
				(i32.const 4294967295) ;; u32 max value is the sentinel value: do not copy address
				(i32.const 0) ;; Length is ignored in this case
				(i32.const 4294967295) ;; u32 max value is the sentinel value: do not copy output
				(i32.const 0) ;; Length is ignored in this case
				(i32.const 0) ;; salt_ptr
				(i32.const 4) ;; salt_len
			)
		)
	)
	(func (export "deploy"))

	;; Salt
	(data (i32.const 0) "\42\43\44\45")
	;; Amount of value to transfer.
	;; Represented by u64 (8 bytes long) in little endian.
	(data (i32.const 4) "\03\00\00\00\00\00\00\00")
	;; Input data to pass to the contract being instantiated.
	(data (i32.const 12) "\01\02\03\04")
	;; Hash of code.
	(data (i32.const 16)
		"\11\11\11\11\11\11\11\11\11\11\11\11\11\11\11\11"
		"\11\11\11\11\11\11\11\11\11\11\11\11\11\11\11\11"
	)
)
"#;

	#[test]
	fn contract_instantiate() {
		let mut mock_ext = MockExt::default();
		assert_ok!(execute(CODE_INSTANTIATE, vec![], &mut mock_ext));

		assert_matches!(
			&mock_ext.instantiates[..],
			[InstantiateEntry {
				code_hash,
				value: 3,
				data,
				gas_left: _,
				salt,
			}] if
				code_hash == &[0x11; 32].into() &&
				data == &vec![1, 2, 3, 4] &&
				salt == &vec![0x42, 0x43, 0x44, 0x45]
		);
	}

	const CODE_TERMINATE: &str = r#"
(module
	;; seal_terminate(
	;;     beneficiary_ptr: u32,
	;;     beneficiary_len: u32,
	;; )
	(import "seal0" "seal_terminate" (func $seal_terminate (param i32 i32)))
	(import "env" "memory" (memory 1 1))
	(func (export "call")
		(call $seal_terminate
			(i32.const 4)  ;; Pointer to "beneficiary" address.
			(i32.const 32)  ;; Length of "beneficiary" address.
		)
	)
	(func (export "deploy"))

	;; Beneficiary AccountId to transfer the funds.
	(data (i32.const 4)
		"\01\01\01\01\01\01\01\01\01\01\01\01\01\01\01\01"
		"\01\01\01\01\01\01\01\01\01\01\01\01\01\01\01\01"
	)
)
"#;

	#[test]
	fn contract_terminate() {
		let mut mock_ext = MockExt::default();
		execute(CODE_TERMINATE, vec![], &mut mock_ext).unwrap();

		assert_eq!(&mock_ext.terminations, &[TerminationEntry { beneficiary: ALICE }]);
	}

	const CODE_TRANSFER_LIMITED_GAS: &str = r#"
(module
	;; seal_call(
	;;    callee_ptr: u32,
	;;    callee_len: u32,
	;;    gas: u64,
	;;    value_ptr: u32,
	;;    value_len: u32,
	;;    input_data_ptr: u32,
	;;    input_data_len: u32,
	;;    output_ptr: u32,
	;;    output_len_ptr: u32
	;;) -> u32
	(import "seal0" "seal_call" (func $seal_call (param i32 i32 i64 i32 i32 i32 i32 i32 i32) (result i32)))
	(import "env" "memory" (memory 1 1))
	(func (export "call")
		(drop
			(call $seal_call
				(i32.const 4)  ;; Pointer to "callee" address.
				(i32.const 32)  ;; Length of "callee" address.
				(i64.const 228)  ;; How much gas to devote for the execution.
				(i32.const 36)  ;; Pointer to the buffer with value to transfer
				(i32.const 8)   ;; Length of the buffer with value to transfer.
				(i32.const 44)   ;; Pointer to input data buffer address
				(i32.const 4)   ;; Length of input data buffer
				(i32.const 4294967295) ;; u32 max value is the sentinel value: do not copy output
				(i32.const 0) ;; Length is ignored in this cas
			)
		)
	)
	(func (export "deploy"))

	;; Destination AccountId to transfer the funds.
	(data (i32.const 4)
		"\01\01\01\01\01\01\01\01\01\01\01\01\01\01\01\01"
		"\01\01\01\01\01\01\01\01\01\01\01\01\01\01\01\01"
	)
	;; Amount of value to transfer.
	;; Represented by u64 (8 bytes long) in little endian.
	(data (i32.const 36) "\06\00\00\00\00\00\00\00")

	(data (i32.const 44) "\01\02\03\04")
)
"#;

	#[test]
	fn contract_call_limited_gas() {
		let mut mock_ext = MockExt::default();
		assert_ok!(execute(&CODE_TRANSFER_LIMITED_GAS, vec![], &mut mock_ext));

		assert_eq!(
			&mock_ext.calls,
			&[CallEntry { to: ALICE, value: 6, data: vec![1, 2, 3, 4], allows_reentry: true }]
		);
	}

	const CODE_ECDSA_RECOVER: &str = r#"
(module
	;; seal_ecdsa_recover(
	;;    signature_ptr: u32,
	;;    message_hash_ptr: u32,
	;;    output_ptr: u32
	;; ) -> u32
	(import "seal0" "seal_ecdsa_recover" (func $seal_ecdsa_recover (param i32 i32 i32) (result i32)))
	(import "env" "memory" (memory 1 1))
	(func (export "call")
		(drop
			(call $seal_ecdsa_recover
				(i32.const 36) ;; Pointer to signature.
				(i32.const 4)  ;; Pointer to message hash.
				(i32.const 36) ;; Pointer for output - public key.
			)
		)
	)
	(func (export "deploy"))

	;; Hash of message.
	(data (i32.const 4)
		"\01\01\01\01\01\01\01\01\01\01\01\01\01\01\01\01"
		"\01\01\01\01\01\01\01\01\01\01\01\01\01\01\01\01"
	)
	;; Signature
	(data (i32.const 36)
		"\01\01\01\01\01\01\01\01\01\01\01\01\01\01\01\01"
		"\01\01\01\01\01\01\01\01\01\01\01\01\01\01\01\01"
		"\01\01\01\01\01\01\01\01\01\01\01\01\01\01\01\01"
		"\01\01\01\01\01\01\01\01\01\01\01\01\01\01\01\01"
		"\01"
	)
)
"#;

	#[test]
	fn contract_ecdsa_recover() {
		let mut mock_ext = MockExt::default();
		assert_ok!(execute(&CODE_ECDSA_RECOVER, vec![], &mut mock_ext));
		assert_eq!(mock_ext.ecdsa_recover.into_inner(), [([1; 65], [1; 32])]);
	}

	#[test]
	fn contract_ecdsa_to_eth_address() {
		/// calls `seal_ecdsa_to_eth_address` for the contstant and ensures the result equals the
		/// expected one.
		const CODE_ECDSA_TO_ETH_ADDRESS: &str = r#"
(module
	(import "seal0" "seal_ecdsa_to_eth_address" (func $seal_ecdsa_to_eth_address (param i32 i32) (result i32)))
	(import "seal0" "seal_return" (func $seal_return (param i32 i32 i32)))
	(import "env" "memory" (memory 1 1))

	(func (export "call")
		;; fill the buffer with the eth address.
		(call $seal_ecdsa_to_eth_address (i32.const 0) (i32.const 0))

		;; Return the contents of the buffer
		(call $seal_return
			(i32.const 0)
			(i32.const 0)
			(i32.const 20)
		)

		;; seal_return doesn't return, so this is effectively unreachable.
		(unreachable)
	)
	(func (export "deploy"))
)
"#;

		let output = execute(CODE_ECDSA_TO_ETH_ADDRESS, vec![], MockExt::default()).unwrap();
		assert_eq!(
			output,
			ExecReturnValue { flags: ReturnFlags::empty(), data: [0x02; 20].to_vec() }
		);
	}

	const CODE_GET_STORAGE: &str = r#"
(module
	(import "seal0" "seal_get_storage" (func $seal_get_storage (param i32 i32 i32) (result i32)))
	(import "seal0" "seal_return" (func $seal_return (param i32 i32 i32)))
	(import "env" "memory" (memory 1 1))

	;; [0, 32) key for get storage
	(data (i32.const 0)
		"\11\11\11\11\11\11\11\11\11\11\11\11\11\11\11\11"
		"\11\11\11\11\11\11\11\11\11\11\11\11\11\11\11\11"
	)

	;; [32, 36) buffer size = 4k in little endian
	(data (i32.const 32) "\00\10")

	;; [36; inf) buffer where the result is copied

	(func $assert (param i32)
		(block $ok
			(br_if $ok
				(get_local 0)
			)
			(unreachable)
		)
	)

	(func (export "call")
		(local $buf_size i32)

		;; Load a storage value into contract memory.
		(call $assert
			(i32.eq
				(call $seal_get_storage
					(i32.const 0)		;; The pointer to the storage key to fetch
					(i32.const 36)		;; Pointer to the output buffer
					(i32.const 32)		;; Pointer to the size of the buffer
				)

				;; Return value 0 means that the value is found and there were
				;; no errors.
				(i32.const 0)
			)
		)

		;; Find out the size of the buffer
		(set_local $buf_size
			(i32.load (i32.const 32))
		)

		;; Return the contents of the buffer
		(call $seal_return
			(i32.const 0)
			(i32.const 36)
			(get_local $buf_size)
		)

		;; env:seal_return doesn't return, so this is effectively unreachable.
		(unreachable)
	)

	(func (export "deploy"))
)
"#;

	#[test]
	fn get_storage_puts_data_into_buf() {
		let mut mock_ext = MockExt::default();
		mock_ext.storage.insert([0x11; 32].to_vec(), [0x22; 32].to_vec());

		let output = execute(CODE_GET_STORAGE, vec![], mock_ext).unwrap();

		assert_eq!(
			output,
			ExecReturnValue { flags: ReturnFlags::empty(), data: [0x22; 32].to_vec() }
		);
	}

	/// calls `seal_caller` and compares the result with the constant (ALICE's address part).
	const CODE_CALLER: &str = r#"
(module
	(import "seal0" "seal_caller" (func $seal_caller (param i32 i32)))
	(import "env" "memory" (memory 1 1))

	;; size of our buffer is 32 bytes
	(data (i32.const 32) "\20")

	(func $assert (param i32)
		(block $ok
			(br_if $ok
				(get_local 0)
			)
			(unreachable)
		)
	)

	(func (export "call")
		;; fill the buffer with the caller.
		(call $seal_caller (i32.const 0) (i32.const 32))

		;; assert len == 32
		(call $assert
			(i32.eq
				(i32.load (i32.const 32))
				(i32.const 32)
			)
		)

		;; assert that the first 8 bytes are the beginning of "ALICE"
		(call $assert
			(i64.eq
				(i64.load (i32.const 0))
				(i64.const 0x0101010101010101)
			)
		)
	)

	(func (export "deploy"))
)
"#;

	#[test]
	fn caller() {
		assert_ok!(execute(CODE_CALLER, vec![], MockExt::default()));
	}

	/// calls `seal_address` and compares the result with the constant (BOB's address part).
	const CODE_ADDRESS: &str = r#"
(module
	(import "seal0" "seal_address" (func $seal_address (param i32 i32)))
	(import "env" "memory" (memory 1 1))

	;; size of our buffer is 32 bytes
	(data (i32.const 32) "\20")

	(func $assert (param i32)
		(block $ok
			(br_if $ok
				(get_local 0)
			)
			(unreachable)
		)
	)

	(func (export "call")
		;; fill the buffer with the self address.
		(call $seal_address (i32.const 0) (i32.const 32))

		;; assert size == 32
		(call $assert
			(i32.eq
				(i32.load (i32.const 32))
				(i32.const 32)
			)
		)

		;; assert that the first 8 bytes are the beginning of "BOB"
		(call $assert
			(i64.eq
				(i64.load (i32.const 0))
				(i64.const 0x0202020202020202)
			)
		)
	)

	(func (export "deploy"))
)
"#;

	#[test]
	fn address() {
		assert_ok!(execute(CODE_ADDRESS, vec![], MockExt::default()));
	}

	const CODE_BALANCE: &str = r#"
(module
	(import "seal0" "seal_balance" (func $seal_balance (param i32 i32)))
	(import "env" "memory" (memory 1 1))

	;; size of our buffer is 32 bytes
	(data (i32.const 32) "\20")

	(func $assert (param i32)
		(block $ok
			(br_if $ok
				(get_local 0)
			)
			(unreachable)
		)
	)

	(func (export "call")
		;; This stores the balance in the buffer
		(call $seal_balance (i32.const 0) (i32.const 32))

		;; assert len == 8
		(call $assert
			(i32.eq
				(i32.load (i32.const 32))
				(i32.const 8)
			)
		)

		;; assert that contents of the buffer is equal to the i64 value of 228.
		(call $assert
			(i64.eq
				(i64.load (i32.const 0))
				(i64.const 228)
			)
		)
	)
	(func (export "deploy"))
)
"#;

	#[test]
	fn balance() {
		assert_ok!(execute(CODE_BALANCE, vec![], MockExt::default()));
	}

	const CODE_GAS_PRICE: &str = r#"
(module
	(import "seal0" "seal_weight_to_fee" (func $seal_weight_to_fee (param i64 i32 i32)))
	(import "env" "memory" (memory 1 1))

	;; size of our buffer is 32 bytes
	(data (i32.const 32) "\20")

	(func $assert (param i32)
		(block $ok
			(br_if $ok
				(get_local 0)
			)
			(unreachable)
		)
	)

	(func (export "call")
		;; This stores the gas price in the buffer
		(call $seal_weight_to_fee (i64.const 2) (i32.const 0) (i32.const 32))

		;; assert len == 8
		(call $assert
			(i32.eq
				(i32.load (i32.const 32))
				(i32.const 8)
			)
		)

		;; assert that contents of the buffer is equal to the i64 value of 2 * 1312.
		(call $assert
			(i64.eq
				(i64.load (i32.const 0))
				(i64.const 2624)
			)
		)
	)
	(func (export "deploy"))
)
"#;

	#[test]
	fn gas_price() {
		assert_ok!(execute(CODE_GAS_PRICE, vec![], MockExt::default()));
	}

	const CODE_GAS_LEFT: &str = r#"
(module
	(import "seal0" "seal_gas_left" (func $seal_gas_left (param i32 i32)))
	(import "seal0" "seal_return" (func $seal_return (param i32 i32 i32)))
	(import "env" "memory" (memory 1 1))

	;; size of our buffer is 32 bytes
	(data (i32.const 32) "\20")

	(func $assert (param i32)
		(block $ok
			(br_if $ok
				(get_local 0)
			)
			(unreachable)
		)
	)

	(func (export "call")
		;; This stores the gas left in the buffer
		(call $seal_gas_left (i32.const 0) (i32.const 32))

		;; assert len == 8
		(call $assert
			(i32.eq
				(i32.load (i32.const 32))
				(i32.const 8)
			)
		)

		;; return gas left
		(call $seal_return (i32.const 0) (i32.const 0) (i32.const 8))

		(unreachable)
	)
	(func (export "deploy"))
)
"#;

	#[test]
	fn gas_left() {
		let mut ext = MockExt::default();
		let gas_limit = ext.gas_meter.gas_left();

		let output = execute(CODE_GAS_LEFT, vec![], &mut ext).unwrap();

		let gas_left = Weight::decode(&mut &*output.data).unwrap();
		let actual_left = ext.gas_meter.gas_left();
		assert!(gas_left.all_lt(gas_limit), "gas_left must be less than initial");
		assert!(gas_left.all_gt(actual_left), "gas_left must be greater than final");
	}

	const CODE_VALUE_TRANSFERRED: &str = r#"
(module
	(import "seal0" "seal_value_transferred" (func $seal_value_transferred (param i32 i32)))
	(import "env" "memory" (memory 1 1))

	;; size of our buffer is 32 bytes
	(data (i32.const 32) "\20")

	(func $assert (param i32)
		(block $ok
			(br_if $ok
				(get_local 0)
			)
			(unreachable)
		)
	)

	(func (export "call")
		;; This stores the value transferred in the buffer
		(call $seal_value_transferred (i32.const 0) (i32.const 32))

		;; assert len == 8
		(call $assert
			(i32.eq
				(i32.load (i32.const 32))
				(i32.const 8)
			)
		)

		;; assert that contents of the buffer is equal to the i64 value of 1337.
		(call $assert
			(i64.eq
				(i64.load (i32.const 0))
				(i64.const 1337)
			)
		)
	)
	(func (export "deploy"))
)
"#;

	#[test]
	fn value_transferred() {
		assert_ok!(execute(CODE_VALUE_TRANSFERRED, vec![], MockExt::default()));
	}

	const START_FN_ILLEGAL: &str = r#"
(module
	(import "seal0" "seal_return" (func $seal_return (param i32 i32 i32)))
	(import "env" "memory" (memory 1 1))

	(start $start)
	(func $start
		(unreachable)
	)

	(func (export "call")
		(unreachable)
	)

	(func (export "deploy")
		(unreachable)
	)

	(data (i32.const 8) "\01\02\03\04")
)
"#;

	#[test]
	fn start_fn_illegal() {
		let output = execute(START_FN_ILLEGAL, vec![], MockExt::default());
		assert_err!(output, <Error<Test>>::CodeRejected,);
	}

	const CODE_TIMESTAMP_NOW: &str = r#"
(module
	(import "seal0" "seal_now" (func $seal_now (param i32 i32)))
	(import "env" "memory" (memory 1 1))

	;; size of our buffer is 32 bytes
	(data (i32.const 32) "\20")

	(func $assert (param i32)
		(block $ok
			(br_if $ok
				(get_local 0)
			)
			(unreachable)
		)
	)

	(func (export "call")
		;; This stores the block timestamp in the buffer
		(call $seal_now (i32.const 0) (i32.const 32))

		;; assert len == 8
		(call $assert
			(i32.eq
				(i32.load (i32.const 32))
				(i32.const 8)
			)
		)

		;; assert that contents of the buffer is equal to the i64 value of 1111.
		(call $assert
			(i64.eq
				(i64.load (i32.const 0))
				(i64.const 1111)
			)
		)
	)
	(func (export "deploy"))
)
"#;

	const CODE_TIMESTAMP_NOW_UNPREFIXED: &str = r#"
(module
	(import "seal0" "now" (func $now (param i32 i32)))
	(import "env" "memory" (memory 1 1))

	;; size of our buffer is 32 bytes
	(data (i32.const 32) "\20")

	(func $assert (param i32)
		(block $ok
			(br_if $ok
				(get_local 0)
			)
			(unreachable)
		)
	)

	(func (export "call")
		;; This stores the block timestamp in the buffer
		(call $now (i32.const 0) (i32.const 32))

		;; assert len == 8
		(call $assert
			(i32.eq
				(i32.load (i32.const 32))
				(i32.const 8)
			)
		)

		;; assert that contents of the buffer is equal to the i64 value of 1111.
		(call $assert
			(i64.eq
				(i64.load (i32.const 0))
				(i64.const 1111)
			)
		)
	)
	(func (export "deploy"))
)
"#;

	#[test]
	fn now() {
		assert_ok!(execute(CODE_TIMESTAMP_NOW, vec![], MockExt::default()));
		assert_ok!(execute(CODE_TIMESTAMP_NOW_UNPREFIXED, vec![], MockExt::default()));
	}

	const CODE_MINIMUM_BALANCE: &str = r#"
(module
	(import "seal0" "seal_minimum_balance" (func $seal_minimum_balance (param i32 i32)))
	(import "env" "memory" (memory 1 1))

	;; size of our buffer is 32 bytes
	(data (i32.const 32) "\20")

	(func $assert (param i32)
		(block $ok
			(br_if $ok
				(get_local 0)
			)
			(unreachable)
		)
	)

	(func (export "call")
		(call $seal_minimum_balance (i32.const 0) (i32.const 32))

		;; assert len == 8
		(call $assert
			(i32.eq
				(i32.load (i32.const 32))
				(i32.const 8)
			)
		)

		;; assert that contents of the buffer is equal to the i64 value of 666.
		(call $assert
			(i64.eq
				(i64.load (i32.const 0))
				(i64.const 666)
			)
		)
	)
	(func (export "deploy"))
)
"#;

	#[test]
	fn minimum_balance() {
		assert_ok!(execute(CODE_MINIMUM_BALANCE, vec![], MockExt::default()));
	}

	const CODE_RANDOM: &str = r#"
(module
	(import "seal0" "seal_random" (func $seal_random (param i32 i32 i32 i32)))
	(import "seal0" "seal_return" (func $seal_return (param i32 i32 i32)))
	(import "env" "memory" (memory 1 1))

	;; [0,128) is reserved for the result of PRNG.

	;; the subject used for the PRNG. [128,160)
	(data (i32.const 128)
		"\00\01\02\03\04\05\06\07\08\09\0A\0B\0C\0D\0E\0F"
		"\00\01\02\03\04\05\06\07\08\09\0A\0B\0C\0D\0E\0F"
	)

	;; size of our buffer is 128 bytes
	(data (i32.const 160) "\80")

	(func $assert (param i32)
		(block $ok
			(br_if $ok
				(get_local 0)
			)
			(unreachable)
		)
	)

	(func (export "call")
		;; This stores the block random seed in the buffer
		(call $seal_random
			(i32.const 128) ;; Pointer in memory to the start of the subject buffer
			(i32.const 32) ;; The subject buffer's length
			(i32.const 0) ;; Pointer to the output buffer
			(i32.const 160) ;; Pointer to the output buffer length
		)

		;; assert len == 32
		(call $assert
			(i32.eq
				(i32.load (i32.const 160))
				(i32.const 32)
			)
		)

		;; return the random data
		(call $seal_return
			(i32.const 0)
			(i32.const 0)
			(i32.const 32)
		)
	)
	(func (export "deploy"))
)
"#;

	#[test]
	fn random() {
		let output = execute(CODE_RANDOM, vec![], MockExt::default()).unwrap();

		// The mock ext just returns the same data that was passed as the subject.
		assert_eq!(
			output,
			ExecReturnValue {
				flags: ReturnFlags::empty(),
				data: array_bytes::hex_into_unchecked(
					"000102030405060708090A0B0C0D0E0F000102030405060708090A0B0C0D0E0F"
				)
			},
		);
	}

	const CODE_RANDOM_V1: &str = r#"
(module
	(import "seal1" "seal_random" (func $seal_random (param i32 i32 i32 i32)))
	(import "seal0" "seal_return" (func $seal_return (param i32 i32 i32)))
	(import "env" "memory" (memory 1 1))

	;; [0,128) is reserved for the result of PRNG.

	;; the subject used for the PRNG. [128,160)
	(data (i32.const 128)
		"\00\01\02\03\04\05\06\07\08\09\0A\0B\0C\0D\0E\0F"
		"\00\01\02\03\04\05\06\07\08\09\0A\0B\0C\0D\0E\0F"
	)

	;; size of our buffer is 128 bytes
	(data (i32.const 160) "\80")

	(func $assert (param i32)
		(block $ok
			(br_if $ok
				(get_local 0)
			)
			(unreachable)
		)
	)

	(func (export "call")
		;; This stores the block random seed in the buffer
		(call $seal_random
			(i32.const 128) ;; Pointer in memory to the start of the subject buffer
			(i32.const 32) ;; The subject buffer's length
			(i32.const 0) ;; Pointer to the output buffer
			(i32.const 160) ;; Pointer to the output buffer length
		)

		;; assert len == 32
		(call $assert
			(i32.eq
				(i32.load (i32.const 160))
				(i32.const 40)
			)
		)

		;; return the random data
		(call $seal_return
			(i32.const 0)
			(i32.const 0)
			(i32.const 40)
		)
	)
	(func (export "deploy"))
)
"#;

	#[test]
	fn random_v1() {
		let output = execute(CODE_RANDOM_V1, vec![], MockExt::default()).unwrap();

		// The mock ext just returns the same data that was passed as the subject.
		assert_eq!(
			output,
			ExecReturnValue {
				flags: ReturnFlags::empty(),
				data: (
					array_bytes::hex2array_unchecked::<32>(
						"000102030405060708090A0B0C0D0E0F000102030405060708090A0B0C0D0E0F"
					),
					42u64,
				)
					.encode()
			},
		);
	}

	const CODE_DEPOSIT_EVENT: &str = r#"
(module
	(import "seal0" "seal_deposit_event" (func $seal_deposit_event (param i32 i32 i32 i32)))
	(import "env" "memory" (memory 1 1))

	(func (export "call")
		(call $seal_deposit_event
			(i32.const 32) ;; Pointer to the start of topics buffer
			(i32.const 33) ;; The length of the topics buffer.
			(i32.const 8) ;; Pointer to the start of the data buffer
			(i32.const 13) ;; Length of the buffer
		)
	)
	(func (export "deploy"))

	(data (i32.const 8) "\00\01\2A\00\00\00\00\00\00\00\E5\14\00")

	;; Encoded Vec<TopicOf<T>>, the buffer has length of 33 bytes.
	(data (i32.const 32) "\04\33\33\33\33\33\33\33\33\33\33\33\33\33\33\33\33\33\33\33\33\33\33\33"
	"\33\33\33\33\33\33\33\33\33")
)
"#;

	#[test]
	fn deposit_event() {
		let mut mock_ext = MockExt::default();
		assert_ok!(execute(CODE_DEPOSIT_EVENT, vec![], &mut mock_ext));

		assert_eq!(
			mock_ext.events,
			vec![(
				vec![H256::repeat_byte(0x33)],
				vec![0x00, 0x01, 0x2a, 0x00, 0x00, 0x00, 0x00, 0x00, 0x00, 0x00, 0xe5, 0x14, 0x00]
			)]
		);

		assert!(mock_ext.gas_meter.gas_left().all_gt(Weight::zero()));
	}

	const CODE_DEPOSIT_EVENT_MAX_TOPICS: &str = r#"
(module
	(import "seal0" "seal_deposit_event" (func $seal_deposit_event (param i32 i32 i32 i32)))
	(import "env" "memory" (memory 1 1))

	(func (export "call")
		(call $seal_deposit_event
			(i32.const 32) ;; Pointer to the start of topics buffer
			(i32.const 161) ;; The length of the topics buffer.
			(i32.const 8) ;; Pointer to the start of the data buffer
			(i32.const 13) ;; Length of the buffer
		)
	)
	(func (export "deploy"))

	(data (i32.const 8) "\00\01\2A\00\00\00\00\00\00\00\E5\14\00")

	;; Encoded Vec<TopicOf<T>>, the buffer has length of 161 bytes.
	(data (i32.const 32) "\14"
"\01\01\01\01\01\01\01\01\01\01\01\01\01\01\01\01\01\01\01\01\01\01\01\01\01\01\01\01\01\01\01\01"
"\02\02\02\02\02\02\02\02\02\02\02\02\02\02\02\02\02\02\02\02\02\02\02\02\02\02\02\02\02\02\02\02"
"\03\03\03\03\03\03\03\03\03\03\03\03\03\03\03\03\03\03\03\03\03\03\03\03\03\03\03\03\03\03\03\03"
"\04\04\04\04\04\04\04\04\04\04\04\04\04\04\04\04\04\04\04\04\04\04\04\04\04\04\04\04\04\04\04\04"
"\05\05\05\05\05\05\05\05\05\05\05\05\05\05\05\05\05\05\05\05\05\05\05\05\05\05\05\05\05\05\05\05")
)
"#;

	/// Checks that the runtime traps if there are more than `max_topic_events` topics.
	#[test]
	fn deposit_event_max_topics() {
		assert_eq!(
			execute(CODE_DEPOSIT_EVENT_MAX_TOPICS, vec![], MockExt::default(),),
			Err(ExecError {
				error: Error::<Test>::TooManyTopics.into(),
				origin: ErrorOrigin::Caller,
			})
		);
	}

	const CODE_DEPOSIT_EVENT_DUPLICATES: &str = r#"
(module
	(import "seal0" "seal_deposit_event" (func $seal_deposit_event (param i32 i32 i32 i32)))
	(import "env" "memory" (memory 1 1))

	(func (export "call")
		(call $seal_deposit_event
			(i32.const 32) ;; Pointer to the start of topics buffer
			(i32.const 129) ;; The length of the topics buffer.
			(i32.const 8) ;; Pointer to the start of the data buffer
			(i32.const 13) ;; Length of the buffer
		)
	)
	(func (export "deploy"))

	(data (i32.const 8) "\00\01\2A\00\00\00\00\00\00\00\E5\14\00")

	;; Encoded Vec<TopicOf<T>>, the buffer has length of 129 bytes.
	(data (i32.const 32) "\10"
"\01\01\01\01\01\01\01\01\01\01\01\01\01\01\01\01\01\01\01\01\01\01\01\01\01\01\01\01\01\01\01\01"
"\02\02\02\02\02\02\02\02\02\02\02\02\02\02\02\02\02\02\02\02\02\02\02\02\02\02\02\02\02\02\02\02"
"\01\01\01\01\01\01\01\01\01\01\01\01\01\01\01\01\01\01\01\01\01\01\01\01\01\01\01\01\01\01\01\01"
"\04\04\04\04\04\04\04\04\04\04\04\04\04\04\04\04\04\04\04\04\04\04\04\04\04\04\04\04\04\04\04\04")
)
"#;

	/// Checks that the runtime traps if there are duplicates.
	#[test]
	fn deposit_event_duplicates() {
		assert_eq!(
			execute(CODE_DEPOSIT_EVENT_DUPLICATES, vec![], MockExt::default(),),
			Err(ExecError {
				error: Error::<Test>::DuplicateTopics.into(),
				origin: ErrorOrigin::Caller,
			})
		);
	}

	/// calls `seal_block_number` compares the result with the constant 121.
	const CODE_BLOCK_NUMBER: &str = r#"
(module
	(import "seal0" "seal_block_number" (func $seal_block_number (param i32 i32)))
	(import "env" "memory" (memory 1 1))

	;; size of our buffer is 32 bytes
	(data (i32.const 32) "\20")

	(func $assert (param i32)
		(block $ok
			(br_if $ok
				(get_local 0)
			)
			(unreachable)
		)
	)

	(func (export "call")
		;; This stores the block height in the buffer
		(call $seal_block_number (i32.const 0) (i32.const 32))

		;; assert len == 8
		(call $assert
			(i32.eq
				(i32.load (i32.const 32))
				(i32.const 8)
			)
		)

		;; assert that contents of the buffer is equal to the i64 value of 121.
		(call $assert
			(i64.eq
				(i64.load (i32.const 0))
				(i64.const 121)
			)
		)
	)

	(func (export "deploy"))
)
"#;

	#[test]
	fn block_number() {
		let _ = execute(CODE_BLOCK_NUMBER, vec![], MockExt::default()).unwrap();
	}

	const CODE_RETURN_WITH_DATA: &str = r#"
(module
	(import "seal0" "seal_input" (func $seal_input (param i32 i32)))
	(import "seal0" "seal_return" (func $seal_return (param i32 i32 i32)))
	(import "env" "memory" (memory 1 1))

	(data (i32.const 32) "\20")

	;; Deploy routine is the same as call.
	(func (export "deploy")
		(call $call)
	)

	;; Call reads the first 4 bytes (LE) as the exit status and returns the rest as output data.
	(func $call (export "call")
		;; Copy input data this contract memory.
		(call $seal_input
			(i32.const 0)	;; Pointer where to store input
			(i32.const 32)	;; Pointer to the length of the buffer
		)

		;; Copy all but the first 4 bytes of the input data as the output data.
		(call $seal_return
			(i32.load (i32.const 0))
			(i32.const 4)
			(i32.sub (i32.load (i32.const 32)) (i32.const 4))
		)
		(unreachable)
	)
)
"#;

	#[test]
	fn seal_return_with_success_status() {
		let output = execute(
			CODE_RETURN_WITH_DATA,
			array_bytes::hex2bytes_unchecked("00000000445566778899"),
			MockExt::default(),
		)
		.unwrap();

		assert_eq!(
			output,
			ExecReturnValue {
				flags: ReturnFlags::empty(),
				data: array_bytes::hex2bytes_unchecked("445566778899"),
			}
		);
		assert!(!output.did_revert());
	}

	#[test]
	fn return_with_revert_status() {
		let output = execute(
			CODE_RETURN_WITH_DATA,
			array_bytes::hex2bytes_unchecked("010000005566778899"),
			MockExt::default(),
		)
		.unwrap();

		assert_eq!(
			output,
			ExecReturnValue {
				flags: ReturnFlags::REVERT,
				data: array_bytes::hex2bytes_unchecked("5566778899"),
			}
		);
		assert!(output.did_revert());
	}

	const CODE_OUT_OF_BOUNDS_ACCESS: &str = r#"
(module
	(import "seal0" "seal_terminate" (func $seal_terminate (param i32 i32)))
	(import "env" "memory" (memory 1 1))

	(func (export "deploy"))

	(func (export "call")
		(call $seal_terminate
			(i32.const 65536)  ;; Pointer to "account" address (out of bound).
			(i32.const 8)  ;; Length of "account" address.
		)
	)
)
"#;

	#[test]
	fn contract_out_of_bounds_access() {
		let mut mock_ext = MockExt::default();
		let result = execute(CODE_OUT_OF_BOUNDS_ACCESS, vec![], &mut mock_ext);

		assert_eq!(
			result,
			Err(ExecError {
				error: Error::<Test>::OutOfBounds.into(),
				origin: ErrorOrigin::Caller,
			})
		);
	}

	const CODE_DECODE_FAILURE: &str = r#"
(module
	(import "seal0" "seal_terminate" (func $seal_terminate (param i32 i32)))
	(import "env" "memory" (memory 1 1))

	(func (export "deploy"))

	(func (export "call")
		(call $seal_terminate
			(i32.const 0)  ;; Pointer to "account" address.
			(i32.const 4)  ;; Length of "account" address (too small -> decode fail).
		)
	)
)
"#;

	#[test]
	fn contract_decode_length_ignored() {
		let mut mock_ext = MockExt::default();
		let result = execute(CODE_DECODE_FAILURE, vec![], &mut mock_ext);
		// AccountID implements `MaxEncodeLen` and therefore the supplied length is
		// no longer needed nor used to determine how much is read from contract memory.
		assert_ok!(result);
	}

	#[test]
	fn debug_message_works() {
		const CODE_DEBUG_MESSAGE: &str = r#"
(module
	(import "seal0" "seal_debug_message" (func $seal_debug_message (param i32 i32) (result i32)))
	(import "env" "memory" (memory 1 1))

	(data (i32.const 0) "Hello World!")

	(func (export "call")
		(call $seal_debug_message
			(i32.const 0)	;; Pointer to the text buffer
			(i32.const 12)	;; The size of the buffer
		)
		drop
	)

	(func (export "deploy"))
)
"#;
		let mut ext = MockExt::default();
		execute(CODE_DEBUG_MESSAGE, vec![], &mut ext).unwrap();

		assert_eq!(std::str::from_utf8(&ext.debug_buffer).unwrap(), "Hello World!");
	}

	#[test]
	fn debug_message_invalid_utf8_fails() {
		const CODE_DEBUG_MESSAGE_FAIL: &str = r#"
(module
	(import "seal0" "seal_debug_message" (func $seal_debug_message (param i32 i32) (result i32)))
	(import "env" "memory" (memory 1 1))

	(data (i32.const 0) "\fc")

	(func (export "call")
		(call $seal_debug_message
			(i32.const 0)	;; Pointer to the text buffer
			(i32.const 1)	;; The size of the buffer
		)
		drop
	)

	(func (export "deploy"))
)
"#;
		let mut ext = MockExt::default();
		let result = execute(CODE_DEBUG_MESSAGE_FAIL, vec![], &mut ext);
		assert_eq!(
			result,
			Err(ExecError {
				error: Error::<Test>::DebugMessageInvalidUTF8.into(),
				origin: ErrorOrigin::Caller,
			})
		);
	}

	const CODE_CALL_RUNTIME: &str = r#"
(module
	(import "seal0" "call_runtime" (func $call_runtime (param i32 i32) (result i32)))
	(import "seal0" "seal_input" (func $seal_input (param i32 i32)))
	(import "seal0" "seal_return" (func $seal_return (param i32 i32 i32)))
	(import "env" "memory" (memory 1 1))

	;; 0x1000 = 4k in little endian
	;; size of input buffer
	(data (i32.const 0) "\00\10")

	(func (export "call")
		;; Receive the encoded call
		(call $seal_input
			(i32.const 4)	;; Pointer to the input buffer
			(i32.const 0)	;; Size of the length buffer
		)
		;; Just use the call passed as input and store result to memory
		(i32.store (i32.const 0)
			(call $call_runtime
				(i32.const 4)				;; Pointer where the call is stored
				(i32.load (i32.const 0))	;; Size of the call
			)
		)
		(call $seal_return
			(i32.const 0)	;; flags
			(i32.const 0)	;; returned value
			(i32.const 4)	;; length of returned value
		)
	)

	(func (export "deploy"))
)
"#;

	#[test]
	fn call_runtime_works() {
		let call =
			RuntimeCall::System(frame_system::Call::remark { remark: b"Hello World".to_vec() });
		let mut ext = MockExt::default();
		let result = execute(CODE_CALL_RUNTIME, call.encode(), &mut ext).unwrap();
		assert_eq!(*ext.runtime_calls.borrow(), vec![call]);
		// 0 = ReturnCode::Success
		assert_eq!(u32::from_le_bytes(result.data.try_into().unwrap()), 0);
	}

	#[test]
	fn call_runtime_panics_on_invalid_call() {
		let mut ext = MockExt::default();
		let result = execute(CODE_CALL_RUNTIME, vec![0x42], &mut ext);
		assert_eq!(
			result,
			Err(ExecError {
				error: Error::<Test>::DecodingFailed.into(),
				origin: ErrorOrigin::Caller,
			})
		);
		assert_eq!(*ext.runtime_calls.borrow(), vec![]);
	}

	#[test]
	fn set_storage_works() {
		const CODE: &str = r#"
(module
	(import "seal0" "seal_input" (func $seal_input (param i32 i32)))
	(import "seal0" "seal_return" (func $seal_return (param i32 i32 i32)))
	(import "seal2" "set_storage" (func $set_storage (param i32 i32 i32 i32) (result i32)))
	(import "env" "memory" (memory 1 1))

	;; [0, 4) size of input buffer
	;; 4k in little endian
	(data (i32.const 0) "\00\10")

	;; [4, 4100) input buffer

	(func (export "call")
		;; Receive (key ++ value_to_write)
		(call $seal_input
			(i32.const 4)	;; Pointer to the input buffer
			(i32.const 0)	;; Size of the input buffer
		)
		;; Store the passed value to the passed key and store result to memory
		(i32.store (i32.const 168)
			(call $set_storage
				(i32.const 8)				;; key_ptr
				(i32.load (i32.const 4))		;; key_len
				(i32.add				;; value_ptr = 8 + key_len
					(i32.const 8)
					(i32.load (i32.const 4)))
				(i32.sub				;; value_len (input_size - (key_len + key_len_len))
					(i32.load (i32.const 0))
					(i32.add
						(i32.load (i32.const 4))
						(i32.const 4)
					)
				)
			)
		)
		(call $seal_return
			(i32.const 0)	;; flags
			(i32.const 168)	;; ptr to returned value
			(i32.const 4)	;; length of returned value
		)
	)

	(func (export "deploy"))
)
"#;

		let mut ext = MockExt::default();

		// value did not exist before -> sentinel returned
		let input = (32, [1u8; 32], [42u8, 48]).encode();
		let result = execute(CODE, input, &mut ext).unwrap();
		assert_eq!(u32::from_le_bytes(result.data.try_into().unwrap()), crate::SENTINEL);
		assert_eq!(ext.storage.get(&[1u8; 32].to_vec()).unwrap(), &[42u8, 48]);

		// value do exist -> length of old value returned
		let input = (32, [1u8; 32], [0u8; 0]).encode();
		let result = execute(CODE, input, &mut ext).unwrap();
		assert_eq!(u32::from_le_bytes(result.data.try_into().unwrap()), 2);
		assert_eq!(ext.storage.get(&[1u8; 32].to_vec()).unwrap(), &[0u8; 0]);

		// value do exist -> length of old value returned (test for zero sized val)
		let input = (32, [1u8; 32], [99u8]).encode();
		let result = execute(CODE, input, &mut ext).unwrap();
		assert_eq!(u32::from_le_bytes(result.data.try_into().unwrap()), 0);
		assert_eq!(ext.storage.get(&[1u8; 32].to_vec()).unwrap(), &[99u8]);
	}

	#[test]
	fn get_storage_works() {
		const CODE: &str = r#"
(module
	(import "seal0" "seal_input" (func $seal_input (param i32 i32)))
	(import "seal0" "seal_return" (func $seal_return (param i32 i32 i32)))
	(import "seal1" "get_storage" (func $get_storage (param i32 i32 i32 i32) (result i32)))
	(import "env" "memory" (memory 1 1))

	;; [0, 4) size of input buffer (160 bytes as we copy the key+len here)
	(data (i32.const 0) "\A0")

	;; [4, 8) size of output buffer
	;; 4k in little endian
	(data (i32.const 4) "\00\10")

	;; [8, 168) input buffer
	;; [168, 4264) output buffer

	(func (export "call")
		;; Receive (key ++ value_to_write)
		(call $seal_input
			(i32.const 8)	;; Pointer to the input buffer
			(i32.const 0)	;; Size of the input buffer
		)
		;; Load a storage value and result of this call into the output buffer
		(i32.store (i32.const 168)
			(call $get_storage
				(i32.const 12)			;; key_ptr
				(i32.load (i32.const 8))	;; key_len
				(i32.const 172)			;; Pointer to the output buffer
				(i32.const 4)			;; Pointer to the size of the buffer
			)
		)
		(call $seal_return
			(i32.const 0)				;; flags
			(i32.const 168)				;; output buffer ptr
			(i32.add				;; length: output size + 4 (retval)
				(i32.load (i32.const 4))
				(i32.const 4)
			)
		)
	)

	(func (export "deploy"))
)
"#;

		let mut ext = MockExt::default();

		ext.set_storage_transparent(
			&VarSizedKey::<Test>::try_from([1u8; 64].to_vec()).unwrap(),
			Some(vec![42u8]),
			false,
		)
		.unwrap();

		ext.set_storage_transparent(
			&VarSizedKey::<Test>::try_from([2u8; 19].to_vec()).unwrap(),
			Some(vec![]),
			false,
		)
		.unwrap();

		// value does not exist
		let input = (63, [1u8; 64]).encode();
		let result = execute(CODE, input, &mut ext).unwrap();
		assert_eq!(
			u32::from_le_bytes(result.data[0..4].try_into().unwrap()),
			ReturnCode::KeyNotFound as u32
		);

		// value exists
		let input = (64, [1u8; 64]).encode();
		let result = execute(CODE, input, &mut ext).unwrap();
		assert_eq!(
			u32::from_le_bytes(result.data[0..4].try_into().unwrap()),
			ReturnCode::Success as u32
		);
		assert_eq!(ext.storage.get(&[1u8; 64].to_vec()).unwrap(), &[42u8]);
		assert_eq!(&result.data[4..], &[42u8]);

		// value exists (test for 0 sized)
		let input = (19, [2u8; 19]).encode();
		let result = execute(CODE, input, &mut ext).unwrap();
		assert_eq!(
			u32::from_le_bytes(result.data[0..4].try_into().unwrap()),
			ReturnCode::Success as u32
		);
		assert_eq!(ext.storage.get(&[2u8; 19].to_vec()), Some(&vec![]));
		assert_eq!(&result.data[4..], &([] as [u8; 0]));
	}

	#[test]
	fn clear_storage_works() {
		const CODE: &str = r#"
(module
	(import "seal0" "seal_input" (func $seal_input (param i32 i32)))
	(import "seal0" "seal_return" (func $seal_return (param i32 i32 i32)))
	(import "seal1" "clear_storage" (func $clear_storage (param i32 i32) (result i32)))
	(import "env" "memory" (memory 1 1))

	;; size of input buffer
	;; [0, 4) size of input buffer (128+32 = 160 bytes = 0xA0)
	(data (i32.const 0) "\A0")

	;; [4, 164) input buffer

	(func (export "call")
		;; Receive key
		(call $seal_input
			(i32.const 4)	;; Where we take input and store it
			(i32.const 0)	;; Where we take and store the length of thedata
		)
		;; Call seal_clear_storage and save what it returns at 0
		(i32.store (i32.const 0)
			(call $clear_storage
				(i32.const 8)			;; key_ptr
				(i32.load (i32.const 4))	;; key_len
			)
		)
		(call $seal_return
			(i32.const 0)	;; flags
			(i32.const 0)	;; returned value
			(i32.const 4)	;; length of returned value
		)
	)

	(func (export "deploy"))
)
"#;

		let mut ext = MockExt::default();

		ext.set_storage_transparent(
			&VarSizedKey::<Test>::try_from([1u8; 64].to_vec()).unwrap(),
			Some(vec![42u8]),
			false,
		)
		.unwrap();
		ext.set_storage_transparent(
			&VarSizedKey::<Test>::try_from([2u8; 19].to_vec()).unwrap(),
			Some(vec![]),
			false,
		)
		.unwrap();

		// value did not exist
		let input = (32, [3u8; 32]).encode();
		let result = execute(CODE, input, &mut ext).unwrap();
		// sentinel returned
		assert_eq!(u32::from_le_bytes(result.data.try_into().unwrap()), crate::SENTINEL);
		assert_eq!(ext.storage.get(&[3u8; 32].to_vec()), None);

		// value did exist
		let input = (64, [1u8; 64]).encode();
		let result = execute(CODE, input, &mut ext).unwrap();
		// length returned
		assert_eq!(u32::from_le_bytes(result.data.try_into().unwrap()), 1);
		// value cleared
		assert_eq!(ext.storage.get(&[1u8; 64].to_vec()), None);

		//value did not exist (wrong key length)
		let input = (63, [1u8; 64]).encode();
		let result = execute(CODE, input, &mut ext).unwrap();
		// sentinel returned
		assert_eq!(u32::from_le_bytes(result.data.try_into().unwrap()), crate::SENTINEL);
		assert_eq!(ext.storage.get(&[1u8; 64].to_vec()), None);

		// value exists
		let input = (19, [2u8; 19]).encode();
		let result = execute(CODE, input, &mut ext).unwrap();
		// length returned (test for 0 sized)
		assert_eq!(u32::from_le_bytes(result.data.try_into().unwrap()), 0);
		// value cleared
		assert_eq!(ext.storage.get(&[2u8; 19].to_vec()), None);
	}

	#[test]
	fn take_storage_works() {
		const CODE: &str = r#"
(module
	(import "seal0" "seal_return" (func $seal_return (param i32 i32 i32)))
	(import "seal0" "seal_input" (func $seal_input (param i32 i32)))
	(import "seal0" "take_storage" (func $take_storage (param i32 i32 i32 i32) (result i32)))
	(import "env" "memory" (memory 1 1))

	;; [0, 4) size of input buffer (160 bytes as we copy the key+len here)
	(data (i32.const 0) "\A0")

	;; [4, 8) size of output buffer
	;; 4k in little endian
	(data (i32.const 4) "\00\10")

	;; [8, 168) input buffer
	;; [168, 4264) output buffer

	(func (export "call")
		;; Receive key
		(call $seal_input
			(i32.const 8)	;; Pointer to the input buffer
			(i32.const 0)	;; Size of the length buffer
		)

		;; Load a storage value and result of this call into the output buffer
		(i32.store (i32.const 168)
			(call $take_storage
				(i32.const 12)			;; key_ptr
				(i32.load (i32.const 8))	;; key_len
				(i32.const 172)			;; Pointer to the output buffer
				(i32.const 4)			;; Pointer to the size of the buffer
			)
		)

		;; Return the contents of the buffer
		(call $seal_return
			(i32.const 0)				;; flags
			(i32.const 168)				;; output buffer ptr
			(i32.add				;; length: storage size + 4 (retval)
				(i32.load (i32.const 4))
				(i32.const 4)
			)
		)
	)

	(func (export "deploy"))
)
"#;

		let mut ext = MockExt::default();

		ext.set_storage_transparent(
			&VarSizedKey::<Test>::try_from([1u8; 64].to_vec()).unwrap(),
			Some(vec![42u8]),
			false,
		)
		.unwrap();

		ext.set_storage_transparent(
			&VarSizedKey::<Test>::try_from([2u8; 19].to_vec()).unwrap(),
			Some(vec![]),
			false,
		)
		.unwrap();

		// value does not exist -> error returned
		let input = (63, [1u8; 64]).encode();
		let result = execute(CODE, input, &mut ext).unwrap();
		assert_eq!(
			u32::from_le_bytes(result.data[0..4].try_into().unwrap()),
			ReturnCode::KeyNotFound as u32
		);

		// value did exist -> value returned
		let input = (64, [1u8; 64]).encode();
		let result = execute(CODE, input, &mut ext).unwrap();
		assert_eq!(
			u32::from_le_bytes(result.data[0..4].try_into().unwrap()),
			ReturnCode::Success as u32
		);
		assert_eq!(ext.storage.get(&[1u8; 64].to_vec()), None);
		assert_eq!(&result.data[4..], &[42u8]);

		// value did exist -> length returned (test for 0 sized)
		let input = (19, [2u8; 19]).encode();
		let result = execute(CODE, input, &mut ext).unwrap();
		assert_eq!(
			u32::from_le_bytes(result.data[0..4].try_into().unwrap()),
			ReturnCode::Success as u32
		);
		assert_eq!(ext.storage.get(&[2u8; 19].to_vec()), None);
		assert_eq!(&result.data[4..], &[0u8; 0]);
	}

	#[test]
	fn is_contract_works() {
		const CODE_IS_CONTRACT: &str = r#"
;; This runs `is_contract` check on zero account address
(module
	(import "seal0" "seal_is_contract" (func $seal_is_contract (param i32) (result i32)))
	(import "seal0" "seal_return" (func $seal_return (param i32 i32 i32)))
	(import "env" "memory" (memory 1 1))

	;; [0, 32) zero-adress
	(data (i32.const 0)
		"\00\00\00\00\00\00\00\00\00\00\00\00\00\00\00\00"
		"\00\00\00\00\00\00\00\00\00\00\00\00\00\00\00\00"
	)

	;; [32, 36) here we store the return code of the `seal_is_contract`

	(func (export "deploy"))

	(func (export "call")
		(i32.store
			(i32.const 32)
			(call $seal_is_contract
				(i32.const 0) ;; ptr to destination address
			)
		)
		;; exit with success and take `seal_is_contract` return code to the output buffer
		(call $seal_return (i32.const 0) (i32.const 32) (i32.const 4))
	)
)
"#;
		let output = execute(CODE_IS_CONTRACT, vec![], MockExt::default()).unwrap();

		// The mock ext just always returns 1u32 (`true`).
		assert_eq!(output, ExecReturnValue { flags: ReturnFlags::empty(), data: 1u32.encode() },);
	}

	#[test]
	fn code_hash_works() {
		/// calls `seal_code_hash` and compares the result with the constant.
		const CODE_CODE_HASH: &str = r#"
(module
	(import "seal0" "seal_code_hash" (func $seal_code_hash (param i32 i32 i32) (result i32)))
	(import "env" "memory" (memory 1 1))

	;; size of our buffer is 32 bytes
	(data (i32.const 32) "\20")

	(func $assert (param i32)
		(block $ok
			(br_if $ok
				(get_local 0)
			)
			(unreachable)
		)
	)

	(func (export "call")
		;; fill the buffer with the code hash.
		(call $seal_code_hash
			(i32.const 0) ;; input: address_ptr (before call)
			(i32.const 0) ;; output: code_hash_ptr (after call)
			(i32.const 32) ;; same 32 bytes length for input and output
		)

		;; assert size == 32
		(call $assert
			(i32.eq
				(i32.load (i32.const 32))
				(i32.const 32)
			)
		)

		;; assert that the first 8 bytes are "1111111111111111"
		(call $assert
			(i64.eq
				(i64.load (i32.const 0))
				(i64.const 0x1111111111111111)
			)
		)
		drop
	)

	(func (export "deploy"))
)
"#;
		assert_ok!(execute(CODE_CODE_HASH, vec![], MockExt::default()));
	}

	#[test]
	fn own_code_hash_works() {
		/// calls `seal_own_code_hash` and compares the result with the constant.
		const CODE_OWN_CODE_HASH: &str = r#"
(module
	(import "seal0" "seal_own_code_hash" (func $seal_own_code_hash (param i32 i32)))
	(import "env" "memory" (memory 1 1))

	;; size of our buffer is 32 bytes
	(data (i32.const 32) "\20")

	(func $assert (param i32)
		(block $ok
			(br_if $ok
				(get_local 0)
			)
			(unreachable)
		)
	)

	(func (export "call")
		;; fill the buffer with the code hash
		(call $seal_own_code_hash
			(i32.const 0)  ;; output: code_hash_ptr
			(i32.const 32) ;; 32 bytes length of code_hash output
		)

		;; assert size == 32
		(call $assert
			(i32.eq
				(i32.load (i32.const 32))
				(i32.const 32)
			)
		)

		;; assert that the first 8 bytes are "1010101010101010"
		(call $assert
			(i64.eq
				(i64.load (i32.const 0))
				(i64.const 0x1010101010101010)
			)
		)
	)

	(func (export "deploy"))
)
"#;
		assert_ok!(execute(CODE_OWN_CODE_HASH, vec![], MockExt::default()));
	}

	#[test]
	fn caller_is_origin_works() {
		const CODE_CALLER_IS_ORIGIN: &str = r#"
;; This runs `caller_is_origin` check on zero account address
(module
	(import "seal0" "seal_caller_is_origin" (func $seal_caller_is_origin (result i32)))
	(import "seal0" "seal_return" (func $seal_return (param i32 i32 i32)))
	(import "env" "memory" (memory 1 1))

	;; [0, 4) here the return code of the `seal_caller_is_origin` will be stored
	;; we initialize it with non-zero value to be sure that it's being overwritten below
	(data (i32.const 0) "\10\10\10\10")

	(func (export "deploy"))

	(func (export "call")
		(i32.store
			(i32.const 0)
			(call $seal_caller_is_origin)
		)
		;; exit with success and take `seal_caller_is_origin` return code to the output buffer
		(call $seal_return (i32.const 0) (i32.const 0) (i32.const 4))
	)
)
"#;
		let output = execute(CODE_CALLER_IS_ORIGIN, vec![], MockExt::default()).unwrap();

		// The mock ext just always returns 0u32 (`false`)
		assert_eq!(output, ExecReturnValue { flags: ReturnFlags::empty(), data: 0u32.encode() },);
	}

	#[test]
	fn set_code_hash() {
		const CODE: &str = r#"
(module
	(import "seal0" "seal_set_code_hash" (func $seal_set_code_hash (param i32) (result i32)))
	(import "env" "memory" (memory 1 1))
	(func $assert (param i32)
		(block $ok
			(br_if $ok
				(get_local 0)
			)
			(unreachable)
		)
	)
	(func (export "call")
		(local $exit_code i32)
		(set_local $exit_code
			(call $seal_set_code_hash (i32.const 0))
		)
		(call $assert
			(i32.eq (get_local $exit_code) (i32.const 0)) ;; ReturnCode::Success
		)
	)

	(func (export "deploy"))

	;; Hash of code.
	(data (i32.const 0)
		"\11\11\11\11\11\11\11\11\11\11\11\11\11\11\11\11"
		"\11\11\11\11\11\11\11\11\11\11\11\11\11\11\11\11"
	)
)
"#;

		let mut mock_ext = MockExt::default();
		execute(CODE, [0u8; 32].encode(), &mut mock_ext).unwrap();

		assert_eq!(mock_ext.code_hashes.pop().unwrap(), H256::from_slice(&[17u8; 32]));
	}

	#[test]
	fn reentrance_count_works() {
		const CODE: &str = r#"
(module
	(import "seal0" "reentrance_count" (func $reentrance_count (result i32)))
	(import "env" "memory" (memory 1 1))
	(func $assert (param i32)
		(block $ok
			(br_if $ok
				(get_local 0)
			)
			(unreachable)
		)
	)
	(func (export "call")
		(local $return_val i32)
		(set_local $return_val
			(call $reentrance_count)
		)
		(call $assert
			(i32.eq (get_local $return_val) (i32.const 12))
		)
	)

	(func (export "deploy"))
)
"#;

		let mut mock_ext = MockExt::default();
		execute(CODE, vec![], &mut mock_ext).unwrap();
	}

	#[test]
	fn account_reentrance_count_works() {
		const CODE: &str = r#"
(module
	(import "seal0" "account_reentrance_count" (func $account_reentrance_count (param i32) (result i32)))
	(import "env" "memory" (memory 1 1))
	(func $assert (param i32)
		(block $ok
			(br_if $ok
				(get_local 0)
			)
			(unreachable)
		)
	)
	(func (export "call")
		(local $return_val i32)
		(set_local $return_val
			(call $account_reentrance_count (i32.const 0))
		)
		(call $assert
			(i32.eq (get_local $return_val) (i32.const 12))
		)
	)

	(func (export "deploy"))
)
"#;

		let mut mock_ext = MockExt::default();
		execute(CODE, vec![], &mut mock_ext).unwrap();
	}

	#[test]
	fn instantiation_nonce_works() {
		const CODE: &str = r#"
(module
	(import "seal0" "instantiation_nonce" (func $nonce (result i64)))
	(func $assert (param i32)
		(block $ok
			(br_if $ok
				(get_local 0)
			)
			(unreachable)
		)
	)
	(func (export "call")
		(call $assert
			(i64.eq (call $nonce) (i64.const 995))
		)
	)
	(func (export "deploy"))
)
"#;

		let mut mock_ext = MockExt::default();
		execute(CODE, vec![], &mut mock_ext).unwrap();
	}

	/// This test check that an unstable interface cannot be deployed. In case of runtime
	/// benchmarks we always allow unstable interfaces. This is why this test does not
	/// work when this feature is enabled.
	#[cfg(not(feature = "runtime-benchmarks"))]
	#[test]
	fn cannot_deploy_unstable() {
		const CANNOT_DEPLOY_UNSTABLE: &str = r#"
(module
	(import "seal0" "reentrance_count" (func $reentrance_count (result i32)))
	(func (export "call"))
	(func (export "deploy"))
)
"#;
		assert_err!(
			execute_no_unstable(CANNOT_DEPLOY_UNSTABLE, vec![], MockExt::default()),
			<Error<Test>>::CodeRejected,
		);
		assert_ok!(execute(CANNOT_DEPLOY_UNSTABLE, vec![], MockExt::default()));
	}
}<|MERGE_RESOLUTION|>--- conflicted
+++ resolved
@@ -347,15 +347,11 @@
 		BalanceOf, CodeHash, Error, Pallet as Contracts,
 	};
 	use assert_matches::assert_matches;
-<<<<<<< HEAD
-	use frame_support::{assert_ok, dispatch::DispatchResultWithPostInfo, weights::Weight};
-=======
 	use frame_support::{
 		assert_err, assert_ok,
 		dispatch::DispatchResultWithPostInfo,
 		weights::{OldWeight, Weight},
 	};
->>>>>>> 1cc97dd3
 	use pallet_contracts_primitives::{ExecReturnValue, ReturnFlags};
 	use pretty_assertions::assert_eq;
 	use sp_core::H256;
