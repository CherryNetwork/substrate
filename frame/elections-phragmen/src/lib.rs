--- conflicted
+++ resolved
@@ -382,13 +382,8 @@
 		/// This removes the lock and returns the deposit.
 		///
 		/// The dispatch origin of this call must be signed and be a voter.
-<<<<<<< HEAD
 		#[pallet::weight(<T as pallet::Config>::WeightInfo::remove_voter())]
-		pub fn remove_voter(origin: OriginFor<T>) -> DispatchResultWithPostInfo {
-=======
-		#[pallet::weight(T::WeightInfo::remove_voter())]
 		pub fn remove_voter(origin: OriginFor<T>) -> DispatchResult {
->>>>>>> cc370aa6
 			let who = ensure_signed(origin)?;
 			let balance = <assets::Pallet<T>>::balance(<GovTokenId<T>>::get(), who.clone());
 			ensure!(!balance.is_zero(), Error::<T>::InsufficientCandidateFunds);
@@ -441,18 +436,18 @@
 			Ok(())
 		}
 
-		/// !SUDO call to set the Governance Token Asset ID
-		#[pallet::weight(0)]
-		pub fn set_gov_token_id(
-			origin: OriginFor<T>,
-			token_id: <T as assets::Config>::AssetId,
-		) -> DispatchResultWithPostInfo {
-			let _who = ensure_root(origin)?;
-
-			<GovTokenId<T>>::put(token_id);
-
-			Ok(None.into())
-		}
+		// /// !SUDO call to set the Governance Token Asset ID
+		// #[pallet::weight(0)]
+		// pub fn set_gov_token_id(
+		// 	origin: OriginFor<T>,
+		// 	token_id: <T as assets::Config>::AssetId,
+		// ) -> DispatchResultWithPostInfo {
+		// 	let _who = ensure_root(origin)?;
+
+		// 	<GovTokenId<T>>::put(token_id);
+
+		// 	Ok(None.into())
+		// }
 
 		/// Renounce one's intention to be a candidate for the next election round. 3 potential
 		/// outcomes exist:
