// This file is part of Substrate.

// Copyright (C) 2017-2022 Parity Technologies (UK) Ltd.
// SPDX-License-Identifier: Apache-2.0

// Licensed under the Apache License, Version 2.0 (the "License");
// you may not use this file except in compliance with the License.
// You may obtain a copy of the License at
//
// 	http://www.apache.org/licenses/LICENSE-2.0
//
// Unless required by applicable law or agreed to in writing, software
// distributed under the License is distributed on an "AS IS" BASIS,
// WITHOUT WARRANTIES OR CONDITIONS OF ANY KIND, either express or implied.
// See the License for the specific language governing permissions and
// limitations under the License.

//! Trie-based state machine backend essence used to read values
//! from storage.

use crate::{
	backend::Consolidate, debug, trie_backend::AsLocalTrieCache, warn, StorageKey, StorageValue,
};
use codec::Codec;
use hash_db::{self, AsHashDB, HashDB, HashDBRef, Hasher, Prefix};
#[cfg(feature = "std")]
use parking_lot::RwLock;
use sp_core::storage::{ChildInfo, ChildType, StateVersion};
use sp_std::{boxed::Box, vec::Vec};
#[cfg(feature = "std")]
use sp_trie::recorder::Recorder;
use sp_trie::{
	child_delta_trie_root, delta_trie_root, empty_child_trie_root, read_child_trie_value,
	read_trie_value,
<<<<<<< HEAD
	trie_types::{TrieDBBuilder, TrieError},
	DBValue, KeySpacedDB, NodeCodec, PrefixedMemoryDB, Trie, TrieCache, TrieDBIterator,
	TrieDBKeyIterator, TrieRecorder,
=======
	trie_types::{TrieDB, TrieError},
	DBValue, KeySpacedDB, LayoutV1 as Layout, Trie, TrieDBIterator, TrieDBKeyIterator,
>>>>>>> bc7a1e6c
};
#[cfg(feature = "std")]
use std::{collections::HashMap, sync::Arc};

// In this module, we only use layout for read operation and empty root,
// where V1 and V0 are equivalent.
use sp_trie::LayoutV1 as Layout;

#[cfg(not(feature = "std"))]
macro_rules! format {
	( $message:expr, $( $arg:expr )* ) => {
		{
			$( let _ = &$arg; )*
			crate::DefaultError
		}
	};
}

type Result<V> = sp_std::result::Result<V, crate::DefaultError>;

/// Patricia trie-based storage trait.
pub trait Storage<H: Hasher>: Send + Sync {
	/// Get a trie node.
	fn get(&self, key: &H::Out, prefix: Prefix) -> Result<Option<DBValue>>;
}

/// Local cache for child root.
#[cfg(feature = "std")]
pub(crate) struct Cache<H> {
	pub child_root: HashMap<Vec<u8>, Option<H>>,
}

#[cfg(feature = "std")]
impl<H> Cache<H> {
	fn new() -> Self {
		Cache { child_root: HashMap::new() }
	}
}

/// Patricia trie-based pairs storage essence.
pub struct TrieBackendEssence<S: TrieBackendStorage<H>, H: Hasher, C> {
	storage: S,
	root: H::Out,
	empty: H::Out,
	#[cfg(feature = "std")]
	pub(crate) cache: Arc<RwLock<Cache<H::Out>>>,
	pub(crate) trie_node_cache: Option<C>,
	#[cfg(feature = "std")]
	pub(crate) recorder: Option<Recorder<H>>,
}

impl<S: TrieBackendStorage<H>, H: Hasher, C> TrieBackendEssence<S, H, C> {
	/// Create new trie-based backend.
	pub fn new(storage: S, root: H::Out) -> Self {
		TrieBackendEssence {
			storage,
			root,
			empty: H::hash(&[0u8]),
			#[cfg(feature = "std")]
			cache: Arc::new(RwLock::new(Cache::new())),
			trie_node_cache: None,
			#[cfg(feature = "std")]
			recorder: None,
		}
	}

	/// Create new trie-based backend.
	#[cfg(feature = "std")]
	pub fn new_with_cache_and_recorder(
		storage: S,
		root: H::Out,
		cache: Option<C>,
		recorder: Option<Recorder<H>>,
	) -> Self {
		TrieBackendEssence {
			storage,
			root,
			empty: H::hash(&[0u8]),
			#[cfg(feature = "std")]
			cache: Arc::new(RwLock::new(Cache::new())),
			trie_node_cache: cache,
			recorder,
		}
	}

	/// Get backend storage reference.
	pub fn backend_storage(&self) -> &S {
		&self.storage
	}

	/// Get backend storage mutable reference.
	pub fn backend_storage_mut(&mut self) -> &mut S {
		&mut self.storage
	}

	/// Get trie root.
	pub fn root(&self) -> &H::Out {
		&self.root
	}

	/// Set trie root. This is useful for testing.
	pub fn set_root(&mut self, root: H::Out) {
		// If root did change so can have cached content.
		self.reset_cache();
		self.root = root;
	}

	#[cfg(feature = "std")]
	fn reset_cache(&mut self) {
		self.cache = Arc::new(RwLock::new(Cache::new()));
	}

	#[cfg(not(feature = "std"))]
	fn reset_cache(&mut self) {}

	/// Consumes self and returns underlying storage.
	pub fn into_storage(self) -> S {
		self.storage
	}
}

impl<S: TrieBackendStorage<H>, H: Hasher, C: AsLocalTrieCache<H>> TrieBackendEssence<S, H, C> {
	/// Call the given closure passing it the recorder and the cache.
	///
	/// If the given `storage_root` is `None`, `self.root` will be used.
	#[cfg(feature = "std")]
	fn with_recorder_and_cache<R>(
		&self,
		storage_root: Option<H::Out>,
		callback: impl FnOnce(
			Option<&mut dyn TrieRecorder<H::Out>>,
			Option<&mut dyn TrieCache<NodeCodec<H>>>,
		) -> R,
	) -> R {
		let storage_root = storage_root.unwrap_or_else(|| self.root);
		let mut recorder = self.recorder.as_ref().map(|r| r.as_trie_recorder());
		let recorder = recorder.as_mut().map(|r| r as _);

		let mut cache = self
			.trie_node_cache
			.as_ref()
			.map(|c| c.as_local_trie_cache().as_trie_db_cache(storage_root));
		let cache = cache.as_mut().map(|c| c as _);

		callback(recorder, cache)
	}

	#[cfg(not(feature = "std"))]
	fn with_recorder_and_cache<R>(
		&self,
		storage_root: Option<H::Out>,
		callback: impl FnOnce(
			Option<&mut dyn TrieRecorder<H::Out>>,
			Option<&mut dyn TrieCache<NodeCodec<H>>>,
		) -> R,
	) -> R {
		callback(None, None)
	}

	/// Call the given closure passing it the recorder and the cache.
	///
	/// This function must only be used when the operation in `callback` is
	/// calculating a `storage_root`. It is expected that `callback` returns
	/// the new storage root. This is required to register the changes in the cache
	/// for the correct storage root.
	#[cfg(feature = "std")]
	fn with_recorder_and_cache_for_storage_root<R>(
		&self,
		callback: impl FnOnce(
			Option<&mut dyn TrieRecorder<H::Out>>,
			Option<&mut dyn TrieCache<NodeCodec<H>>>,
		) -> (Option<H::Out>, R),
	) -> R {
		let mut recorder = self.recorder.as_ref().map(|r| r.as_trie_recorder());
		let recorder = recorder.as_mut().map(|r| r as _);

		let result = if let Some(local_cache) = self.trie_node_cache.as_ref() {
			let mut cache = local_cache.as_local_trie_cache().as_trie_db_mut_cache();

			let (new_root, r) = callback(recorder, Some(&mut cache));

			if let Some(new_root) = new_root {
				cache.merge_into(local_cache.as_local_trie_cache(), new_root);
			}

			r
		} else {
			callback(recorder, None).1
		};

		result
	}

	#[cfg(not(feature = "std"))]
	fn with_recorder_and_cache_for_storage_root<R>(
		&self,
		callback: impl FnOnce(
			Option<&mut dyn TrieRecorder<H::Out>>,
			Option<&mut dyn TrieCache<NodeCodec<H>>>,
		) -> (Option<H::Out>, R),
	) -> R {
		callback(None, None).1
	}
}

impl<S: TrieBackendStorage<H>, H: Hasher, C: AsLocalTrieCache<H> + Send + Sync>
	TrieBackendEssence<S, H, C>
where
	H::Out: Codec + Ord,
{
	/// Return the next key in the trie i.e. the minimum key that is strictly superior to `key` in
	/// lexicographic order.
	pub fn next_storage_key(&self, key: &[u8]) -> Result<Option<StorageKey>> {
		self.next_storage_key_from_root(&self.root, None, key)
	}

	/// Access the root of the child storage in its parent trie
	fn child_root(&self, child_info: &ChildInfo) -> Result<Option<H::Out>> {
		#[cfg(feature = "std")]
		{
			if let Some(result) = self.cache.read().child_root.get(child_info.storage_key()) {
				return Ok(*result)
			}
		}

		let result = self.storage(child_info.prefixed_storage_key().as_slice())?.map(|r| {
			let mut hash = H::Out::default();

			// root is fetched from DB, not writable by runtime, so it's always valid.
			hash.as_mut().copy_from_slice(&r[..]);

			hash
		});

		#[cfg(feature = "std")]
		{
			self.cache.write().child_root.insert(child_info.storage_key().to_vec(), result);
		}

		Ok(result)
	}

	/// Return the next key in the child trie i.e. the minimum key that is strictly superior to
	/// `key` in lexicographic order.
	pub fn next_child_storage_key(
		&self,
		child_info: &ChildInfo,
		key: &[u8],
	) -> Result<Option<StorageKey>> {
		let child_root = match self.child_root(child_info)? {
			Some(child_root) => child_root,
			None => return Ok(None),
		};

		self.next_storage_key_from_root(&child_root, Some(child_info), key)
	}

	/// Return next key from main trie or child trie by providing corresponding root.
	fn next_storage_key_from_root(
		&self,
		root: &H::Out,
		child_info: Option<&ChildInfo>,
		key: &[u8],
	) -> Result<Option<StorageKey>> {
		let dyn_eph: &dyn HashDBRef<_, _>;
		let keyspace_eph;
		if let Some(child_info) = child_info.as_ref() {
			keyspace_eph = KeySpacedDB::new(self, child_info.keyspace());
			dyn_eph = &keyspace_eph;
		} else {
			dyn_eph = self;
		}

		self.with_recorder_and_cache(Some(*root), |recorder, cache| {
			let trie = TrieDBBuilder::<H>::new(dyn_eph, root)
				.with_optional_recorder(recorder)
				.with_optional_cache(cache)
				.build();

			let mut iter = trie.key_iter().map_err(|e| format!("TrieDB iteration error: {}", e))?;

			// The key just after the one given in input, basically `key++0`.
			// Note: We are sure this is the next key if:
			// * size of key has no limit (i.e. we can always add 0 to the path),
			// * and no keys can be inserted between `key` and `key++0` (this is ensured by sp-io).
			let mut potential_next_key = Vec::with_capacity(key.len() + 1);
			potential_next_key.extend_from_slice(key);
			potential_next_key.push(0);

			iter.seek(&potential_next_key)
				.map_err(|e| format!("TrieDB iterator seek error: {}", e))?;

			let next_element = iter.next();

			let next_key = if let Some(next_element) = next_element {
				let next_key =
					next_element.map_err(|e| format!("TrieDB iterator next error: {}", e))?;
				Some(next_key)
			} else {
				None
			};

			Ok(next_key)
		})
	}

	/// Returns the hash value
	pub fn storage_hash(&self, key: &[u8]) -> Result<Option<H::Out>> {
		let map_e = |e| format!("Trie lookup error: {}", e);

		self.with_recorder_and_cache(None, |recorder, cache| {
			TrieDBBuilder::new(self, &self.root)
				.with_optional_cache(cache)
				.with_optional_recorder(recorder)
				.build()
				.get_hash(key)
				.map_err(map_e)
		})
	}

	/// Get the value of storage at given key.
	pub fn storage(&self, key: &[u8]) -> Result<Option<StorageValue>> {
		let map_e = |e| format!("Trie lookup error: {}", e);

		self.with_recorder_and_cache(None, |recorder, cache| {
			read_trie_value::<Layout<H>, _>(self, &self.root, key, recorder, cache).map_err(map_e)
		})
	}

	/// Get the value of child storage at given key.
	pub fn child_storage(
		&self,
		child_info: &ChildInfo,
		key: &[u8],
	) -> Result<Option<StorageValue>> {
		let child_root = match self.child_root(child_info)? {
			Some(root) => root,
			None => return Ok(None),
		};

		let map_e = |e| format!("Trie lookup error: {}", e);

		self.with_recorder_and_cache(Some(child_root), |recorder, cache| {
			read_child_trie_value::<Layout<H>, _>(
				child_info.keyspace(),
				self,
				&child_root,
				key,
				recorder,
				cache,
			)
			.map_err(map_e)
		})
	}

	/// Retrieve all entries keys of storage and call `f` for each of those keys.
	/// Aborts as soon as `f` returns false.
	///
	/// Returns `true` when all keys were iterated.
	pub fn apply_to_key_values_while(
		&self,
		child_info: Option<&ChildInfo>,
		prefix: Option<&[u8]>,
		start_at: Option<&[u8]>,
		f: impl FnMut(Vec<u8>, Vec<u8>) -> bool,
		allow_missing_nodes: bool,
	) -> Result<bool> {
		let root = if let Some(child_info) = child_info.as_ref() {
			match self.child_root(child_info)? {
				Some(child_root) => child_root,
				None => return Ok(true),
			}
		} else {
			self.root
		};

		self.trie_iter_inner(&root, prefix, f, child_info, start_at, allow_missing_nodes)
	}

	/// Retrieve all entries keys of a storage and call `f` for each of those keys.
	/// Aborts as soon as `f` returns false.
	pub fn apply_to_keys_while<F: FnMut(&[u8]) -> bool>(
		&self,
		child_info: Option<&ChildInfo>,
		prefix: Option<&[u8]>,
		start_at: Option<&[u8]>,
		f: F,
	) {
		let root = if let Some(child_info) = child_info.as_ref() {
			match self.child_root(child_info) {
				Ok(Some(v)) => v,
				// If the child trie doesn't exist, there is no need to continue.
				Ok(None) => return,
				Err(e) => {
					debug!(target: "trie", "Error while iterating child storage: {}", e);
					return
				},
			}
		} else {
			self.root
		};

		self.trie_iter_key_inner(&root, prefix, f, child_info, start_at)
	}

	/// Execute given closure for all keys starting with prefix.
	pub fn for_child_keys_with_prefix(
		&self,
		child_info: &ChildInfo,
		prefix: &[u8],
		mut f: impl FnMut(&[u8]),
	) {
		let root = match self.child_root(child_info) {
			Ok(Some(v)) => v,
			// If the child trie doesn't exist, there is no need to continue.
			Ok(None) => return,
			Err(e) => {
				debug!(target: "trie", "Error while iterating child storage: {}", e);
				return
			},
		};

		self.trie_iter_key_inner(
			&root,
			Some(prefix),
			|k| {
				f(k);
				true
			},
			Some(child_info),
			None,
		)
	}

	/// Execute given closure for all keys starting with prefix.
	pub fn for_keys_with_prefix<F: FnMut(&[u8])>(&self, prefix: &[u8], mut f: F) {
		self.trie_iter_key_inner(
			&self.root,
			Some(prefix),
			|k| {
				f(k);
				true
			},
			None,
			None,
		)
	}

	fn trie_iter_key_inner<F: FnMut(&[u8]) -> bool>(
		&self,
		root: &H::Out,
		maybe_prefix: Option<&[u8]>,
		mut f: F,
		child_info: Option<&ChildInfo>,
		maybe_start_at: Option<&[u8]>,
	) {
		let mut iter = move |db| -> sp_std::result::Result<(), Box<TrieError<H::Out>>> {
<<<<<<< HEAD
			self.with_recorder_and_cache(Some(*root), |recorder, cache| {
				let trie = TrieDBBuilder::<H>::new(db, root)
					.with_optional_recorder(recorder)
					.with_optional_cache(cache)
					.build();

				let iter = if let Some(prefix) = prefix.as_ref() {
					TrieDBKeyIterator::new_prefixed(&trie, prefix)?
				} else {
					TrieDBKeyIterator::new(&trie)?
				};

				for x in iter {
					let key = x?;

					debug_assert!(prefix
						.as_ref()
						.map(|prefix| key.starts_with(prefix))
						.unwrap_or(true));

					if !f(&key) {
						break
					}
=======
			let trie = TrieDB::<H>::new(db, root)?;
			let prefix = maybe_prefix.unwrap_or(&[]);
			let iter = match maybe_start_at {
				Some(start_at) =>
					TrieDBKeyIterator::new_prefixed_then_seek(&trie, prefix, start_at),
				None => TrieDBKeyIterator::new_prefixed(&trie, prefix),
			}?;

			for x in iter {
				let key = x?;

				debug_assert!(maybe_prefix
					.as_ref()
					.map(|prefix| key.starts_with(prefix))
					.unwrap_or(true));

				if !f(&key) {
					break
>>>>>>> bc7a1e6c
				}

				Ok(())
			})
		};

		let result = if let Some(child_info) = child_info {
			let db = KeySpacedDB::new(self, child_info.keyspace());
			iter(&db)
		} else {
			iter(self)
		};
		if let Err(e) = result {
			debug!(target: "trie", "Error while iterating by prefix: {}", e);
		}
	}

	fn trie_iter_inner<F: FnMut(Vec<u8>, Vec<u8>) -> bool>(
		&self,
		root: &H::Out,
		prefix: Option<&[u8]>,
		mut f: F,
		child_info: Option<&ChildInfo>,
		start_at: Option<&[u8]>,
		allow_missing_nodes: bool,
	) -> Result<bool> {
		let mut iter = move |db| -> sp_std::result::Result<bool, Box<TrieError<H::Out>>> {
			self.with_recorder_and_cache(Some(*root), |recorder, cache| {
				let trie = TrieDBBuilder::<H>::new(db, root)
					.with_optional_recorder(recorder)
					.with_optional_cache(cache)
					.build();

				let prefix = prefix.unwrap_or(&[]);
				let iterator = if let Some(start_at) = start_at {
					TrieDBIterator::new_prefixed_then_seek(&trie, prefix, start_at)?
				} else {
					TrieDBIterator::new_prefixed(&trie, prefix)?
				};
				for x in iterator {
					let (key, value) = x?;

					debug_assert!(key.starts_with(prefix));

					if !f(key, value) {
						return Ok(false)
					}
				}

				Ok(true)
			})
		};

		let result = if let Some(child_info) = child_info {
			let db = KeySpacedDB::new(self, child_info.keyspace());
			iter(&db)
		} else {
			iter(self)
		};
		match result {
			Ok(completed) => Ok(completed),
			Err(e) if matches!(*e, TrieError::IncompleteDatabase(_)) && allow_missing_nodes =>
				Ok(false),
			Err(e) => Err(format!("TrieDB iteration error: {}", e)),
		}
	}

	/// Execute given closure for all key and values starting with prefix.
	pub fn for_key_values_with_prefix<F: FnMut(&[u8], &[u8])>(&self, prefix: &[u8], mut f: F) {
		let _ = self.trie_iter_inner(
			&self.root,
			Some(prefix),
			|k, v| {
				f(&k, &v);
				true
			},
			None,
			None,
			false,
		);
	}

	/// Returns all `(key, value)` pairs in the trie.
	pub fn pairs(&self) -> Vec<(StorageKey, StorageValue)> {
		let collect_all = || -> sp_std::result::Result<_, Box<TrieError<H::Out>>> {
			self.with_recorder_and_cache(None, |recorder, cache| {
				let trie = TrieDBBuilder::<H>::new(self, self.root())
					.with_optional_cache(cache)
					.with_optional_recorder(recorder)
					.build();

				let mut v = Vec::new();
				for x in trie.iter()? {
					let (key, value) = x?;
					v.push((key.to_vec(), value.to_vec()));
				}

				Ok(v)
			})
		};

		match collect_all() {
			Ok(v) => v,
			Err(e) => {
				debug!(target: "trie", "Error extracting trie values: {}", e);
				Vec::new()
			},
		}
	}

	/// Returns all keys that start with the given `prefix`.
	pub fn keys(&self, prefix: &[u8]) -> Vec<StorageKey> {
		let mut keys = Vec::new();
		self.for_keys_with_prefix(prefix, |k| keys.push(k.to_vec()));
		keys
	}

	/// Return the storage root after applying the given `delta`.
	pub fn storage_root<'a>(
		&self,
		delta: impl Iterator<Item = (&'a [u8], Option<&'a [u8]>)>,
		state_version: StateVersion,
	) -> (H::Out, S::Overlay) {
		let mut write_overlay = S::Overlay::default();

		let root = self.with_recorder_and_cache_for_storage_root(|recorder, cache| {
			let mut eph = Ephemeral::new(self.backend_storage(), &mut write_overlay);
			let res = match state_version {
				StateVersion::V0 => delta_trie_root::<sp_trie::LayoutV0<H>, _, _, _, _, _>(
					&mut eph, self.root, delta, recorder, cache,
				),
				StateVersion::V1 => delta_trie_root::<sp_trie::LayoutV1<H>, _, _, _, _, _>(
					&mut eph, self.root, delta, recorder, cache,
				),
			};

			match res {
				Ok(ret) => (Some(ret), ret),
				Err(e) => {
					warn!(target: "trie", "Failed to write to trie: {}", e);
					(None, self.root)
				},
			}
		});

		(root, write_overlay)
	}

	/// Returns the child storage root for the child trie `child_info` after applying the given
	/// `delta`.
	pub fn child_storage_root<'a>(
		&self,
		child_info: &ChildInfo,
		delta: impl Iterator<Item = (&'a [u8], Option<&'a [u8]>)>,
		state_version: StateVersion,
	) -> (H::Out, bool, S::Overlay) {
		let default_root = match child_info.child_type() {
			ChildType::ParentKeyId => empty_child_trie_root::<sp_trie::LayoutV1<H>>(),
		};
		let mut write_overlay = S::Overlay::default();
		let child_root = match self.child_root(child_info) {
			Ok(Some(hash)) => hash,
			Ok(None) => default_root,
			Err(e) => {
				warn!(target: "trie", "Failed to read child storage root: {}", e);
				default_root
			},
		};

		let new_child_root = self.with_recorder_and_cache_for_storage_root(|recorder, cache| {
			let mut eph = Ephemeral::new(self.backend_storage(), &mut write_overlay);
			match match state_version {
				StateVersion::V0 =>
					child_delta_trie_root::<sp_trie::LayoutV0<H>, _, _, _, _, _, _>(
						child_info.keyspace(),
						&mut eph,
						child_root,
						delta,
						recorder,
						cache,
					),
				StateVersion::V1 =>
					child_delta_trie_root::<sp_trie::LayoutV1<H>, _, _, _, _, _, _>(
						child_info.keyspace(),
						&mut eph,
						child_root,
						delta,
						recorder,
						cache,
					),
			} {
				Ok(ret) => (Some(ret), ret),
				Err(e) => {
					warn!(target: "trie", "Failed to write to trie: {}", e);
					(None, child_root)
				},
			}
		});

		let is_default = new_child_root == default_root;

		(new_child_root, is_default, write_overlay)
	}
}

pub(crate) struct Ephemeral<'a, S: 'a + TrieBackendStorage<H>, H: 'a + Hasher> {
	storage: &'a S,
	overlay: &'a mut S::Overlay,
}

impl<'a, S: 'a + TrieBackendStorage<H>, H: 'a + Hasher> AsHashDB<H, DBValue>
	for Ephemeral<'a, S, H>
{
	fn as_hash_db<'b>(&'b self) -> &'b (dyn HashDB<H, DBValue> + 'b) {
		self
	}
	fn as_hash_db_mut<'b>(&'b mut self) -> &'b mut (dyn HashDB<H, DBValue> + 'b) {
		self
	}
}

impl<'a, S: TrieBackendStorage<H>, H: Hasher> Ephemeral<'a, S, H> {
	pub fn new(storage: &'a S, overlay: &'a mut S::Overlay) -> Self {
		Ephemeral { storage, overlay }
	}
}

impl<'a, S: 'a + TrieBackendStorage<H>, H: Hasher> hash_db::HashDB<H, DBValue>
	for Ephemeral<'a, S, H>
{
	fn get(&self, key: &H::Out, prefix: Prefix) -> Option<DBValue> {
		HashDB::get(self.overlay, key, prefix).or_else(|| {
			self.storage.get(key, prefix).unwrap_or_else(|e| {
				warn!(target: "trie", "Failed to read from DB: {}", e);
				None
			})
		})
	}

	fn contains(&self, key: &H::Out, prefix: Prefix) -> bool {
		HashDB::get(self, key, prefix).is_some()
	}

	fn insert(&mut self, prefix: Prefix, value: &[u8]) -> H::Out {
		HashDB::insert(self.overlay, prefix, value)
	}

	fn emplace(&mut self, key: H::Out, prefix: Prefix, value: DBValue) {
		HashDB::emplace(self.overlay, key, prefix, value)
	}

	fn remove(&mut self, key: &H::Out, prefix: Prefix) {
		HashDB::remove(self.overlay, key, prefix)
	}
}

impl<'a, S: 'a + TrieBackendStorage<H>, H: Hasher> HashDBRef<H, DBValue> for Ephemeral<'a, S, H> {
	fn get(&self, key: &H::Out, prefix: Prefix) -> Option<DBValue> {
		HashDB::get(self, key, prefix)
	}

	fn contains(&self, key: &H::Out, prefix: Prefix) -> bool {
		HashDB::contains(self, key, prefix)
	}
}

/// Key-value pairs storage that is used by trie backend essence.
pub trait TrieBackendStorage<H: Hasher>: Send + Sync {
	/// Type of in-memory overlay.
	type Overlay: HashDB<H, DBValue> + Default + Consolidate;

	/// Get the value stored at key.
	fn get(&self, key: &H::Out, prefix: Prefix) -> Result<Option<DBValue>>;
}

impl<T: TrieBackendStorage<H>, H: Hasher> TrieBackendStorage<H> for &T {
	type Overlay = T::Overlay;

	fn get(&self, key: &H::Out, prefix: Prefix) -> Result<Option<DBValue>> {
		(*self).get(key, prefix)
	}
}

// This implementation is used by normal storage trie clients.
#[cfg(feature = "std")]
impl<H: Hasher> TrieBackendStorage<H> for Arc<dyn Storage<H>> {
	type Overlay = sp_trie::PrefixedMemoryDB<H>;

	fn get(&self, key: &H::Out, prefix: Prefix) -> Result<Option<DBValue>> {
		Storage::<H>::get(std::ops::Deref::deref(self), key, prefix)
	}
}

impl<H, KF> TrieBackendStorage<H> for sp_trie::GenericMemoryDB<H, KF>
where
	H: Hasher,
	KF: sp_trie::KeyFunction<H> + Send + Sync,
{
	type Overlay = Self;

	fn get(&self, key: &H::Out, prefix: Prefix) -> Result<Option<DBValue>> {
		Ok(hash_db::HashDB::get(self, key, prefix))
	}
}

impl<S: TrieBackendStorage<H>, H: Hasher, C: AsLocalTrieCache<H> + Send + Sync> AsHashDB<H, DBValue>
	for TrieBackendEssence<S, H, C>
{
	fn as_hash_db<'b>(&'b self) -> &'b (dyn HashDB<H, DBValue> + 'b) {
		self
	}
	fn as_hash_db_mut<'b>(&'b mut self) -> &'b mut (dyn HashDB<H, DBValue> + 'b) {
		self
	}
}

impl<S: TrieBackendStorage<H>, H: Hasher, C: AsLocalTrieCache<H> + Send + Sync> HashDB<H, DBValue>
	for TrieBackendEssence<S, H, C>
{
	fn get(&self, key: &H::Out, prefix: Prefix) -> Option<DBValue> {
		if *key == self.empty {
			return Some([0u8].to_vec())
		}
		match self.storage.get(key, prefix) {
			Ok(x) => x,
			Err(e) => {
				warn!(target: "trie", "Failed to read from DB: {}", e);
				None
			},
		}
	}

	fn contains(&self, key: &H::Out, prefix: Prefix) -> bool {
		HashDB::get(self, key, prefix).is_some()
	}

	fn insert(&mut self, _prefix: Prefix, _value: &[u8]) -> H::Out {
		unimplemented!();
	}

	fn emplace(&mut self, _key: H::Out, _prefix: Prefix, _value: DBValue) {
		unimplemented!();
	}

	fn remove(&mut self, _key: &H::Out, _prefix: Prefix) {
		unimplemented!();
	}
}

impl<S: TrieBackendStorage<H>, H: Hasher, C: AsLocalTrieCache<H> + Send + Sync>
	HashDBRef<H, DBValue> for TrieBackendEssence<S, H, C>
{
	fn get(&self, key: &H::Out, prefix: Prefix) -> Option<DBValue> {
		HashDB::get(self, key, prefix)
	}

	fn contains(&self, key: &H::Out, prefix: Prefix) -> bool {
		HashDB::contains(self, key, prefix)
	}
}

#[cfg(test)]
mod test {
	use super::*;
	use sp_core::{Blake2Hasher, H256};
	use sp_trie::{
		cache::LocalTrieCache, trie_types::TrieDBMutBuilderV1 as TrieDBMutBuilder, KeySpacedDBMut,
		PrefixedMemoryDB, TrieMut,
	};

	#[test]
	fn next_storage_key_and_next_child_storage_key_work() {
		let child_info = ChildInfo::new_default(b"MyChild");
		let child_info = &child_info;
		// Contains values
		let mut root_1 = H256::default();
		// Contains child trie
		let mut root_2 = H256::default();

		let mut mdb = PrefixedMemoryDB::<Blake2Hasher>::default();
		{
			let mut trie = TrieDBMutBuilder::new(&mut mdb, &mut root_1).build();
			trie.insert(b"3", &[1]).expect("insert failed");
			trie.insert(b"4", &[1]).expect("insert failed");
			trie.insert(b"6", &[1]).expect("insert failed");
		}
		{
			let mut mdb = KeySpacedDBMut::new(&mut mdb, child_info.keyspace());
			// reuse of root_1 implicitly assert child trie root is same
			// as top trie (contents must remain the same).
			let mut trie = TrieDBMutBuilder::new(&mut mdb, &mut root_1).build();
			trie.insert(b"3", &[1]).expect("insert failed");
			trie.insert(b"4", &[1]).expect("insert failed");
			trie.insert(b"6", &[1]).expect("insert failed");
		}
		{
			let mut trie = TrieDBMutBuilder::new(&mut mdb, &mut root_2).build();
			trie.insert(child_info.prefixed_storage_key().as_slice(), root_1.as_ref())
				.expect("insert failed");
		};

		let essence_1 = TrieBackendEssence::<_, _, LocalTrieCache<_>>::new(mdb, root_1);

		assert_eq!(essence_1.next_storage_key(b"2"), Ok(Some(b"3".to_vec())));
		assert_eq!(essence_1.next_storage_key(b"3"), Ok(Some(b"4".to_vec())));
		assert_eq!(essence_1.next_storage_key(b"4"), Ok(Some(b"6".to_vec())));
		assert_eq!(essence_1.next_storage_key(b"5"), Ok(Some(b"6".to_vec())));
		assert_eq!(essence_1.next_storage_key(b"6"), Ok(None));

		let mdb = essence_1.backend_storage().clone();
		let essence_2 = TrieBackendEssence::<_, _, LocalTrieCache<_>>::new(mdb, root_2);

		assert_eq!(essence_2.next_child_storage_key(child_info, b"2"), Ok(Some(b"3".to_vec())));
		assert_eq!(essence_2.next_child_storage_key(child_info, b"3"), Ok(Some(b"4".to_vec())));
		assert_eq!(essence_2.next_child_storage_key(child_info, b"4"), Ok(Some(b"6".to_vec())));
		assert_eq!(essence_2.next_child_storage_key(child_info, b"5"), Ok(Some(b"6".to_vec())));
		assert_eq!(essence_2.next_child_storage_key(child_info, b"6"), Ok(None));
	}
}<|MERGE_RESOLUTION|>--- conflicted
+++ resolved
@@ -32,14 +32,9 @@
 use sp_trie::{
 	child_delta_trie_root, delta_trie_root, empty_child_trie_root, read_child_trie_value,
 	read_trie_value,
-<<<<<<< HEAD
 	trie_types::{TrieDBBuilder, TrieError},
-	DBValue, KeySpacedDB, NodeCodec, PrefixedMemoryDB, Trie, TrieCache, TrieDBIterator,
-	TrieDBKeyIterator, TrieRecorder,
-=======
-	trie_types::{TrieDB, TrieError},
-	DBValue, KeySpacedDB, LayoutV1 as Layout, Trie, TrieDBIterator, TrieDBKeyIterator,
->>>>>>> bc7a1e6c
+	DBValue, KeySpacedDB, NodeCodec, Trie, TrieCache, TrieDBIterator, TrieDBKeyIterator,
+	TrieRecorder,
 };
 #[cfg(feature = "std")]
 use std::{collections::HashMap, sync::Arc};
@@ -497,23 +492,22 @@
 		maybe_start_at: Option<&[u8]>,
 	) {
 		let mut iter = move |db| -> sp_std::result::Result<(), Box<TrieError<H::Out>>> {
-<<<<<<< HEAD
 			self.with_recorder_and_cache(Some(*root), |recorder, cache| {
 				let trie = TrieDBBuilder::<H>::new(db, root)
 					.with_optional_recorder(recorder)
 					.with_optional_cache(cache)
 					.build();
-
-				let iter = if let Some(prefix) = prefix.as_ref() {
-					TrieDBKeyIterator::new_prefixed(&trie, prefix)?
-				} else {
-					TrieDBKeyIterator::new(&trie)?
-				};
+				let prefix = maybe_prefix.unwrap_or(&[]);
+				let iter = match maybe_start_at {
+					Some(start_at) =>
+						TrieDBKeyIterator::new_prefixed_then_seek(&trie, prefix, start_at),
+					None => TrieDBKeyIterator::new_prefixed(&trie, prefix),
+				}?;
 
 				for x in iter {
 					let key = x?;
 
-					debug_assert!(prefix
+					debug_assert!(maybe_prefix
 						.as_ref()
 						.map(|prefix| key.starts_with(prefix))
 						.unwrap_or(true));
@@ -521,26 +515,6 @@
 					if !f(&key) {
 						break
 					}
-=======
-			let trie = TrieDB::<H>::new(db, root)?;
-			let prefix = maybe_prefix.unwrap_or(&[]);
-			let iter = match maybe_start_at {
-				Some(start_at) =>
-					TrieDBKeyIterator::new_prefixed_then_seek(&trie, prefix, start_at),
-				None => TrieDBKeyIterator::new_prefixed(&trie, prefix),
-			}?;
-
-			for x in iter {
-				let key = x?;
-
-				debug_assert!(maybe_prefix
-					.as_ref()
-					.map(|prefix| key.starts_with(prefix))
-					.unwrap_or(true));
-
-				if !f(&key) {
-					break
->>>>>>> bc7a1e6c
 				}
 
 				Ok(())
