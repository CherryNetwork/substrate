--- conflicted
+++ resolved
@@ -355,11 +355,7 @@
 		// Whitelist voter account from further DB operations.
 		let voter_key = frame_system::Account::<T>::hashed_key_for(&voter);
 		frame_benchmarking::benchmarking::add_to_whitelist(voter_key.into());
-<<<<<<< HEAD
-	}: close(SystemOrigin::Signed(voter), last_hash.clone(), index, Weight::MAX, bytes_in_storage)
-=======
 	}: close(SystemOrigin::Signed(voter), last_hash, index, Weight::max_value(), bytes_in_storage)
->>>>>>> fa778cc1
 	verify {
 		// The last proposal is removed.
 		assert_eq!(Collective::<T, I>::proposals().len(), (p - 1) as usize);
@@ -440,11 +436,7 @@
 			index, approve,
 		)?;
 
-<<<<<<< HEAD
-	}: close(SystemOrigin::Signed(caller), last_hash.clone(), index, Weight::MAX, bytes_in_storage)
-=======
-	}: close(SystemOrigin::Signed(caller), last_hash, index, Weight::max_value(), bytes_in_storage)
->>>>>>> fa778cc1
+	}: close(SystemOrigin::Signed(caller), last_hash, index, Weight::MAX, bytes_in_storage)
 	verify {
 		// The last proposal is removed.
 		assert_eq!(Collective::<T, I>::proposals().len(), (p - 1) as usize);
