// This file is part of Substrate.

// Copyright (C) 2019-2022 Parity Technologies (UK) Ltd.
// SPDX-License-Identifier: GPL-3.0-or-later WITH Classpath-exception-2.0

// This program is free software: you can redistribute it and/or modify
// it under the terms of the GNU General Public License as published by
// the Free Software Foundation, either version 3 of the License, or
// (at your option) any later version.

// This program is distributed in the hope that it will be useful,
// but WITHOUT ANY WARRANTY; without even the implied warranty of
// MERCHANTABILITY or FITNESS FOR A PARTICULAR PURPOSE. See the
// GNU General Public License for more details.

// You should have received a copy of the GNU General Public License
// along with this program. If not, see <https://www.gnu.org/licenses/>.

//! # BABE (Blind Assignment for Blockchain Extension)
//!
//! BABE is a slot-based block production mechanism which uses a VRF PRNG to
//! randomly perform the slot allocation. On every slot, all the authorities
//! generate a new random number with the VRF function and if it is lower than a
//! given threshold (which is proportional to their weight/stake) they have a
//! right to produce a block. The proof of the VRF function execution will be
//! used by other peer to validate the legitimacy of the slot claim.
//!
//! The engine is also responsible for collecting entropy on-chain which will be
//! used to seed the given VRF PRNG. An epoch is a contiguous number of slots
//! under which we will be using the same authority set. During an epoch all VRF
//! outputs produced as a result of block production will be collected on an
//! on-chain randomness pool. Epoch changes are announced one epoch in advance,
//! i.e. when ending epoch N, we announce the parameters (randomness,
//! authorities, etc.) for epoch N+2.
//!
//! Since the slot assignment is randomized, it is possible that a slot is
//! assigned to multiple validators in which case we will have a temporary fork,
//! or that a slot is assigned to no validator in which case no block is
//! produced. Which means that block times are not deterministic.
//!
//! The protocol has a parameter `c` [0, 1] for which `1 - c` is the probability
//! of a slot being empty. The choice of this parameter affects the security of
//! the protocol relating to maximum tolerable network delays.
//!
//! In addition to the VRF-based slot assignment described above, which we will
//! call primary slots, the engine also supports a deterministic secondary slot
//! assignment. Primary slots take precedence over secondary slots, when
//! authoring the node starts by trying to claim a primary slot and falls back
//! to a secondary slot claim attempt. The secondary slot assignment is done
//! by picking the authority at index:
//!
//! `blake2_256(epoch_randomness ++ slot_number) % authorities_len`.
//!
//! The secondary slots supports either a `SecondaryPlain` or `SecondaryVRF`
//! variant. Comparing with `SecondaryPlain` variant, the `SecondaryVRF` variant
//! generates an additional VRF output. The output is not included in beacon
//! randomness, but can be consumed by parachains.
//!
//! The fork choice rule is weight-based, where weight equals the number of
//! primary blocks in the chain. We will pick the heaviest chain (more primary
//! blocks) and will go with the longest one in case of a tie.
//!
//! An in-depth description and analysis of the protocol can be found here:
//! <https://research.web3.foundation/en/latest/polkadot/block-production/Babe.html>

#![forbid(unsafe_code)]
#![warn(missing_docs)]

use std::{
	borrow::Cow,
	collections::{HashMap, HashSet},
	future::Future,
	pin::Pin,
	sync::Arc,
	task::{Context, Poll},
	time::Duration,
};

use codec::{Decode, Encode};
use futures::{
	channel::{
		mpsc::{channel, Receiver, Sender},
		oneshot,
	},
	prelude::*,
};
use log::{debug, info, log, trace, warn};
use parking_lot::Mutex;
use prometheus_endpoint::Registry;
use schnorrkel::SignatureError;

use sc_client_api::{
	backend::AuxStore, AuxDataOperations, Backend as BackendT, BlockchainEvents,
	FinalityNotification, PreCommitActions, ProvideUncles, UsageProvider,
};
use sc_consensus::{
	block_import::{
		BlockCheckParams, BlockImport, BlockImportParams, ForkChoiceStrategy, ImportResult,
		StateAction,
	},
	import_queue::{BasicQueue, BoxJustificationImport, DefaultImportQueue, Verifier},
};
use sc_consensus_epochs::{
	descendent_query, Epoch as EpochT, EpochChangesFor, SharedEpochChanges, ViableEpochDescriptor,
};
use sc_consensus_slots::{
	check_equivocation, BackoffAuthoringBlocksStrategy, CheckedHeader, InherentDataProviderExt,
	SlotInfo, StorageChanges,
};
use sc_telemetry::{telemetry, TelemetryHandle, CONSENSUS_DEBUG, CONSENSUS_TRACE};
use sp_api::{ApiExt, ProvideRuntimeApi};
use sp_application_crypto::AppKey;
use sp_block_builder::BlockBuilder as BlockBuilderApi;
use sp_blockchain::{
	Backend as _, Error as ClientError, HeaderBackend, HeaderMetadata, Result as ClientResult,
};
use sp_consensus::{
	BlockOrigin, CacheKeyId, CanAuthorWith, Environment, Error as ConsensusError, Proposer,
	SelectChain,
};
use sp_consensus_babe::inherents::BabeInherentData;
use sp_consensus_slots::{Slot, SlotDuration};
use sp_core::{crypto::ByteArray, ExecutionContext};
use sp_inherents::{CreateInherentDataProviders, InherentData, InherentDataProvider};
use sp_keystore::{SyncCryptoStore, SyncCryptoStorePtr};
use sp_runtime::{
	generic::{BlockId, OpaqueDigestItemId},
	traits::{Block as BlockT, Header, NumberFor, SaturatedConversion, Saturating, Zero},
	DigestItem,
};

pub use sc_consensus_slots::SlotProportion;
pub use sp_consensus::SyncOracle;
pub use sp_consensus_babe::{
	digests::{
		CompatibleDigestItem, NextConfigDescriptor, NextEpochDescriptor, PreDigest,
		PrimaryPreDigest, SecondaryPlainPreDigest,
	},
	AuthorityId, AuthorityPair, AuthoritySignature, BabeApi, BabeAuthorityWeight, BabeBlockWeight,
	BabeEpochConfiguration, BabeGenesisConfiguration, ConsensusLog, BABE_ENGINE_ID,
	VRF_OUTPUT_LENGTH,
};

pub use aux_schema::load_block_weight as block_weight;

mod migration;
mod verification;

pub mod authorship;
pub mod aux_schema;
#[cfg(test)]
mod tests;

/// BABE epoch information
#[derive(Decode, Encode, PartialEq, Eq, Clone, Debug)]
pub struct Epoch {
	/// The epoch index.
	pub epoch_index: u64,
	/// The starting slot of the epoch.
	pub start_slot: Slot,
	/// The duration of this epoch.
	pub duration: u64,
	/// The authorities and their weights.
	pub authorities: Vec<(AuthorityId, BabeAuthorityWeight)>,
	/// Randomness for this epoch.
	pub randomness: [u8; VRF_OUTPUT_LENGTH],
	/// Configuration of the epoch.
	pub config: BabeEpochConfiguration,
}

impl EpochT for Epoch {
	type NextEpochDescriptor = (NextEpochDescriptor, BabeEpochConfiguration);
	type Slot = Slot;

	fn increment(
		&self,
		(descriptor, config): (NextEpochDescriptor, BabeEpochConfiguration),
	) -> Epoch {
		Epoch {
			epoch_index: self.epoch_index + 1,
			start_slot: self.start_slot + self.duration,
			duration: self.duration,
			authorities: descriptor.authorities,
			randomness: descriptor.randomness,
			config,
		}
	}

	fn start_slot(&self) -> Slot {
		self.start_slot
	}

	fn end_slot(&self) -> Slot {
		self.start_slot + self.duration
	}
}

impl From<sp_consensus_babe::Epoch> for Epoch {
	fn from(epoch: sp_consensus_babe::Epoch) -> Self {
		Epoch {
			epoch_index: epoch.epoch_index,
			start_slot: epoch.start_slot,
			duration: epoch.duration,
			authorities: epoch.authorities,
			randomness: epoch.randomness,
			config: epoch.config,
		}
	}
}

impl Epoch {
	/// Create the genesis epoch (epoch #0). This is defined to start at the slot of
	/// the first block, so that has to be provided.
	pub fn genesis(genesis_config: &BabeGenesisConfiguration, slot: Slot) -> Epoch {
		Epoch {
			epoch_index: 0,
			start_slot: slot,
			duration: genesis_config.epoch_length,
			authorities: genesis_config.genesis_authorities.clone(),
			randomness: genesis_config.randomness,
			config: BabeEpochConfiguration {
				c: genesis_config.c,
				allowed_slots: genesis_config.allowed_slots,
			},
		}
	}
}

/// Errors encountered by the babe authorship task.
#[derive(Debug, thiserror::Error)]
pub enum Error<B: BlockT> {
	/// Multiple BABE pre-runtime digests
	#[error("Multiple BABE pre-runtime digests, rejecting!")]
	MultiplePreRuntimeDigests,
	/// No BABE pre-runtime digest found
	#[error("No BABE pre-runtime digest found")]
	NoPreRuntimeDigest,
	/// Multiple BABE epoch change digests
	#[error("Multiple BABE epoch change digests, rejecting!")]
	MultipleEpochChangeDigests,
	/// Multiple BABE config change digests
	#[error("Multiple BABE config change digests, rejecting!")]
	MultipleConfigChangeDigests,
	/// Could not extract timestamp and slot
	#[error("Could not extract timestamp and slot: {0}")]
	Extraction(sp_consensus::Error),
	/// Could not fetch epoch
	#[error("Could not fetch epoch at {0:?}")]
	FetchEpoch(B::Hash),
	/// Header rejected: too far in the future
	#[error("Header {0:?} rejected: too far in the future")]
	TooFarInFuture(B::Hash),
	/// Parent unavailable. Cannot import
	#[error("Parent ({0}) of {1} unavailable. Cannot import")]
	ParentUnavailable(B::Hash, B::Hash),
	/// Slot number must increase
	#[error("Slot number must increase: parent slot: {0}, this slot: {1}")]
	SlotMustIncrease(Slot, Slot),
	/// Header has a bad seal
	#[error("Header {0:?} has a bad seal")]
	HeaderBadSeal(B::Hash),
	/// Header is unsealed
	#[error("Header {0:?} is unsealed")]
	HeaderUnsealed(B::Hash),
	/// Slot author not found
	#[error("Slot author not found")]
	SlotAuthorNotFound,
	/// Secondary slot assignments are disabled for the current epoch.
	#[error("Secondary slot assignments are disabled for the current epoch.")]
	SecondarySlotAssignmentsDisabled,
	/// Bad signature
	#[error("Bad signature on {0:?}")]
	BadSignature(B::Hash),
	/// Invalid author: Expected secondary author
	#[error("Invalid author: Expected secondary author: {0:?}, got: {1:?}.")]
	InvalidAuthor(AuthorityId, AuthorityId),
	/// No secondary author expected.
	#[error("No secondary author expected.")]
	NoSecondaryAuthorExpected,
	/// VRF verification of block by author failed
	#[error("VRF verification of block by author {0:?} failed: threshold {1} exceeded")]
	VRFVerificationOfBlockFailed(AuthorityId, u128),
	/// VRF verification failed
	#[error("VRF verification failed: {0:?}")]
	VRFVerificationFailed(SignatureError),
	/// Could not fetch parent header
	#[error("Could not fetch parent header: {0}")]
	FetchParentHeader(sp_blockchain::Error),
	/// Expected epoch change to happen.
	#[error("Expected epoch change to happen at {0:?}, s{1}")]
	ExpectedEpochChange(B::Hash, Slot),
	/// Unexpected config change.
	#[error("Unexpected config change")]
	UnexpectedConfigChange,
	/// Unexpected epoch change
	#[error("Unexpected epoch change")]
	UnexpectedEpochChange,
	/// Parent block has no associated weight
	#[error("Parent block of {0} has no associated weight")]
	ParentBlockNoAssociatedWeight(B::Hash),
	/// Check inherents error
	#[error("Checking inherents failed: {0}")]
	CheckInherents(sp_inherents::Error),
	/// Unhandled check inherents error
	#[error("Checking inherents unhandled error: {}", String::from_utf8_lossy(.0))]
	CheckInherentsUnhandled(sp_inherents::InherentIdentifier),
	/// Create inherents error.
	#[error("Creating inherents failed: {0}")]
	CreateInherents(sp_inherents::Error),
	/// Client error
	#[error(transparent)]
	Client(sp_blockchain::Error),
	/// Runtime Api error.
	#[error(transparent)]
	RuntimeApi(sp_api::ApiError),
	/// Fork tree error
	#[error(transparent)]
	ForkTree(Box<fork_tree::Error<sp_blockchain::Error>>),
}

impl<B: BlockT> From<Error<B>> for String {
	fn from(error: Error<B>) -> String {
		error.to_string()
	}
}

fn babe_err<B: BlockT>(error: Error<B>) -> Error<B> {
	debug!(target: "babe", "{}", error);
	error
}

/// Intermediate value passed to block importer.
pub struct BabeIntermediate<B: BlockT> {
	/// The epoch descriptor.
	pub epoch_descriptor: ViableEpochDescriptor<B::Hash, NumberFor<B>, Epoch>,
}

/// Intermediate key for Babe engine.
pub static INTERMEDIATE_KEY: &[u8] = b"babe1";

/// Configuration for BABE used for defining block verification parameters as
/// well as authoring (e.g. the slot duration).
#[derive(Clone)]
pub struct Config {
	genesis_config: BabeGenesisConfiguration,
}

impl Config {
	/// Create a new config by reading the genesis configuration from the runtime.
	pub fn get<B: BlockT, C>(client: &C) -> ClientResult<Self>
	where
		C: AuxStore + ProvideRuntimeApi<B> + UsageProvider<B>,
		C::Api: BabeApi<B>,
	{
		trace!(target: "babe", "Getting slot duration");

		let mut best_block_id = BlockId::Hash(client.usage_info().chain.best_hash);
		if client.usage_info().chain.finalized_state.is_none() {
			debug!(target: "babe", "No finalized state is available. Reading config from genesis");
			best_block_id = BlockId::Hash(client.usage_info().chain.genesis_hash);
		}
		let runtime_api = client.runtime_api();

		let version = runtime_api.api_version::<dyn BabeApi<B>>(&best_block_id)?;

		let genesis_config = if version == Some(1) {
			#[allow(deprecated)]
			{
				runtime_api.configuration_before_version_2(&best_block_id)?.into()
			}
		} else if version == Some(2) {
			runtime_api.configuration(&best_block_id)?
		} else {
			return Err(sp_blockchain::Error::VersionInvalid(
				"Unsupported or invalid BabeApi version".to_string(),
			))
		};

		Ok(Config { genesis_config })
	}

	/// Get the genesis configuration.
	pub fn genesis_config(&self) -> &BabeGenesisConfiguration {
		&self.genesis_config
	}

	/// Get the slot duration defined in the genesis configuration.
	pub fn slot_duration(&self) -> SlotDuration {
		SlotDuration::from_millis(self.genesis_config.slot_duration)
	}
}

/// Parameters for BABE.
pub struct BabeParams<B: BlockT, C, SC, E, I, SO, L, CIDP, BS, CAW> {
	/// The keystore that manages the keys of the node.
	pub keystore: SyncCryptoStorePtr,

	/// The client to use
	pub client: Arc<C>,

	/// The SelectChain Strategy
	pub select_chain: SC,

	/// The environment we are producing blocks for.
	pub env: E,

	/// The underlying block-import object to supply our produced blocks to.
	/// This must be a `BabeBlockImport` or a wrapper of it, otherwise
	/// critical consensus logic will be omitted.
	pub block_import: I,

	/// A sync oracle
	pub sync_oracle: SO,

	/// Hook into the sync module to control the justification sync process.
	pub justification_sync_link: L,

	/// Something that can create the inherent data providers.
	pub create_inherent_data_providers: CIDP,

	/// Force authoring of blocks even if we are offline
	pub force_authoring: bool,

	/// Strategy and parameters for backing off block production.
	pub backoff_authoring_blocks: Option<BS>,

	/// The source of timestamps for relative slots
	pub babe_link: BabeLink<B>,

	/// Checks if the current native implementation can author with a runtime at a given block.
	pub can_author_with: CAW,

	/// The proportion of the slot dedicated to proposing.
	///
	/// The block proposing will be limited to this proportion of the slot from the starting of the
	/// slot. However, the proposing can still take longer when there is some lenience factor
	/// applied, because there were no blocks produced for some slots.
	pub block_proposal_slot_portion: SlotProportion,

	/// The maximum proportion of the slot dedicated to proposing with any lenience factor applied
	/// due to no blocks being produced.
	pub max_block_proposal_slot_portion: Option<SlotProportion>,

	/// Handle use to report telemetries.
	pub telemetry: Option<TelemetryHandle>,
}

/// Start the babe worker.
pub fn start_babe<B, C, SC, E, I, SO, CIDP, BS, CAW, L, Error>(
	BabeParams {
		keystore,
		client,
		select_chain,
		env,
		block_import,
		sync_oracle,
		justification_sync_link,
		create_inherent_data_providers,
		force_authoring,
		backoff_authoring_blocks,
		babe_link,
		can_author_with,
		block_proposal_slot_portion,
		max_block_proposal_slot_portion,
		telemetry,
	}: BabeParams<B, C, SC, E, I, SO, L, CIDP, BS, CAW>,
) -> Result<BabeWorker<B>, sp_consensus::Error>
where
	B: BlockT,
	C: ProvideRuntimeApi<B>
		+ ProvideUncles<B>
		+ BlockchainEvents<B>
		+ PreCommitActions<B>
		+ HeaderBackend<B>
		+ HeaderMetadata<B, Error = ClientError>
		+ Send
		+ Sync
		+ 'static,
	C::Api: BabeApi<B>,
	SC: SelectChain<B> + 'static,
	E: Environment<B, Error = Error> + Send + Sync + 'static,
	E::Proposer: Proposer<B, Error = Error, Transaction = sp_api::TransactionFor<C, B>>,
	I: BlockImport<B, Error = ConsensusError, Transaction = sp_api::TransactionFor<C, B>>
		+ Send
		+ Sync
		+ 'static,
	SO: SyncOracle + Send + Sync + Clone + 'static,
	L: sc_consensus::JustificationSyncLink<B> + 'static,
	CIDP: CreateInherentDataProviders<B, ()> + Send + Sync + 'static,
	CIDP::InherentDataProviders: InherentDataProviderExt + Send,
	BS: BackoffAuthoringBlocksStrategy<NumberFor<B>> + Send + Sync + 'static,
	CAW: CanAuthorWith<B> + Send + Sync + 'static,
	Error: std::error::Error + Send + From<ConsensusError> + From<I::Error> + 'static,
{
	const HANDLE_BUFFER_SIZE: usize = 1024;

	let slot_notification_sinks = Arc::new(Mutex::new(Vec::new()));

	let worker = BabeSlotWorker {
		client: client.clone(),
		block_import,
		env,
		sync_oracle: sync_oracle.clone(),
		justification_sync_link,
		force_authoring,
		backoff_authoring_blocks,
		keystore,
		epoch_changes: babe_link.epoch_changes.clone(),
		slot_notification_sinks: slot_notification_sinks.clone(),
		config: babe_link.config.clone(),
		block_proposal_slot_portion,
		max_block_proposal_slot_portion,
		telemetry,
	};

	info!(target: "babe", "👶 Starting BABE Authorship worker");

	let slot_worker = sc_consensus_slots::start_slot_worker(
		babe_link.config.slot_duration(),
		select_chain,
		sc_consensus_slots::SimpleSlotWorkerToSlotWorker(worker),
		sync_oracle,
		create_inherent_data_providers,
		can_author_with,
	);

	let (worker_tx, worker_rx) = channel(HANDLE_BUFFER_SIZE);

	let answer_requests =
		answer_requests(worker_rx, babe_link.config, client, babe_link.epoch_changes);

	let inner = future::select(Box::pin(slot_worker), Box::pin(answer_requests));
	Ok(BabeWorker {
		inner: Box::pin(inner.map(|_| ())),
		slot_notification_sinks,
		handle: BabeWorkerHandle(worker_tx),
	})
}

// Remove obsolete block's weight data by leveraging finality notifications.
// This includes data for all finalized blocks (excluding the most recent one)
// and all stale branches.
fn aux_storage_cleanup<C: HeaderMetadata<Block> + HeaderBackend<Block>, Block: BlockT>(
	client: &C,
	notification: &FinalityNotification<Block>,
) -> AuxDataOperations {
	let mut aux_keys = HashSet::new();

	let first = notification.tree_route.first().unwrap_or(&notification.hash);
	match client.header_metadata(*first) {
		Ok(meta) => {
			aux_keys.insert(aux_schema::block_weight_key(meta.parent));
		},
		Err(err) => warn!(
			target: "babe",
			"Failed to lookup metadata for block `{:?}`: {}",
			first,
			err,
		),
	}

	// Cleans data for finalized block's ancestors
	aux_keys.extend(
		notification
			.tree_route
			.iter()
			// Ensure we don't prune latest finalized block.
			// This should not happen, but better be safe than sorry!
			.filter(|h| **h != notification.hash)
			.map(aux_schema::block_weight_key),
	);

	// Cleans data for stale branches.

	for head in notification.stale_heads.iter() {
		let mut hash = *head;
		// Insert stale blocks hashes until canonical chain is reached.
		// If we reach a block that is already part of the `aux_keys` we can stop the processing the
		// head.
		while aux_keys.insert(aux_schema::block_weight_key(hash)) {
			match client.header_metadata(hash) {
				Ok(meta) => {
					hash = meta.parent;

					// If the parent is part of the canonical chain or there doesn't exist a block
					// hash for the parent number (bug?!), we can abort adding blocks.
					if client
						.hash(meta.number.saturating_sub(1u32.into()))
						.ok()
						.flatten()
						.map_or(true, |h| h == hash)
					{
						break
					}
				},
				Err(err) => {
					warn!(
						target: "babe",
						"Header lookup fail while cleaning data for block {:?}: {}",
						hash,
						err,
					);
					break
				},
			}
		}
	}

	aux_keys.into_iter().map(|val| (val, None)).collect()
}

async fn answer_requests<B: BlockT, C>(
	mut request_rx: Receiver<BabeRequest<B>>,
	config: Config,
	client: Arc<C>,
	epoch_changes: SharedEpochChanges<B, Epoch>,
) where
	C: ProvideRuntimeApi<B>
		+ ProvideUncles<B>
		+ BlockchainEvents<B>
		+ HeaderBackend<B>
		+ HeaderMetadata<B, Error = ClientError>
		+ Send
		+ Sync
		+ 'static,
{
	while let Some(request) = request_rx.next().await {
		match request {
			BabeRequest::EpochForChild(parent_hash, parent_number, slot_number, response) => {
				let lookup = || {
					let epoch_changes = epoch_changes.shared_data();
					let epoch_descriptor = epoch_changes
						.epoch_descriptor_for_child_of(
							descendent_query(&*client),
							&parent_hash,
							parent_number,
							slot_number,
						)
						.map_err(|e| Error::<B>::ForkTree(Box::new(e)))?
						.ok_or(Error::<B>::FetchEpoch(parent_hash))?;

					let viable_epoch = epoch_changes
						.viable_epoch(&epoch_descriptor, |slot| {
							Epoch::genesis(&config.genesis_config, slot)
						})
						.ok_or(Error::<B>::FetchEpoch(parent_hash))?;

					Ok(sp_consensus_babe::Epoch {
						epoch_index: viable_epoch.as_ref().epoch_index,
						start_slot: viable_epoch.as_ref().start_slot,
						duration: viable_epoch.as_ref().duration,
						authorities: viable_epoch.as_ref().authorities.clone(),
						randomness: viable_epoch.as_ref().randomness,
						config: viable_epoch.as_ref().config.clone(),
					})
				};

				let _ = response.send(lookup());
			},
		}
	}
}

/// Requests to the BABE service.
#[non_exhaustive]
pub enum BabeRequest<B: BlockT> {
	/// Request the epoch that a child of the given block, with the given slot number would have.
	///
	/// The parent block is identified by its hash and number.
	EpochForChild(
		B::Hash,
		NumberFor<B>,
		Slot,
		oneshot::Sender<Result<sp_consensus_babe::Epoch, Error<B>>>,
	),
}

/// A handle to the BABE worker for issuing requests.
#[derive(Clone)]
pub struct BabeWorkerHandle<B: BlockT>(Sender<BabeRequest<B>>);

impl<B: BlockT> BabeWorkerHandle<B> {
	/// Send a request to the BABE service.
	pub async fn send(&mut self, request: BabeRequest<B>) {
		// Failure to send means that the service is down.
		// This will manifest as the receiver of the request being dropped.
		let _ = self.0.send(request).await;
	}
}

/// Worker for Babe which implements `Future<Output=()>`. This must be polled.
#[must_use]
pub struct BabeWorker<B: BlockT> {
	inner: Pin<Box<dyn Future<Output = ()> + Send + 'static>>,
	slot_notification_sinks: SlotNotificationSinks<B>,
	handle: BabeWorkerHandle<B>,
}

impl<B: BlockT> BabeWorker<B> {
	/// Return an event stream of notifications for when new slot happens, and the corresponding
	/// epoch descriptor.
	pub fn slot_notification_stream(
		&self,
	) -> Receiver<(Slot, ViableEpochDescriptor<B::Hash, NumberFor<B>, Epoch>)> {
		const CHANNEL_BUFFER_SIZE: usize = 1024;

		let (sink, stream) = channel(CHANNEL_BUFFER_SIZE);
		self.slot_notification_sinks.lock().push(sink);
		stream
	}

	/// Get a handle to the worker.
	pub fn handle(&self) -> BabeWorkerHandle<B> {
		self.handle.clone()
	}
}

impl<B: BlockT> Future for BabeWorker<B> {
	type Output = ();

	fn poll(mut self: Pin<&mut Self>, cx: &mut Context) -> Poll<Self::Output> {
		self.inner.as_mut().poll(cx)
	}
}

/// Slot notification sinks.
type SlotNotificationSinks<B> = Arc<
	Mutex<Vec<Sender<(Slot, ViableEpochDescriptor<<B as BlockT>::Hash, NumberFor<B>, Epoch>)>>>,
>;

struct BabeSlotWorker<B: BlockT, C, E, I, SO, L, BS> {
	client: Arc<C>,
	block_import: I,
	env: E,
	sync_oracle: SO,
	justification_sync_link: L,
	force_authoring: bool,
	backoff_authoring_blocks: Option<BS>,
	keystore: SyncCryptoStorePtr,
	epoch_changes: SharedEpochChanges<B, Epoch>,
	slot_notification_sinks: SlotNotificationSinks<B>,
	config: Config,
	block_proposal_slot_portion: SlotProportion,
	max_block_proposal_slot_portion: Option<SlotProportion>,
	telemetry: Option<TelemetryHandle>,
}

#[async_trait::async_trait]
impl<B, C, E, I, Error, SO, L, BS> sc_consensus_slots::SimpleSlotWorker<B>
	for BabeSlotWorker<B, C, E, I, SO, L, BS>
where
	B: BlockT,
	C: ProvideRuntimeApi<B> + HeaderBackend<B> + HeaderMetadata<B, Error = ClientError>,
	C::Api: BabeApi<B>,
	E: Environment<B, Error = Error> + Sync,
	E::Proposer: Proposer<B, Error = Error, Transaction = sp_api::TransactionFor<C, B>>,
	I: BlockImport<B, Transaction = sp_api::TransactionFor<C, B>> + Send + Sync + 'static,
	SO: SyncOracle + Send + Clone + Sync,
	L: sc_consensus::JustificationSyncLink<B>,
	BS: BackoffAuthoringBlocksStrategy<NumberFor<B>> + Sync,
	Error: std::error::Error + Send + From<ConsensusError> + From<I::Error> + 'static,
{
	type EpochData = ViableEpochDescriptor<B::Hash, NumberFor<B>, Epoch>;
	type Claim = (PreDigest, AuthorityId);
	type SyncOracle = SO;
	type JustificationSyncLink = L;
	type CreateProposer =
		Pin<Box<dyn Future<Output = Result<E::Proposer, sp_consensus::Error>> + Send + 'static>>;
	type Proposer = E::Proposer;
	type BlockImport = I;

	fn logging_target(&self) -> &'static str {
		"babe"
	}

	fn block_import(&mut self) -> &mut Self::BlockImport {
		&mut self.block_import
	}

	fn epoch_data(
		&self,
		parent: &B::Header,
		slot: Slot,
	) -> Result<Self::EpochData, ConsensusError> {
		self.epoch_changes
			.shared_data()
			.epoch_descriptor_for_child_of(
				descendent_query(&*self.client),
				&parent.hash(),
				*parent.number(),
				slot,
			)
			.map_err(|e| ConsensusError::ChainLookup(e.to_string()))?
			.ok_or(sp_consensus::Error::InvalidAuthoritiesSet)
	}

	fn authorities_len(&self, epoch_descriptor: &Self::EpochData) -> Option<usize> {
		self.epoch_changes
			.shared_data()
			.viable_epoch(epoch_descriptor, |slot| {
				Epoch::genesis(&self.config.genesis_config, slot)
			})
			.map(|epoch| epoch.as_ref().authorities.len())
	}

	async fn claim_slot(
		&self,
		_parent_header: &B::Header,
		slot: Slot,
		epoch_descriptor: &ViableEpochDescriptor<B::Hash, NumberFor<B>, Epoch>,
	) -> Option<Self::Claim> {
		debug!(target: "babe", "Attempting to claim slot {}", slot);
		let s = authorship::claim_slot(
			slot,
			self.epoch_changes
				.shared_data()
				.viable_epoch(epoch_descriptor, |slot| {
					Epoch::genesis(&self.config.genesis_config, slot)
				})?
				.as_ref(),
			&self.keystore,
		);

		if s.is_some() {
			debug!(target: "babe", "Claimed slot {}", slot);
		}

		s
	}

	fn notify_slot(
		&self,
		_parent_header: &B::Header,
		slot: Slot,
		epoch_descriptor: &ViableEpochDescriptor<B::Hash, NumberFor<B>, Epoch>,
	) {
<<<<<<< HEAD
		self.slot_notification_sinks.lock().retain_mut(|sink| {
			match sink.try_send((slot, epoch_descriptor.clone())) {
				Ok(()) => true,
				Err(e) =>
					if e.is_full() {
						warn!(target: "babe", "Trying to notify a slot but the channel is full");
						true
					} else {
						false
					},
			}
=======
		let sinks = &mut self.slot_notification_sinks.lock();
		sinks.retain_mut(|sink| match sink.try_send((slot, epoch_descriptor.clone())) {
			Ok(()) => true,
			Err(e) =>
				if e.is_full() {
					warn!(target: "babe", "Trying to notify a slot but the channel is full");
					true
				} else {
					false
				},
>>>>>>> ce10b9f2
		});
	}

	fn pre_digest_data(&self, _slot: Slot, claim: &Self::Claim) -> Vec<sp_runtime::DigestItem> {
		vec![<DigestItem as CompatibleDigestItem>::babe_pre_digest(claim.0.clone())]
	}

	async fn block_import_params(
		&self,
		header: B::Header,
		header_hash: &B::Hash,
		body: Vec<B::Extrinsic>,
		storage_changes: StorageChanges<<Self::BlockImport as BlockImport<B>>::Transaction, B>,
		(_, public): Self::Claim,
		epoch_descriptor: Self::EpochData,
	) -> Result<
		sc_consensus::BlockImportParams<B, <Self::BlockImport as BlockImport<B>>::Transaction>,
		sp_consensus::Error,
	> {
		// sign the pre-sealed hash of the block and then
		// add it to a digest item.
		let public_type_pair = public.clone().into();
		let public = public.to_raw_vec();
		let signature = SyncCryptoStore::sign_with(
			&*self.keystore,
			<AuthorityId as AppKey>::ID,
			&public_type_pair,
			header_hash.as_ref(),
		)
		.map_err(|e| sp_consensus::Error::CannotSign(public.clone(), e.to_string()))?
		.ok_or_else(|| {
			sp_consensus::Error::CannotSign(
				public.clone(),
				"Could not find key in keystore.".into(),
			)
		})?;
		let signature: AuthoritySignature = signature
			.clone()
			.try_into()
			.map_err(|_| sp_consensus::Error::InvalidSignature(signature, public))?;
		let digest_item = <DigestItem as CompatibleDigestItem>::babe_seal(signature);

		let mut import_block = BlockImportParams::new(BlockOrigin::Own, header);
		import_block.post_digests.push(digest_item);
		import_block.body = Some(body);
		import_block.state_action =
			StateAction::ApplyChanges(sc_consensus::StorageChanges::Changes(storage_changes));
		import_block.intermediates.insert(
			Cow::from(INTERMEDIATE_KEY),
			Box::new(BabeIntermediate::<B> { epoch_descriptor }) as Box<_>,
		);

		Ok(import_block)
	}

	fn force_authoring(&self) -> bool {
		self.force_authoring
	}

	fn should_backoff(&self, slot: Slot, chain_head: &B::Header) -> bool {
		if let Some(ref strategy) = self.backoff_authoring_blocks {
			if let Ok(chain_head_slot) =
				find_pre_digest::<B>(chain_head).map(|digest| digest.slot())
			{
				return strategy.should_backoff(
					*chain_head.number(),
					chain_head_slot,
					self.client.info().finalized_number,
					slot,
					self.logging_target(),
				)
			}
		}
		false
	}

	fn sync_oracle(&mut self) -> &mut Self::SyncOracle {
		&mut self.sync_oracle
	}

	fn justification_sync_link(&mut self) -> &mut Self::JustificationSyncLink {
		&mut self.justification_sync_link
	}

	fn proposer(&mut self, block: &B::Header) -> Self::CreateProposer {
		Box::pin(
			self.env
				.init(block)
				.map_err(|e| sp_consensus::Error::ClientImport(format!("{:?}", e))),
		)
	}

	fn telemetry(&self) -> Option<TelemetryHandle> {
		self.telemetry.clone()
	}

	fn proposing_remaining_duration(&self, slot_info: &SlotInfo<B>) -> Duration {
		let parent_slot = find_pre_digest::<B>(&slot_info.chain_head).ok().map(|d| d.slot());

		sc_consensus_slots::proposing_remaining_duration(
			parent_slot,
			slot_info,
			&self.block_proposal_slot_portion,
			self.max_block_proposal_slot_portion.as_ref(),
			sc_consensus_slots::SlotLenienceType::Exponential,
			self.logging_target(),
		)
	}
}

/// Extract the BABE pre digest from the given header. Pre-runtime digests are
/// mandatory, the function will return `Err` if none is found.
pub fn find_pre_digest<B: BlockT>(header: &B::Header) -> Result<PreDigest, Error<B>> {
	// genesis block doesn't contain a pre digest so let's generate a
	// dummy one to not break any invariants in the rest of the code
	if header.number().is_zero() {
		return Ok(PreDigest::SecondaryPlain(SecondaryPlainPreDigest {
			slot: 0.into(),
			authority_index: 0,
		}))
	}

	let mut pre_digest: Option<_> = None;
	for log in header.digest().logs() {
		trace!(target: "babe", "Checking log {:?}, looking for pre runtime digest", log);
		match (log.as_babe_pre_digest(), pre_digest.is_some()) {
			(Some(_), true) => return Err(babe_err(Error::MultiplePreRuntimeDigests)),
			(None, _) => trace!(target: "babe", "Ignoring digest not meant for us"),
			(s, false) => pre_digest = s,
		}
	}
	pre_digest.ok_or_else(|| babe_err(Error::NoPreRuntimeDigest))
}

/// Extract the BABE epoch change digest from the given header, if it exists.
fn find_next_epoch_digest<B: BlockT>(
	header: &B::Header,
) -> Result<Option<NextEpochDescriptor>, Error<B>> {
	let mut epoch_digest: Option<_> = None;
	for log in header.digest().logs() {
		trace!(target: "babe", "Checking log {:?}, looking for epoch change digest.", log);
		let log = log.try_to::<ConsensusLog>(OpaqueDigestItemId::Consensus(&BABE_ENGINE_ID));
		match (log, epoch_digest.is_some()) {
			(Some(ConsensusLog::NextEpochData(_)), true) =>
				return Err(babe_err(Error::MultipleEpochChangeDigests)),
			(Some(ConsensusLog::NextEpochData(epoch)), false) => epoch_digest = Some(epoch),
			_ => trace!(target: "babe", "Ignoring digest not meant for us"),
		}
	}

	Ok(epoch_digest)
}

/// Extract the BABE config change digest from the given header, if it exists.
fn find_next_config_digest<B: BlockT>(
	header: &B::Header,
) -> Result<Option<NextConfigDescriptor>, Error<B>> {
	let mut config_digest: Option<_> = None;
	for log in header.digest().logs() {
		trace!(target: "babe", "Checking log {:?}, looking for epoch change digest.", log);
		let log = log.try_to::<ConsensusLog>(OpaqueDigestItemId::Consensus(&BABE_ENGINE_ID));
		match (log, config_digest.is_some()) {
			(Some(ConsensusLog::NextConfigData(_)), true) =>
				return Err(babe_err(Error::MultipleConfigChangeDigests)),
			(Some(ConsensusLog::NextConfigData(config)), false) => config_digest = Some(config),
			_ => trace!(target: "babe", "Ignoring digest not meant for us"),
		}
	}

	Ok(config_digest)
}

/// State that must be shared between the import queue and the authoring logic.
#[derive(Clone)]
pub struct BabeLink<Block: BlockT> {
	epoch_changes: SharedEpochChanges<Block, Epoch>,
	config: Config,
}

impl<Block: BlockT> BabeLink<Block> {
	/// Get the epoch changes of this link.
	pub fn epoch_changes(&self) -> &SharedEpochChanges<Block, Epoch> {
		&self.epoch_changes
	}

	/// Get the config of this link.
	pub fn config(&self) -> &Config {
		&self.config
	}
}

/// A verifier for Babe blocks.
pub struct BabeVerifier<Block: BlockT, Client, SelectChain, CAW, CIDP> {
	client: Arc<Client>,
	select_chain: SelectChain,
	create_inherent_data_providers: CIDP,
	config: Config,
	epoch_changes: SharedEpochChanges<Block, Epoch>,
	can_author_with: CAW,
	telemetry: Option<TelemetryHandle>,
}

impl<Block, Client, SelectChain, CAW, CIDP> BabeVerifier<Block, Client, SelectChain, CAW, CIDP>
where
	Block: BlockT,
	Client: AuxStore + HeaderBackend<Block> + HeaderMetadata<Block> + ProvideRuntimeApi<Block>,
	Client::Api: BlockBuilderApi<Block> + BabeApi<Block>,
	SelectChain: sp_consensus::SelectChain<Block>,
	CAW: CanAuthorWith<Block>,
	CIDP: CreateInherentDataProviders<Block, ()>,
{
	async fn check_inherents(
		&self,
		block: Block,
		block_id: BlockId<Block>,
		inherent_data: InherentData,
		create_inherent_data_providers: CIDP::InherentDataProviders,
		execution_context: ExecutionContext,
	) -> Result<(), Error<Block>> {
		if let Err(e) = self.can_author_with.can_author_with(&block_id) {
			debug!(
				target: "babe",
				"Skipping `check_inherents` as authoring version is not compatible: {}",
				e,
			);

			return Ok(())
		}

		let inherent_res = self
			.client
			.runtime_api()
			.check_inherents_with_context(&block_id, execution_context, block, inherent_data)
			.map_err(Error::RuntimeApi)?;

		if !inherent_res.ok() {
			for (i, e) in inherent_res.into_errors() {
				match create_inherent_data_providers.try_handle_error(&i, &e).await {
					Some(res) => res.map_err(|e| Error::CheckInherents(e))?,
					None => return Err(Error::CheckInherentsUnhandled(i)),
				}
			}
		}

		Ok(())
	}

	async fn check_and_report_equivocation(
		&self,
		slot_now: Slot,
		slot: Slot,
		header: &Block::Header,
		author: &AuthorityId,
		origin: &BlockOrigin,
	) -> Result<(), Error<Block>> {
		// don't report any equivocations during initial sync
		// as they are most likely stale.
		if *origin == BlockOrigin::NetworkInitialSync {
			return Ok(())
		}

		// check if authorship of this header is an equivocation and return a proof if so.
		let equivocation_proof =
			match check_equivocation(&*self.client, slot_now, slot, header, author)
				.map_err(Error::Client)?
			{
				Some(proof) => proof,
				None => return Ok(()),
			};

		info!(
			"Slot author {:?} is equivocating at slot {} with headers {:?} and {:?}",
			author,
			slot,
			equivocation_proof.first_header.hash(),
			equivocation_proof.second_header.hash(),
		);

		// get the best block on which we will build and send the equivocation report.
		let best_id = self
			.select_chain
			.best_chain()
			.await
			.map(|h| BlockId::Hash(h.hash()))
			.map_err(|e| Error::Client(e.into()))?;

		// generate a key ownership proof. we start by trying to generate the
		// key owernship proof at the parent of the equivocating header, this
		// will make sure that proof generation is successful since it happens
		// during the on-going session (i.e. session keys are available in the
		// state to be able to generate the proof). this might fail if the
		// equivocation happens on the first block of the session, in which case
		// its parent would be on the previous session. if generation on the
		// parent header fails we try with best block as well.
		let generate_key_owner_proof = |block_id: &BlockId<Block>| {
			self.client
				.runtime_api()
				.generate_key_ownership_proof(block_id, slot, equivocation_proof.offender.clone())
				.map_err(Error::RuntimeApi)
		};

		let parent_id = BlockId::Hash(*header.parent_hash());
		let key_owner_proof = match generate_key_owner_proof(&parent_id)? {
			Some(proof) => proof,
			None => match generate_key_owner_proof(&best_id)? {
				Some(proof) => proof,
				None => {
					debug!(target: "babe", "Equivocation offender is not part of the authority set.");
					return Ok(())
				},
			},
		};

		// submit equivocation report at best block.
		self.client
			.runtime_api()
			.submit_report_equivocation_unsigned_extrinsic(
				&best_id,
				equivocation_proof,
				key_owner_proof,
			)
			.map_err(Error::RuntimeApi)?;

		info!(target: "babe", "Submitted equivocation report for author {:?}", author);

		Ok(())
	}
}

type BlockVerificationResult<Block> =
	Result<(BlockImportParams<Block, ()>, Option<Vec<(CacheKeyId, Vec<u8>)>>), String>;

#[async_trait::async_trait]
impl<Block, Client, SelectChain, CAW, CIDP> Verifier<Block>
	for BabeVerifier<Block, Client, SelectChain, CAW, CIDP>
where
	Block: BlockT,
	Client: HeaderMetadata<Block, Error = sp_blockchain::Error>
		+ HeaderBackend<Block>
		+ ProvideRuntimeApi<Block>
		+ Send
		+ Sync
		+ AuxStore,
	Client::Api: BlockBuilderApi<Block> + BabeApi<Block>,
	SelectChain: sp_consensus::SelectChain<Block>,
	CAW: CanAuthorWith<Block> + Send + Sync,
	CIDP: CreateInherentDataProviders<Block, ()> + Send + Sync,
	CIDP::InherentDataProviders: InherentDataProviderExt + Send + Sync,
{
	async fn verify(
		&mut self,
		mut block: BlockImportParams<Block, ()>,
	) -> BlockVerificationResult<Block> {
		trace!(
			target: "babe",
			"Verifying origin: {:?} header: {:?} justification(s): {:?} body: {:?}",
			block.origin,
			block.header,
			block.justifications,
			block.body,
		);

		let hash = block.header.hash();
		let parent_hash = *block.header.parent_hash();

		if block.with_state() {
			// When importing whole state we don't calculate epoch descriptor, but rather
			// read it from the state after import. We also skip all verifications
			// because there's no parent state and we trust the sync module to verify
			// that the state is correct and finalized.
			return Ok((block, Default::default()))
		}

		debug!(target: "babe", "We have {:?} logs in this header", block.header.digest().logs().len());

		let create_inherent_data_providers = self
			.create_inherent_data_providers
			.create_inherent_data_providers(parent_hash, ())
			.await
			.map_err(|e| Error::<Block>::Client(sp_consensus::Error::from(e).into()))?;

		let slot_now = create_inherent_data_providers.slot();

		let parent_header_metadata = self
			.client
			.header_metadata(parent_hash)
			.map_err(Error::<Block>::FetchParentHeader)?;

		let pre_digest = find_pre_digest::<Block>(&block.header)?;
		let (check_header, epoch_descriptor) = {
			let epoch_changes = self.epoch_changes.shared_data();
			let epoch_descriptor = epoch_changes
				.epoch_descriptor_for_child_of(
					descendent_query(&*self.client),
					&parent_hash,
					parent_header_metadata.number,
					pre_digest.slot(),
				)
				.map_err(|e| Error::<Block>::ForkTree(Box::new(e)))?
				.ok_or(Error::<Block>::FetchEpoch(parent_hash))?;
			let viable_epoch = epoch_changes
				.viable_epoch(&epoch_descriptor, |slot| {
					Epoch::genesis(&self.config.genesis_config, slot)
				})
				.ok_or(Error::<Block>::FetchEpoch(parent_hash))?;

			// We add one to the current slot to allow for some small drift.
			// FIXME #1019 in the future, alter this queue to allow deferring of headers
			let v_params = verification::VerificationParams {
				header: block.header.clone(),
				pre_digest: Some(pre_digest),
				slot_now: slot_now + 1,
				epoch: viable_epoch.as_ref(),
			};

			(verification::check_header::<Block>(v_params)?, epoch_descriptor)
		};

		match check_header {
			CheckedHeader::Checked(pre_header, verified_info) => {
				let babe_pre_digest = verified_info
					.pre_digest
					.as_babe_pre_digest()
					.expect("check_header always returns a pre-digest digest item; qed");
				let slot = babe_pre_digest.slot();

				// the header is valid but let's check if there was something else already
				// proposed at the same slot by the given author. if there was, we will
				// report the equivocation to the runtime.
				if let Err(err) = self
					.check_and_report_equivocation(
						slot_now,
						slot,
						&block.header,
						&verified_info.author,
						&block.origin,
					)
					.await
				{
					warn!(target: "babe", "Error checking/reporting BABE equivocation: {}", err);
				}

				// if the body is passed through, we need to use the runtime
				// to check that the internally-set timestamp in the inherents
				// actually matches the slot set in the seal.
				if let Some(inner_body) = block.body {
					let mut inherent_data = create_inherent_data_providers
						.create_inherent_data()
						.map_err(Error::<Block>::CreateInherents)?;
					inherent_data.babe_replace_inherent_data(slot);
					let new_block = Block::new(pre_header.clone(), inner_body);

					self.check_inherents(
						new_block.clone(),
						BlockId::Hash(parent_hash),
						inherent_data,
						create_inherent_data_providers,
						block.origin.into(),
					)
					.await?;

					let (_, inner_body) = new_block.deconstruct();
					block.body = Some(inner_body);
				}

				trace!(target: "babe", "Checked {:?}; importing.", pre_header);
				telemetry!(
					self.telemetry;
					CONSENSUS_TRACE;
					"babe.checked_and_importing";
					"pre_header" => ?pre_header,
				);

				block.header = pre_header;
				block.post_digests.push(verified_info.seal);
				block.intermediates.insert(
					Cow::from(INTERMEDIATE_KEY),
					Box::new(BabeIntermediate::<Block> { epoch_descriptor }) as Box<_>,
				);
				block.post_hash = Some(hash);

				Ok((block, Default::default()))
			},
			CheckedHeader::Deferred(a, b) => {
				debug!(target: "babe", "Checking {:?} failed; {:?}, {:?}.", hash, a, b);
				telemetry!(
					self.telemetry;
					CONSENSUS_DEBUG;
					"babe.header_too_far_in_future";
					"hash" => ?hash, "a" => ?a, "b" => ?b
				);
				Err(Error::<Block>::TooFarInFuture(hash).into())
			},
		}
	}
}

/// A block-import handler for BABE.
///
/// This scans each imported block for epoch change signals. The signals are
/// tracked in a tree (of all forks), and the import logic validates all epoch
/// change transitions, i.e. whether a given epoch change is expected or whether
/// it is missing.
///
/// The epoch change tree should be pruned as blocks are finalized.
pub struct BabeBlockImport<Block: BlockT, Client, I> {
	inner: I,
	client: Arc<Client>,
	epoch_changes: SharedEpochChanges<Block, Epoch>,
	config: Config,
}

impl<Block: BlockT, I: Clone, Client> Clone for BabeBlockImport<Block, Client, I> {
	fn clone(&self) -> Self {
		BabeBlockImport {
			inner: self.inner.clone(),
			client: self.client.clone(),
			epoch_changes: self.epoch_changes.clone(),
			config: self.config.clone(),
		}
	}
}

impl<Block: BlockT, Client, I> BabeBlockImport<Block, Client, I> {
	fn new(
		client: Arc<Client>,
		epoch_changes: SharedEpochChanges<Block, Epoch>,
		block_import: I,
		config: Config,
	) -> Self {
		BabeBlockImport { client, inner: block_import, epoch_changes, config }
	}
}

impl<Block, Client, Inner> BabeBlockImport<Block, Client, Inner>
where
	Block: BlockT,
	Inner: BlockImport<Block, Transaction = sp_api::TransactionFor<Client, Block>> + Send + Sync,
	Inner::Error: Into<ConsensusError>,
	Client: HeaderBackend<Block>
		+ HeaderMetadata<Block, Error = sp_blockchain::Error>
		+ AuxStore
		+ ProvideRuntimeApi<Block>
		+ Send
		+ Sync,
	Client::Api: BabeApi<Block> + ApiExt<Block>,
{
	/// Import whole state after warp sync.
	// This function makes multiple transactions to the DB. If one of them fails we may
	// end up in an inconsistent state and have to resync.
	async fn import_state(
		&mut self,
		mut block: BlockImportParams<Block, sp_api::TransactionFor<Client, Block>>,
		new_cache: HashMap<CacheKeyId, Vec<u8>>,
	) -> Result<ImportResult, ConsensusError> {
		let hash = block.post_hash();
		let parent_hash = *block.header.parent_hash();
		let number = *block.header.number();

		block.fork_choice = Some(ForkChoiceStrategy::Custom(true));
		// Reset block weight.
		aux_schema::write_block_weight(hash, 0, |values| {
			block
				.auxiliary
				.extend(values.iter().map(|(k, v)| (k.to_vec(), Some(v.to_vec()))))
		});

		// First make the client import the state.
		let import_result = self.inner.import_block(block, new_cache).await;
		let aux = match import_result {
			Ok(ImportResult::Imported(aux)) => aux,
			Ok(r) =>
				return Err(ConsensusError::ClientImport(format!(
					"Unexpected import result: {:?}",
					r
				))),
			Err(r) => return Err(r.into()),
		};

		// Read epoch info from the imported state.
		let block_id = BlockId::hash(hash);
		let current_epoch = self.client.runtime_api().current_epoch(&block_id).map_err(|e| {
			ConsensusError::ClientImport(babe_err::<Block>(Error::RuntimeApi(e)).into())
		})?;
		let next_epoch = self.client.runtime_api().next_epoch(&block_id).map_err(|e| {
			ConsensusError::ClientImport(babe_err::<Block>(Error::RuntimeApi(e)).into())
		})?;

		let mut epoch_changes = self.epoch_changes.shared_data_locked();
		epoch_changes.reset(parent_hash, hash, number, current_epoch.into(), next_epoch.into());
		aux_schema::write_epoch_changes::<Block, _, _>(&*epoch_changes, |insert| {
			self.client.insert_aux(insert, [])
		})
		.map_err(|e| ConsensusError::ClientImport(e.to_string()))?;

		Ok(ImportResult::Imported(aux))
	}
}

#[async_trait::async_trait]
impl<Block, Client, Inner> BlockImport<Block> for BabeBlockImport<Block, Client, Inner>
where
	Block: BlockT,
	Inner: BlockImport<Block, Transaction = sp_api::TransactionFor<Client, Block>> + Send + Sync,
	Inner::Error: Into<ConsensusError>,
	Client: HeaderBackend<Block>
		+ HeaderMetadata<Block, Error = sp_blockchain::Error>
		+ AuxStore
		+ ProvideRuntimeApi<Block>
		+ Send
		+ Sync,
	Client::Api: BabeApi<Block> + ApiExt<Block>,
{
	type Error = ConsensusError;
	type Transaction = sp_api::TransactionFor<Client, Block>;

	async fn import_block(
		&mut self,
		mut block: BlockImportParams<Block, Self::Transaction>,
		new_cache: HashMap<CacheKeyId, Vec<u8>>,
	) -> Result<ImportResult, Self::Error> {
		let hash = block.post_hash();
		let number = *block.header.number();

		// early exit if block already in chain, otherwise the check for
		// epoch changes will error when trying to re-import an epoch change
		match self.client.status(BlockId::Hash(hash)) {
			Ok(sp_blockchain::BlockStatus::InChain) => {
				// When re-importing existing block strip away intermediates.
				let _ = block.take_intermediate::<BabeIntermediate<Block>>(INTERMEDIATE_KEY);
				block.fork_choice = Some(ForkChoiceStrategy::Custom(false));
				return self.inner.import_block(block, new_cache).await.map_err(Into::into)
			},
			Ok(sp_blockchain::BlockStatus::Unknown) => {},
			Err(e) => return Err(ConsensusError::ClientImport(e.to_string())),
		}

		if block.with_state() {
			return self.import_state(block, new_cache).await
		}

		let pre_digest = find_pre_digest::<Block>(&block.header).expect(
			"valid babe headers must contain a predigest; header has been already verified; qed",
		);
		let slot = pre_digest.slot();

		let parent_hash = *block.header.parent_hash();
		let parent_header = self
			.client
			.header(BlockId::Hash(parent_hash))
			.map_err(|e| ConsensusError::ChainLookup(e.to_string()))?
			.ok_or_else(|| {
				ConsensusError::ChainLookup(
					babe_err(Error::<Block>::ParentUnavailable(parent_hash, hash)).into(),
				)
			})?;

		let parent_slot = find_pre_digest::<Block>(&parent_header).map(|d| d.slot()).expect(
			"parent is non-genesis; valid BABE headers contain a pre-digest; header has already \
			 been verified; qed",
		);

		// make sure that slot number is strictly increasing
		if slot <= parent_slot {
			return Err(ConsensusError::ClientImport(
				babe_err(Error::<Block>::SlotMustIncrease(parent_slot, slot)).into(),
			))
		}

		// if there's a pending epoch we'll save the previous epoch changes here
		// this way we can revert it if there's any error
		let mut old_epoch_changes = None;

		// Use an extra scope to make the compiler happy, because otherwise he complains about the
		// mutex, even if we dropped it...
		let mut epoch_changes = {
			let mut epoch_changes = self.epoch_changes.shared_data_locked();

			// check if there's any epoch change expected to happen at this slot.
			// `epoch` is the epoch to verify the block under, and `first_in_epoch` is true
			// if this is the first block in its chain for that epoch.
			//
			// also provides the total weight of the chain, including the imported block.
			let (epoch_descriptor, first_in_epoch, parent_weight) = {
				let parent_weight = if *parent_header.number() == Zero::zero() {
					0
				} else {
					aux_schema::load_block_weight(&*self.client, parent_hash)
						.map_err(|e| ConsensusError::ClientImport(e.to_string()))?
						.ok_or_else(|| {
							ConsensusError::ClientImport(
								babe_err(Error::<Block>::ParentBlockNoAssociatedWeight(hash))
									.into(),
							)
						})?
				};

				let intermediate =
					block.take_intermediate::<BabeIntermediate<Block>>(INTERMEDIATE_KEY)?;

				let epoch_descriptor = intermediate.epoch_descriptor;
				let first_in_epoch = parent_slot < epoch_descriptor.start_slot();
				(epoch_descriptor, first_in_epoch, parent_weight)
			};

			let total_weight = parent_weight + pre_digest.added_weight();

			// search for this all the time so we can reject unexpected announcements.
			let next_epoch_digest = find_next_epoch_digest::<Block>(&block.header)
				.map_err(|e| ConsensusError::ClientImport(e.to_string()))?;
			let next_config_digest = find_next_config_digest::<Block>(&block.header)
				.map_err(|e| ConsensusError::ClientImport(e.to_string()))?;

			match (first_in_epoch, next_epoch_digest.is_some(), next_config_digest.is_some()) {
				(true, true, _) => {},
				(false, false, false) => {},
				(false, false, true) =>
					return Err(ConsensusError::ClientImport(
						babe_err(Error::<Block>::UnexpectedConfigChange).into(),
					)),
				(true, false, _) =>
					return Err(ConsensusError::ClientImport(
						babe_err(Error::<Block>::ExpectedEpochChange(hash, slot)).into(),
					)),
				(false, true, _) =>
					return Err(ConsensusError::ClientImport(
						babe_err(Error::<Block>::UnexpectedEpochChange).into(),
					)),
			}

			let info = self.client.info();

			if let Some(next_epoch_descriptor) = next_epoch_digest {
				old_epoch_changes = Some((*epoch_changes).clone());

				let viable_epoch = epoch_changes
					.viable_epoch(&epoch_descriptor, |slot| {
						Epoch::genesis(&self.config.genesis_config, slot)
					})
					.ok_or_else(|| {
						ConsensusError::ClientImport(Error::<Block>::FetchEpoch(parent_hash).into())
					})?;

				let epoch_config = next_config_digest
					.map(Into::into)
					.unwrap_or_else(|| viable_epoch.as_ref().config.clone());

				// restrict info logging during initial sync to avoid spam
				let log_level = if block.origin == BlockOrigin::NetworkInitialSync {
					log::Level::Debug
				} else {
					log::Level::Info
				};

				log!(target: "babe",
					 log_level,
					 "👶 New epoch {} launching at block {} (block slot {} >= start slot {}).",
					 viable_epoch.as_ref().epoch_index,
					 hash,
					 slot,
					 viable_epoch.as_ref().start_slot,
				);

				let next_epoch = viable_epoch.increment((next_epoch_descriptor, epoch_config));

				log!(target: "babe",
					 log_level,
					 "👶 Next epoch starts at slot {}",
					 next_epoch.as_ref().start_slot,
				);

				// prune the tree of epochs not part of the finalized chain or
				// that are not live anymore, and then track the given epoch change
				// in the tree.
				// NOTE: it is important that these operations are done in this
				// order, otherwise if pruning after import the `is_descendent_of`
				// used by pruning may not know about the block that is being
				// imported.
				let prune_and_import = || {
					prune_finalized(self.client.clone(), &mut epoch_changes)?;

					epoch_changes
						.import(
							descendent_query(&*self.client),
							hash,
							number,
							*block.header.parent_hash(),
							next_epoch,
						)
						.map_err(|e| {
							ConsensusError::ClientImport(format!(
								"Error importing epoch changes: {}",
								e
							))
						})?;
					Ok(())
				};

				if let Err(e) = prune_and_import() {
					debug!(target: "babe", "Failed to launch next epoch: {}", e);
					*epoch_changes =
						old_epoch_changes.expect("set `Some` above and not taken; qed");
					return Err(e)
				}

				crate::aux_schema::write_epoch_changes::<Block, _, _>(&*epoch_changes, |insert| {
					block
						.auxiliary
						.extend(insert.iter().map(|(k, v)| (k.to_vec(), Some(v.to_vec()))))
				});
			}

			aux_schema::write_block_weight(hash, total_weight, |values| {
				block
					.auxiliary
					.extend(values.iter().map(|(k, v)| (k.to_vec(), Some(v.to_vec()))))
			});

			// The fork choice rule is that we pick the heaviest chain (i.e.
			// more primary blocks), if there's a tie we go with the longest
			// chain.
			block.fork_choice = {
				let (last_best, last_best_number) = (info.best_hash, info.best_number);

				let last_best_weight = if &last_best == block.header.parent_hash() {
					// the parent=genesis case is already covered for loading parent weight,
					// so we don't need to cover again here.
					parent_weight
				} else {
					aux_schema::load_block_weight(&*self.client, last_best)
						.map_err(|e| ConsensusError::ChainLookup(e.to_string()))?
						.ok_or_else(|| {
							ConsensusError::ChainLookup(
								"No block weight for parent header.".to_string(),
							)
						})?
				};

				Some(ForkChoiceStrategy::Custom(if total_weight > last_best_weight {
					true
				} else if total_weight == last_best_weight {
					number > last_best_number
				} else {
					false
				}))
			};

			// Release the mutex, but it stays locked
			epoch_changes.release_mutex()
		};

		let import_result = self.inner.import_block(block, new_cache).await;

		// revert to the original epoch changes in case there's an error
		// importing the block
		if import_result.is_err() {
			if let Some(old_epoch_changes) = old_epoch_changes {
				*epoch_changes.upgrade() = old_epoch_changes;
			}
		}

		import_result.map_err(Into::into)
	}

	async fn check_block(
		&mut self,
		block: BlockCheckParams<Block>,
	) -> Result<ImportResult, Self::Error> {
		self.inner.check_block(block).await.map_err(Into::into)
	}
}

/// Gets the best finalized block and its slot, and prunes the given epoch tree.
fn prune_finalized<Block, Client>(
	client: Arc<Client>,
	epoch_changes: &mut EpochChangesFor<Block, Epoch>,
) -> Result<(), ConsensusError>
where
	Block: BlockT,
	Client: HeaderBackend<Block> + HeaderMetadata<Block, Error = sp_blockchain::Error>,
{
	let info = client.info();
	if info.block_gap.is_none() {
		epoch_changes.clear_gap();
	}

	let finalized_slot = {
		let finalized_header = client
			.header(BlockId::Hash(info.finalized_hash))
			.map_err(|e| ConsensusError::ClientImport(e.to_string()))?
			.expect(
				"best finalized hash was given by client; finalized headers must exist in db; qed",
			);

		find_pre_digest::<Block>(&finalized_header)
			.expect("finalized header must be valid; valid blocks have a pre-digest; qed")
			.slot()
	};

	epoch_changes
		.prune_finalized(
			descendent_query(&*client),
			&info.finalized_hash,
			info.finalized_number,
			finalized_slot,
		)
		.map_err(|e| ConsensusError::ClientImport(e.to_string()))?;

	Ok(())
}

/// Produce a BABE block-import object to be used later on in the construction of
/// an import-queue.
///
/// Also returns a link object used to correctly instantiate the import queue
/// and background worker.
pub fn block_import<Client, Block: BlockT, I>(
	config: Config,
	wrapped_block_import: I,
	client: Arc<Client>,
) -> ClientResult<(BabeBlockImport<Block, Client, I>, BabeLink<Block>)>
where
	Client: AuxStore
		+ HeaderBackend<Block>
		+ HeaderMetadata<Block, Error = sp_blockchain::Error>
		+ PreCommitActions<Block>
		+ 'static,
{
	let epoch_changes =
		aux_schema::load_epoch_changes::<Block, _>(&*client, &config.genesis_config)?;
	let link = BabeLink { epoch_changes: epoch_changes.clone(), config: config.clone() };

	// NOTE: this isn't entirely necessary, but since we didn't use to prune the
	// epoch tree it is useful as a migration, so that nodes prune long trees on
	// startup rather than waiting until importing the next epoch change block.
	prune_finalized(client.clone(), &mut epoch_changes.shared_data())?;

	let client_weak = Arc::downgrade(&client);
	let on_finality = move |summary: &FinalityNotification<Block>| {
		if let Some(client) = client_weak.upgrade() {
			aux_storage_cleanup(client.as_ref(), summary)
		} else {
			Default::default()
		}
	};
	client.register_finality_action(Box::new(on_finality));

	let import = BabeBlockImport::new(client, epoch_changes, wrapped_block_import, config);

	Ok((import, link))
}

/// Start an import queue for the BABE consensus algorithm.
///
/// This method returns the import queue, some data that needs to be passed to the block authoring
/// logic (`BabeLink`), and a future that must be run to
/// completion and is responsible for listening to finality notifications and
/// pruning the epoch changes tree.
///
/// The block import object provided must be the `BabeBlockImport` or a wrapper
/// of it, otherwise crucial import logic will be omitted.
pub fn import_queue<Block: BlockT, Client, SelectChain, Inner, CAW, CIDP>(
	babe_link: BabeLink<Block>,
	block_import: Inner,
	justification_import: Option<BoxJustificationImport<Block>>,
	client: Arc<Client>,
	select_chain: SelectChain,
	create_inherent_data_providers: CIDP,
	spawner: &impl sp_core::traits::SpawnEssentialNamed,
	registry: Option<&Registry>,
	can_author_with: CAW,
	telemetry: Option<TelemetryHandle>,
) -> ClientResult<DefaultImportQueue<Block, Client>>
where
	Inner: BlockImport<
			Block,
			Error = ConsensusError,
			Transaction = sp_api::TransactionFor<Client, Block>,
		> + Send
		+ Sync
		+ 'static,
	Client: ProvideRuntimeApi<Block>
		+ HeaderBackend<Block>
		+ HeaderMetadata<Block, Error = sp_blockchain::Error>
		+ AuxStore
		+ Send
		+ Sync
		+ 'static,
	Client::Api: BlockBuilderApi<Block> + BabeApi<Block> + ApiExt<Block>,
	SelectChain: sp_consensus::SelectChain<Block> + 'static,
	CAW: CanAuthorWith<Block> + Send + Sync + 'static,
	CIDP: CreateInherentDataProviders<Block, ()> + Send + Sync + 'static,
	CIDP::InherentDataProviders: InherentDataProviderExt + Send + Sync,
{
	let verifier = BabeVerifier {
		select_chain,
		create_inherent_data_providers,
		config: babe_link.config,
		epoch_changes: babe_link.epoch_changes,
		can_author_with,
		telemetry,
		client,
	};

	Ok(BasicQueue::new(verifier, Box::new(block_import), justification_import, spawner, registry))
}

/// Reverts protocol aux data to at most the last finalized block.
/// In particular, epoch-changes and block weights announced after the revert
/// point are removed.
pub fn revert<Block, Client, Backend>(
	client: Arc<Client>,
	backend: Arc<Backend>,
	blocks: NumberFor<Block>,
) -> ClientResult<()>
where
	Block: BlockT,
	Client: AuxStore
		+ HeaderMetadata<Block, Error = sp_blockchain::Error>
		+ HeaderBackend<Block>
		+ ProvideRuntimeApi<Block>
		+ UsageProvider<Block>,
	Client::Api: BabeApi<Block>,
	Backend: BackendT<Block>,
{
	let best_number = client.info().best_number;
	let finalized = client.info().finalized_number;

	let revertible = blocks.min(best_number - finalized);
	if revertible == Zero::zero() {
		return Ok(())
	}

	let revert_up_to_number = best_number - revertible;
	let revert_up_to_hash = client.hash(revert_up_to_number)?.ok_or(ClientError::Backend(
		format!("Unexpected hash lookup failure for block number: {}", revert_up_to_number),
	))?;

	// Revert epoch changes tree.

	let config = Config::get(&*client)?;
	let epoch_changes =
		aux_schema::load_epoch_changes::<Block, Client>(&*client, config.genesis_config())?;
	let mut epoch_changes = epoch_changes.shared_data();

	if revert_up_to_number == Zero::zero() {
		// Special case, no epoch changes data were present on genesis.
		*epoch_changes = EpochChangesFor::<Block, Epoch>::default();
	} else {
		epoch_changes.revert(descendent_query(&*client), revert_up_to_hash, revert_up_to_number);
	}

	// Remove block weights added after the revert point.

	let mut weight_keys = HashSet::with_capacity(revertible.saturated_into());

	let leaves = backend.blockchain().leaves()?.into_iter().filter(|&leaf| {
		sp_blockchain::tree_route(&*client, revert_up_to_hash, leaf)
			.map(|route| route.retracted().is_empty())
			.unwrap_or_default()
	});

	for leaf in leaves {
		let mut hash = leaf;
		loop {
			let meta = client.header_metadata(hash)?;
			if meta.number <= revert_up_to_number ||
				!weight_keys.insert(aux_schema::block_weight_key(hash))
			{
				// We've reached the revert point or an already processed branch, stop here.
				break
			}
			hash = meta.parent;
		}
	}

	let weight_keys: Vec<_> = weight_keys.iter().map(|val| val.as_slice()).collect();

	// Write epoch changes and remove weights in one shot.
	aux_schema::write_epoch_changes::<Block, _, _>(&epoch_changes, |values| {
		client.insert_aux(values, weight_keys.iter())
	})
}<|MERGE_RESOLUTION|>--- conflicted
+++ resolved
@@ -834,19 +834,6 @@
 		slot: Slot,
 		epoch_descriptor: &ViableEpochDescriptor<B::Hash, NumberFor<B>, Epoch>,
 	) {
-<<<<<<< HEAD
-		self.slot_notification_sinks.lock().retain_mut(|sink| {
-			match sink.try_send((slot, epoch_descriptor.clone())) {
-				Ok(()) => true,
-				Err(e) =>
-					if e.is_full() {
-						warn!(target: "babe", "Trying to notify a slot but the channel is full");
-						true
-					} else {
-						false
-					},
-			}
-=======
 		let sinks = &mut self.slot_notification_sinks.lock();
 		sinks.retain_mut(|sink| match sink.try_send((slot, epoch_descriptor.clone())) {
 			Ok(()) => true,
@@ -857,7 +844,6 @@
 				} else {
 					false
 				},
->>>>>>> ce10b9f2
 		});
 	}
 
