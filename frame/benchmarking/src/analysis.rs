// This file is part of Substrate.

// Copyright (C) 2020-2022 Parity Technologies (UK) Ltd.
// SPDX-License-Identifier: Apache-2.0

// Licensed under the Apache License, Version 2.0 (the "License");
// you may not use this file except in compliance with the License.
// You may obtain a copy of the License at
//
// 	http://www.apache.org/licenses/LICENSE-2.0
//
// Unless required by applicable law or agreed to in writing, software
// distributed under the License is distributed on an "AS IS" BASIS,
// WITHOUT WARRANTIES OR CONDITIONS OF ANY KIND, either express or implied.
// See the License for the specific language governing permissions and
// limitations under the License.

//! Tools for analyzing the benchmark results.

use crate::BenchmarkResult;
use std::collections::BTreeMap;

pub struct Analysis {
	pub base: u128,
	pub slopes: Vec<u128>,
	pub names: Vec<String>,
	pub value_dists: Option<Vec<(Vec<u32>, u128, u128)>>,
	pub errors: Option<Vec<u128>>,
	pub minimum: u128,
	selector: BenchmarkSelector,
}

#[derive(Clone, Copy)]
pub enum BenchmarkSelector {
	ExtrinsicTime,
	StorageRootTime,
	Reads,
	Writes,
	ProofSize,
}

/// Multiplies the value by 1000 and converts it into an u128.
fn mul_1000_into_u128(value: f64) -> u128 {
	// This is slighly more precise than the alternative of `(value * 1000.0) as u128`.
	(value as u128)
		.saturating_mul(1000)
		.saturating_add((value.fract() * 1000.0) as u128)
}

impl BenchmarkSelector {
	fn scale_and_cast_weight(self, value: f64, round_up: bool) -> u128 {
		if let BenchmarkSelector::ExtrinsicTime = self {
			// We add a very slight bias here to counteract the numerical imprecision of the linear
			// regression where due to rounding issues it can emit a number like `2999999.999999998`
			// which we most certainly always want to round up instead of truncating.
			mul_1000_into_u128(value + 0.000_000_005)
		} else {
			if round_up {
				(value + 0.5) as u128
			} else {
				value as u128
			}
		}
	}

	fn scale_weight(self, value: u128) -> u128 {
		if let BenchmarkSelector::ExtrinsicTime = self {
			value.saturating_mul(1000)
		} else {
			value
		}
	}

	fn nanos_from_weight(self, value: u128) -> u128 {
		if let BenchmarkSelector::ExtrinsicTime = self {
			value / 1000
		} else {
			value
		}
	}

	fn get_value(self, result: &BenchmarkResult) -> u128 {
		match self {
			BenchmarkSelector::ExtrinsicTime => result.extrinsic_time,
			BenchmarkSelector::StorageRootTime => result.storage_root_time,
			BenchmarkSelector::Reads => result.reads.into(),
			BenchmarkSelector::Writes => result.writes.into(),
			BenchmarkSelector::ProofSize => result.proof_size.into(),
		}
	}

	fn get_minimum(self, results: &[BenchmarkResult]) -> u128 {
		results
			.iter()
			.map(|result| self.get_value(result))
			.min()
			.expect("results cannot be empty")
	}
}

#[derive(Debug)]
pub enum AnalysisChoice {
	/// Use minimum squares regression for analyzing the benchmarking results.
	MinSquares,
	/// Use median slopes for analyzing the benchmarking results.
	MedianSlopes,
	/// Use the maximum values among all other analysis functions for the benchmarking results.
	Max,
}

impl Default for AnalysisChoice {
	fn default() -> Self {
		AnalysisChoice::MinSquares
	}
}

impl TryFrom<Option<String>> for AnalysisChoice {
	type Error = &'static str;

	fn try_from(s: Option<String>) -> Result<Self, Self::Error> {
		match s {
			None => Ok(AnalysisChoice::default()),
			Some(i) => match &i[..] {
				"min-squares" | "min_squares" => Ok(AnalysisChoice::MinSquares),
				"median-slopes" | "median_slopes" => Ok(AnalysisChoice::MedianSlopes),
				"max" => Ok(AnalysisChoice::Max),
				_ => Err("invalid analysis string"),
			},
		}
	}
}

fn raw_linear_regression(
	xs: &[f64],
	ys: &[f64],
	x_vars: usize,
	with_intercept: bool,
) -> Option<(f64, Vec<f64>, Vec<f64>)> {
	let mut data: Vec<f64> = Vec::new();

	// Here we build a raw matrix of linear equations for the `linregress` crate to solve for us
	// and build a linear regression model around it.
	//
	// Each row of the matrix contains as the first column the actual value which we want
	// the model to predict for us (the `y`), and the rest of the columns contain the input
	// parameters on which the model will base its predictions on (the `xs`).
	//
	// In machine learning terms this is essentially the training data for the model.
	//
	// As a special case the very first input parameter represents the constant factor
	// of the linear equation: the so called "intercept value". Since it's supposed to
	// be constant we can just put a dummy input parameter of either a `1` (in case we want it)
	// or a `0` (in case we do not).
	for (&y, xs) in ys.iter().zip(xs.chunks_exact(x_vars)) {
		data.push(y);
		if with_intercept {
			data.push(1.0);
		} else {
			data.push(0.0);
		}
		data.extend(xs);
	}
	let model = linregress::fit_low_level_regression_model(&data, ys.len(), x_vars + 2).ok()?;
	Some((model.parameters[0], model.parameters[1..].to_vec(), model.se))
}

fn linear_regression(
	xs: Vec<f64>,
	mut ys: Vec<f64>,
	x_vars: usize,
) -> Option<(f64, Vec<f64>, Vec<f64>)> {
	let (intercept, params, errors) = raw_linear_regression(&xs, &ys, x_vars, true)?;
<<<<<<< HEAD
	if intercept > 0.0 {
=======
	if intercept >= -0.0001 {
		// The intercept is positive, or is effectively zero.
>>>>>>> 2dff067e
		return Some((intercept, params, errors[1..].to_vec()))
	}

	// The intercept is negative.
	// The weights must be always positive, so we can't have that.

	let mut min = ys[0];
	for &value in &ys {
		if value < min {
			min = value;
		}
	}

	for value in &mut ys {
		*value -= min;
	}

	let (intercept, params, errors) = raw_linear_regression(&xs, &ys, x_vars, false)?;
	assert!(intercept.abs() <= 0.0001);
	Some((min, params, errors[1..].to_vec()))
}

impl Analysis {
	// Useful for when there are no components, and we just need an median value of the benchmark
	// results. Note: We choose the median value because it is more robust to outliers.
	fn median_value(r: &Vec<BenchmarkResult>, selector: BenchmarkSelector) -> Option<Self> {
		if r.is_empty() {
			return None
		}

		let mut values: Vec<u128> = r
			.iter()
			.map(|result| match selector {
				BenchmarkSelector::ExtrinsicTime => result.extrinsic_time,
				BenchmarkSelector::StorageRootTime => result.storage_root_time,
				BenchmarkSelector::Reads => result.reads.into(),
				BenchmarkSelector::Writes => result.writes.into(),
				BenchmarkSelector::ProofSize => result.proof_size.into(),
			})
			.collect();

		values.sort();
		let mid = values.len() / 2;

		Some(Self {
			base: selector.scale_weight(values[mid]),
			slopes: Vec::new(),
			names: Vec::new(),
			value_dists: None,
			errors: None,
			minimum: selector.get_minimum(&r),
			selector,
		})
	}

	pub fn median_slopes(r: &Vec<BenchmarkResult>, selector: BenchmarkSelector) -> Option<Self> {
		if r[0].components.is_empty() {
			return Self::median_value(r, selector)
		}

		let results = r[0]
			.components
			.iter()
			.enumerate()
			.map(|(i, &(param, _))| {
				let mut counted = BTreeMap::<Vec<u32>, usize>::new();
				for result in r.iter() {
					let mut p = result.components.iter().map(|x| x.1).collect::<Vec<_>>();
					p[i] = 0;
					*counted.entry(p).or_default() += 1;
				}
				let others: Vec<u32> =
					counted.iter().max_by_key(|i| i.1).expect("r is not empty; qed").0.clone();
				let values = r
					.iter()
					.filter(|v| {
						v.components
							.iter()
							.map(|x| x.1)
							.zip(others.iter())
							.enumerate()
							.all(|(j, (v1, v2))| j == i || v1 == *v2)
					})
					.map(|result| {
						// Extract the data we are interested in analyzing
						let data = match selector {
							BenchmarkSelector::ExtrinsicTime => result.extrinsic_time,
							BenchmarkSelector::StorageRootTime => result.storage_root_time,
							BenchmarkSelector::Reads => result.reads.into(),
							BenchmarkSelector::Writes => result.writes.into(),
							BenchmarkSelector::ProofSize => result.proof_size.into(),
						};
						(result.components[i].1, data)
					})
					.collect::<Vec<_>>();
				(format!("{:?}", param), i, others, values)
			})
			.collect::<Vec<_>>();

		let models = results
			.iter()
			.map(|(_, _, _, ref values)| {
				let mut slopes = vec![];
				for (i, &(x1, y1)) in values.iter().enumerate() {
					for &(x2, y2) in values.iter().skip(i + 1) {
						if x1 != x2 {
							slopes.push((y1 as f64 - y2 as f64) / (x1 as f64 - x2 as f64));
						}
					}
				}
				slopes.sort_by(|a, b| a.partial_cmp(b).expect("values well defined; qed"));
				let slope = slopes[slopes.len() / 2];

				let mut offsets = vec![];
				for &(x, y) in values.iter() {
					offsets.push(y as f64 - slope * x as f64);
				}
				offsets.sort_by(|a, b| a.partial_cmp(b).expect("values well defined; qed"));
				let offset = offsets[offsets.len() / 2];

				(offset, slope)
			})
			.collect::<Vec<_>>();

		let models = models
			.iter()
			.zip(results.iter())
			.map(|((offset, slope), (_, i, others, _))| {
				let over = others
					.iter()
					.enumerate()
					.filter(|(j, _)| j != i)
					.map(|(j, v)| models[j].1 * *v as f64)
					.fold(0f64, |acc, i| acc + i);
				(*offset - over, *slope)
			})
			.collect::<Vec<_>>();

		let base = selector.scale_and_cast_weight(models[0].0.max(0f64), false);
		let slopes = models
			.iter()
			.map(|x| selector.scale_and_cast_weight(x.1.max(0f64), false))
			.collect::<Vec<_>>();

		Some(Self {
			base,
			slopes,
			names: results.into_iter().map(|x| x.0).collect::<Vec<_>>(),
			value_dists: None,
			errors: None,
			minimum: selector.get_minimum(&r),
			selector,
		})
	}

	pub fn min_squares_iqr(r: &Vec<BenchmarkResult>, selector: BenchmarkSelector) -> Option<Self> {
		if r[0].components.is_empty() || r.len() <= 2 {
			return Self::median_value(r, selector)
		}

		let mut results = BTreeMap::<Vec<u32>, Vec<u128>>::new();
		for result in r.iter() {
			let p = result.components.iter().map(|x| x.1).collect::<Vec<_>>();
			results.entry(p).or_default().push(match selector {
				BenchmarkSelector::ExtrinsicTime => result.extrinsic_time,
				BenchmarkSelector::StorageRootTime => result.storage_root_time,
				BenchmarkSelector::Reads => result.reads.into(),
				BenchmarkSelector::Writes => result.writes.into(),
				BenchmarkSelector::ProofSize => result.proof_size.into(),
			})
		}

		for (_, rs) in results.iter_mut() {
			rs.sort();
			let ql = rs.len() / 4;
			*rs = rs[ql..rs.len() - ql].to_vec();
		}

		let names = r[0].components.iter().map(|x| format!("{:?}", x.0)).collect::<Vec<_>>();
		let value_dists = results
			.iter()
			.map(|(p, vs)| {
				// Avoid divide by zero
				if vs.is_empty() {
					return (p.clone(), 0, 0)
				}
				let total = vs.iter().fold(0u128, |acc, v| acc + *v);
				let mean = total / vs.len() as u128;
				let sum_sq_diff = vs.iter().fold(0u128, |acc, v| {
					let d = mean.max(*v) - mean.min(*v);
					acc + d * d
				});
				let stddev = (sum_sq_diff as f64 / vs.len() as f64).sqrt() as u128;
				(p.clone(), mean, stddev)
			})
			.collect::<Vec<_>>();

		let mut ys: Vec<f64> = Vec::new();
		let mut xs: Vec<f64> = Vec::new();
		for result in results {
			let x: Vec<f64> = result.0.iter().map(|value| *value as f64).collect();
			for y in result.1 {
				xs.extend(x.iter().copied());
				ys.push(y as f64);
			}
		}

		let (intercept, slopes, errors) = linear_regression(xs, ys, r[0].components.len())?;

		Some(Self {
			base: selector.scale_and_cast_weight(intercept, true),
			slopes: slopes
				.into_iter()
				.map(|value| selector.scale_and_cast_weight(value, true))
				.collect(),
			names,
			value_dists: Some(value_dists),
			errors: Some(
				errors
					.into_iter()
					.map(|value| selector.scale_and_cast_weight(value, false))
					.collect(),
			),
			minimum: selector.get_minimum(&r),
			selector,
		})
	}

	pub fn max(r: &Vec<BenchmarkResult>, selector: BenchmarkSelector) -> Option<Self> {
		let median_slopes = Self::median_slopes(r, selector);
		let min_squares = Self::min_squares_iqr(r, selector);

		if median_slopes.is_none() || min_squares.is_none() {
			return None
		}

		let median_slopes = median_slopes.unwrap();
		let min_squares = min_squares.unwrap();

		let base = median_slopes.base.max(min_squares.base);
		let slopes = median_slopes
			.slopes
			.into_iter()
			.zip(min_squares.slopes.into_iter())
			.map(|(a, b): (u128, u128)| a.max(b))
			.collect::<Vec<u128>>();
		// components should always be in the same order
		median_slopes
			.names
			.iter()
			.zip(min_squares.names.iter())
			.for_each(|(a, b)| assert!(a == b, "benchmark results not in the same order"));
		let names = median_slopes.names;
		let value_dists = min_squares.value_dists;
		let errors = min_squares.errors;
		let minimum = selector.get_minimum(&r);

		Some(Self { base, slopes, names, value_dists, errors, selector, minimum })
	}
}

fn ms(mut nanos: u128) -> String {
	let mut x = 100_000u128;
	while x > 1 {
		if nanos > x * 1_000 {
			nanos = nanos / x * x;
			break
		}
		x /= 10;
	}
	format!("{}", nanos as f64 / 1_000f64)
}

impl std::fmt::Display for Analysis {
	fn fmt(&self, f: &mut std::fmt::Formatter) -> std::fmt::Result {
		if let Some(ref value_dists) = self.value_dists {
			writeln!(f, "\nData points distribution:")?;
			writeln!(
				f,
				"{}   mean µs  sigma µs       %",
				self.names.iter().map(|p| format!("{:>5}", p)).collect::<Vec<_>>().join(" ")
			)?;
			for (param_values, mean, sigma) in value_dists.iter() {
				if *mean == 0 {
					writeln!(
						f,
						"{}  {:>8}  {:>8}  {:>3}.{}%",
						param_values
							.iter()
							.map(|v| format!("{:>5}", v))
							.collect::<Vec<_>>()
							.join(" "),
						ms(*mean),
						ms(*sigma),
						"?",
						"?"
					)?;
				} else {
					writeln!(
						f,
						"{}  {:>8}  {:>8}  {:>3}.{}%",
						param_values
							.iter()
							.map(|v| format!("{:>5}", v))
							.collect::<Vec<_>>()
							.join(" "),
						ms(*mean),
						ms(*sigma),
						(sigma * 100 / mean),
						(sigma * 1000 / mean % 10)
					)?;
				}
			}
		}

		if let Some(ref errors) = self.errors {
			writeln!(f, "\nQuality and confidence:")?;
			writeln!(f, "param     error")?;
			for (p, se) in self.names.iter().zip(errors.iter()) {
				writeln!(f, "{}      {:>8}", p, ms(self.selector.nanos_from_weight(*se)))?;
			}
		}

		writeln!(f, "\nModel:")?;
		writeln!(f, "Time ~= {:>8}", ms(self.selector.nanos_from_weight(self.base)))?;
		for (&t, n) in self.slopes.iter().zip(self.names.iter()) {
			writeln!(f, "    + {} {:>8}", n, ms(self.selector.nanos_from_weight(t)))?;
		}
		writeln!(f, "              µs")
	}
}

impl std::fmt::Debug for Analysis {
	fn fmt(&self, f: &mut std::fmt::Formatter) -> std::fmt::Result {
		write!(f, "{}", self.base)?;
		for (&m, n) in self.slopes.iter().zip(self.names.iter()) {
			write!(f, " + ({} * {})", m, n)?;
		}
		write!(f, "")
	}
}

#[cfg(test)]
mod tests {
	use super::*;
	use crate::BenchmarkParameter;

	fn benchmark_result(
		components: Vec<(BenchmarkParameter, u32)>,
		extrinsic_time: u128,
		storage_root_time: u128,
		reads: u32,
		writes: u32,
	) -> BenchmarkResult {
		BenchmarkResult {
			components,
			extrinsic_time,
			storage_root_time,
			reads,
			repeat_reads: 0,
			writes,
			repeat_writes: 0,
			proof_size: 0,
			keys: vec![],
		}
	}

	#[test]
	fn test_linear_regression() {
		let ys = vec![
			3797981.0,
			37857779.0,
			70569402.0,
			104004114.0,
			137233924.0,
			169826237.0,
			203521133.0,
			237552333.0,
			271082065.0,
			305554637.0,
			335218347.0,
			371759065.0,
			405086197.0,
			438353555.0,
			472891417.0,
			505339532.0,
			527784778.0,
			562590596.0,
			635291991.0,
			673027090.0,
			708119408.0,
		];
		let xs = vec![
			0.0, 1.0, 2.0, 3.0, 4.0, 5.0, 6.0, 7.0, 8.0, 9.0, 10.0, 11.0, 12.0, 13.0, 14.0, 15.0,
			16.0, 17.0, 18.0, 19.0, 20.0,
		];

		let (intercept, params, errors) = raw_linear_regression(&xs, &ys, 1, true).unwrap();
		assert_eq!(intercept as i64, -2712997);
		assert_eq!(params.len(), 1);
		assert_eq!(params[0] as i64, 34444926);
		assert_eq!(errors.len(), 2);
		assert_eq!(errors[0] as i64, 4805766);
		assert_eq!(errors[1] as i64, 411084);

		let (intercept, params, errors) = linear_regression(xs, ys, 1).unwrap();
		assert_eq!(intercept as i64, 3797981);
		assert_eq!(params.len(), 1);
		assert_eq!(params[0] as i64, 33968513);
		assert_eq!(errors.len(), 1);
		assert_eq!(errors[0] as i64, 217331);
	}

	#[test]
	fn analysis_median_slopes_should_work() {
		let data = vec![
			benchmark_result(
				vec![(BenchmarkParameter::n, 1), (BenchmarkParameter::m, 5)],
				11_500_000,
				0,
				3,
				10,
			),
			benchmark_result(
				vec![(BenchmarkParameter::n, 2), (BenchmarkParameter::m, 5)],
				12_500_000,
				0,
				4,
				10,
			),
			benchmark_result(
				vec![(BenchmarkParameter::n, 3), (BenchmarkParameter::m, 5)],
				13_500_000,
				0,
				5,
				10,
			),
			benchmark_result(
				vec![(BenchmarkParameter::n, 4), (BenchmarkParameter::m, 5)],
				14_500_000,
				0,
				6,
				10,
			),
			benchmark_result(
				vec![(BenchmarkParameter::n, 3), (BenchmarkParameter::m, 1)],
				13_100_000,
				0,
				5,
				2,
			),
			benchmark_result(
				vec![(BenchmarkParameter::n, 3), (BenchmarkParameter::m, 3)],
				13_300_000,
				0,
				5,
				6,
			),
			benchmark_result(
				vec![(BenchmarkParameter::n, 3), (BenchmarkParameter::m, 7)],
				13_700_000,
				0,
				5,
				14,
			),
			benchmark_result(
				vec![(BenchmarkParameter::n, 3), (BenchmarkParameter::m, 10)],
				14_000_000,
				0,
				5,
				20,
			),
		];

		let extrinsic_time =
			Analysis::median_slopes(&data, BenchmarkSelector::ExtrinsicTime).unwrap();
		assert_eq!(extrinsic_time.base, 10_000_000_000);
		assert_eq!(extrinsic_time.slopes, vec![1_000_000_000, 100_000_000]);

		let reads = Analysis::median_slopes(&data, BenchmarkSelector::Reads).unwrap();
		assert_eq!(reads.base, 2);
		assert_eq!(reads.slopes, vec![1, 0]);

		let writes = Analysis::median_slopes(&data, BenchmarkSelector::Writes).unwrap();
		assert_eq!(writes.base, 0);
		assert_eq!(writes.slopes, vec![0, 2]);
	}

	#[test]
	fn analysis_median_min_squares_should_work() {
		let data = vec![
			benchmark_result(
				vec![(BenchmarkParameter::n, 1), (BenchmarkParameter::m, 5)],
				11_500_000,
				0,
				3,
				10,
			),
			benchmark_result(
				vec![(BenchmarkParameter::n, 2), (BenchmarkParameter::m, 5)],
				12_500_000,
				0,
				4,
				10,
			),
			benchmark_result(
				vec![(BenchmarkParameter::n, 3), (BenchmarkParameter::m, 5)],
				13_500_000,
				0,
				5,
				10,
			),
			benchmark_result(
				vec![(BenchmarkParameter::n, 4), (BenchmarkParameter::m, 5)],
				14_500_000,
				0,
				6,
				10,
			),
			benchmark_result(
				vec![(BenchmarkParameter::n, 3), (BenchmarkParameter::m, 1)],
				13_100_000,
				0,
				5,
				2,
			),
			benchmark_result(
				vec![(BenchmarkParameter::n, 3), (BenchmarkParameter::m, 3)],
				13_300_000,
				0,
				5,
				6,
			),
			benchmark_result(
				vec![(BenchmarkParameter::n, 3), (BenchmarkParameter::m, 7)],
				13_700_000,
				0,
				5,
				14,
			),
			benchmark_result(
				vec![(BenchmarkParameter::n, 3), (BenchmarkParameter::m, 10)],
				14_000_000,
				0,
				5,
				20,
			),
		];

		let extrinsic_time =
			Analysis::min_squares_iqr(&data, BenchmarkSelector::ExtrinsicTime).unwrap();
		assert_eq!(extrinsic_time.base, 10_000_000_000);
		assert_eq!(extrinsic_time.slopes, vec![1000000000, 100000000]);

		let reads = Analysis::min_squares_iqr(&data, BenchmarkSelector::Reads).unwrap();
		assert_eq!(reads.base, 2);
		assert_eq!(reads.slopes, vec![1, 0]);

		let writes = Analysis::min_squares_iqr(&data, BenchmarkSelector::Writes).unwrap();
		assert_eq!(writes.base, 0);
		assert_eq!(writes.slopes, vec![0, 2]);
	}

	#[test]
	fn analysis_min_squares_iqr_uses_multiple_samples_for_same_parameters() {
		let data = vec![
			benchmark_result(vec![(BenchmarkParameter::n, 0)], 2_000_000, 0, 0, 0),
			benchmark_result(vec![(BenchmarkParameter::n, 0)], 4_000_000, 0, 0, 0),
			benchmark_result(vec![(BenchmarkParameter::n, 1)], 4_000_000, 0, 0, 0),
			benchmark_result(vec![(BenchmarkParameter::n, 1)], 8_000_000, 0, 0, 0),
		];

		let extrinsic_time =
			Analysis::min_squares_iqr(&data, BenchmarkSelector::ExtrinsicTime).unwrap();
		assert_eq!(extrinsic_time.base, 3_000_000_000);
		assert_eq!(extrinsic_time.slopes, vec![3_000_000_000]);
<<<<<<< HEAD
=======
	}

	#[test]
	fn intercept_of_a_little_under_zero_is_rounded_up_to_zero() {
		// Analytically this should result in an intercept of 0, but
		// due to numerical imprecision this will generate an intercept
		// equal to roughly -0.0000000000000004440892098500626
		let data = vec![
			benchmark_result(vec![(BenchmarkParameter::n, 1)], 2, 0, 0, 0),
			benchmark_result(vec![(BenchmarkParameter::n, 2)], 4, 0, 0, 0),
			benchmark_result(vec![(BenchmarkParameter::n, 3)], 6, 0, 0, 0),
		];

		let extrinsic_time =
			Analysis::min_squares_iqr(&data, BenchmarkSelector::ExtrinsicTime).unwrap();
		assert_eq!(extrinsic_time.base, 0);
		assert_eq!(extrinsic_time.slopes, vec![2000]);
>>>>>>> 2dff067e
	}
}<|MERGE_RESOLUTION|>--- conflicted
+++ resolved
@@ -170,12 +170,8 @@
 	x_vars: usize,
 ) -> Option<(f64, Vec<f64>, Vec<f64>)> {
 	let (intercept, params, errors) = raw_linear_regression(&xs, &ys, x_vars, true)?;
-<<<<<<< HEAD
-	if intercept > 0.0 {
-=======
 	if intercept >= -0.0001 {
 		// The intercept is positive, or is effectively zero.
->>>>>>> 2dff067e
 		return Some((intercept, params, errors[1..].to_vec()))
 	}
 
@@ -752,8 +748,6 @@
 			Analysis::min_squares_iqr(&data, BenchmarkSelector::ExtrinsicTime).unwrap();
 		assert_eq!(extrinsic_time.base, 3_000_000_000);
 		assert_eq!(extrinsic_time.slopes, vec![3_000_000_000]);
-<<<<<<< HEAD
-=======
 	}
 
 	#[test]
@@ -771,6 +765,5 @@
 			Analysis::min_squares_iqr(&data, BenchmarkSelector::ExtrinsicTime).unwrap();
 		assert_eq!(extrinsic_time.base, 0);
 		assert_eq!(extrinsic_time.slopes, vec![2000]);
->>>>>>> 2dff067e
 	}
 }