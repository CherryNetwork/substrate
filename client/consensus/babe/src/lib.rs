// Copyright 2019 Parity Technologies (UK) Ltd.
// This file is part of Substrate.

// Substrate is free software: you can redistribute it and/or modify
// it under the terms of the GNU General Public License as published by
// the Free Software Foundation, either version 3 of the License, or
// (at your option) any later version.

// Substrate is distributed in the hope that it will be useful,
// but WITHOUT ANY WARRANTY; without even the implied warranty of
// MERCHANTABILITY or FITNESS FOR A PARTICULAR PURPOSE.  See the
// GNU General Public License for more details.

// You should have received a copy of the GNU General Public License
// along with Substrate.  If not, see <http://www.gnu.org/licenses/>.

//! # BABE (Blind Assignment for Blockchain Extension)
//!
//! BABE is a slot-based block production mechanism which uses a VRF PRNG to
//! randomly perform the slot allocation. On every slot, all the authorities
//! generate a new random number with the VRF function and if it is lower than a
//! given threshold (which is proportional to their weight/stake) they have a
//! right to produce a block. The proof of the VRF function execution will be
//! used by other peer to validate the legitimacy of the slot claim.
//!
//! The engine is also responsible for collecting entropy on-chain which will be
//! used to seed the given VRF PRNG. An epoch is a contiguous number of slots
//! under which we will be using the same authority set. During an epoch all VRF
//! outputs produced as a result of block production will be collected on an
//! on-chain randomness pool. Epoch changes are announced one epoch in advance,
//! i.e. when ending epoch N, we announce the parameters (randomness,
//! authorities, etc.) for epoch N+2.
//!
//! Since the slot assignment is randomized, it is possible that a slot is
//! assigned to multiple validators in which case we will have a temporary fork,
//! or that a slot is assigned to no validator in which case no block is
//! produced. Which means that block times are not deterministic.
//!
//! The protocol has a parameter `c` [0, 1] for which `1 - c` is the probability
//! of a slot being empty. The choice of this parameter affects the security of
//! the protocol relating to maximum tolerable network delays.
//!
//! In addition to the VRF-based slot assignment described above, which we will
//! call primary slots, the engine also supports a deterministic secondary slot
//! assignment. Primary slots take precedence over secondary slots, when
//! authoring the node starts by trying to claim a primary slot and falls back
//! to a secondary slot claim attempt. The secondary slot assignment is done
//! by picking the authority at index:
//!
//! `blake2_256(epoch_randomness ++ slot_number) % authorities_len`.
//!
//! The fork choice rule is weight-based, where weight equals the number of
//! primary blocks in the chain. We will pick the heaviest chain (more primary
//! blocks) and will go with the longest one in case of a tie.
//!
//! An in-depth description and analysis of the protocol can be found here:
//! <https://research.web3.foundation/en/latest/polkadot/BABE/Babe>

#![forbid(unsafe_code)]
#![warn(missing_docs)]
pub use babe_primitives::{
	BabeApi, ConsensusLog, BABE_ENGINE_ID, BabePreDigest, SlotNumber, BabeConfiguration,
	CompatibleDigestItem,
};
pub use consensus_common::SyncOracle;
use std::{collections::HashMap, sync::Arc, u64, pin::Pin, time::{Instant, Duration}};
use babe_primitives;
use consensus_common::{ImportResult, CanAuthorWith};
use consensus_common::import_queue::{
	BoxJustificationImport, BoxFinalityProofImport,
};
use sp_runtime::{generic::{BlockId, OpaqueDigestItemId}, Justification};
use sp_runtime::traits::{
	Block as BlockT, Header, DigestItemFor, ProvideRuntimeApi,
	Zero,
};
use keystore::KeyStorePtr;
use parking_lot::Mutex;
use primitives::{Blake2Hasher, H256, Pair};
use inherents::{InherentDataProviders, InherentData};
use sc_telemetry::{telemetry, CONSENSUS_TRACE, CONSENSUS_DEBUG};
use consensus_common::{
	self, BlockImport, Environment, Proposer, BlockCheckParams,
	ForkChoiceStrategy, BlockImportParams, BlockOrigin, Error as ConsensusError,
	SelectChain, SlotData,
};
use babe_primitives::inherents::BabeInherentData;
use sp_timestamp::{TimestampInherentData, InherentType as TimestampInherent};
use consensus_common::import_queue::{Verifier, BasicQueue, CacheKeyId};
use client_api::{
	backend::{AuxStore, Backend},
	call_executor::CallExecutor,
	BlockchainEvents, ProvideUncles,
};
use client::Client;

use block_builder_api::BlockBuilder as BlockBuilderApi;

use slots::{CheckedHeader, check_equivocation};
use futures::prelude::*;
use log::{warn, debug, info, trace};
use slots::{SlotWorker, SlotInfo, SlotCompatible};
use epoch_changes::descendent_query;
use sp_blockchain::{
	Result as ClientResult, Error as ClientError,
	HeaderBackend, ProvideCache, HeaderMetadata
};
use schnorrkel::SignatureError;

use sp_api::ApiExt;

mod aux_schema;
mod verification;
mod epoch_changes;
mod authorship;
#[cfg(test)]
mod tests;
pub use babe_primitives::{
	AuthorityId, AuthorityPair, AuthoritySignature, Epoch, NextEpochDescriptor,
};
pub use epoch_changes::{EpochChanges, EpochChangesFor, SharedEpochChanges};


#[derive(derive_more::Display, Debug)]
enum Error<B: BlockT> {
	#[display(fmt = "Multiple BABE pre-runtime digests, rejecting!")]
	MultiplePreRuntimeDigests,
	#[display(fmt = "No BABE pre-runtime digest found")]
	NoPreRuntimeDigest,
	#[display(fmt = "Multiple BABE epoch change digests, rejecting!")]
	MultipleEpochChangeDigests,
	#[display(fmt = "Could not extract timestamp and slot: {:?}", _0)]
	Extraction(consensus_common::Error),
	#[display(fmt = "Could not fetch epoch at {:?}", _0)]
	FetchEpoch(B::Hash),
	#[display(fmt = "Header {:?} rejected: too far in the future", _0)]
	TooFarInFuture(B::Hash),
	#[display(fmt = "Parent ({}) of {} unavailable. Cannot import", _0, _1)]
	ParentUnavailable(B::Hash, B::Hash),
	#[display(fmt = "Slot number must increase: parent slot: {}, this slot: {}", _0, _1)]
	SlotNumberMustIncrease(u64, u64),
	#[display(fmt = "Header {:?} has a bad seal", _0)]
	HeaderBadSeal(B::Hash),
	#[display(fmt = "Header {:?} is unsealed", _0)]
	HeaderUnsealed(B::Hash),
	#[display(fmt = "Slot author not found")]
	SlotAuthorNotFound,
	#[display(fmt = "Secondary slot assignments are disabled for the current epoch.")]
	SecondarySlotAssignmentsDisabled,
	#[display(fmt = "Bad signature on {:?}", _0)]
	BadSignature(B::Hash),
	#[display(fmt = "Invalid author: Expected secondary author: {:?}, got: {:?}.", _0, _1)]
	InvalidAuthor(AuthorityId, AuthorityId),
	#[display(fmt = "No secondary author expected.")]
	NoSecondaryAuthorExpected,
	#[display(fmt = "VRF verification of block by author {:?} failed: threshold {} exceeded", _0, _1)]
	VRFVerificationOfBlockFailed(AuthorityId, u128),
	#[display(fmt = "VRF verification failed: {:?}", _0)]
	VRFVerificationFailed(SignatureError),
	#[display(fmt = "Could not fetch parent header: {:?}", _0)]
	FetchParentHeader(sp_blockchain::Error),
	#[display(fmt = "Expected epoch change to happen at {:?}, s{}", _0, _1)]
	ExpectedEpochChange(B::Hash, u64),
	#[display(fmt = "Could not look up epoch: {:?}", _0)]
	CouldNotLookUpEpoch(Box<fork_tree::Error<sp_blockchain::Error>>),
	#[display(fmt = "Block {} is not valid under any epoch.", _0)]
	BlockNotValid(B::Hash),
	#[display(fmt = "Unexpected epoch change")]
	UnexpectedEpochChange,
	#[display(fmt = "Parent block of {} has no associated weight", _0)]
	ParentBlockNoAssociatedWeight(B::Hash),
	#[display(fmt = "Checking inherents failed: {}", _0)]
	CheckInherents(String),
	Client(sp_blockchain::Error),
	Runtime(inherents::Error),
	ForkTree(Box<fork_tree::Error<sp_blockchain::Error>>),
}

impl<B: BlockT> std::convert::From<Error<B>> for String {
	fn from(error: Error<B>) -> String {
		error.to_string()
	}
}

fn babe_err<B: BlockT>(error: Error<B>) -> Error<B> {
	debug!(target: "babe", "{}", error);
	error
}

macro_rules! babe_info {
	($($i: expr),+) => {
		{
			info!(target: "babe", $($i),+);
			format!($($i),+)
		}
	};
}

/// A slot duration. Create with `get_or_compute`.
// FIXME: Once Rust has higher-kinded types, the duplication between this
// and `super::babe::Config` can be eliminated.
// https://github.com/paritytech/substrate/issues/2434
#[derive(Clone)]
pub struct Config(slots::SlotDuration<BabeConfiguration>);

impl Config {
	/// Either fetch the slot duration from disk or compute it from the genesis
	/// state.
	pub fn get_or_compute<B: BlockT, C>(client: &C) -> ClientResult<Self> where
		C: AuxStore + ProvideRuntimeApi, C::Api: BabeApi<B, Error = sp_blockchain::Error>,
	{
		trace!(target: "babe", "Getting slot duration");
		match slots::SlotDuration::get_or_compute(client, |a, b| a.configuration(b)).map(Self) {
			Ok(s) => Ok(s),
			Err(s) => {
				warn!(target: "babe", "Failed to get slot duration");
				Err(s)
			}
		}
	}

	/// Create the genesis epoch (epoch #0). This is defined to start at the slot of
	/// the first block, so that has to be provided.
	pub fn genesis_epoch(&self, slot_number: SlotNumber) -> Epoch {
		Epoch {
			epoch_index: 0,
			start_slot: slot_number,
			duration: self.epoch_length,
			authorities: self.genesis_authorities.clone(),
			randomness: self.randomness.clone(),
		}
	}
}

impl std::ops::Deref for Config {
	type Target = BabeConfiguration;

	fn deref(&self) -> &BabeConfiguration {
		&*self.0
	}
}

/// Parameters for BABE.
pub struct BabeParams<B: BlockT, C, E, I, SO, SC, CAW> {
	/// The keystore that manages the keys of the node.
	pub keystore: KeyStorePtr,

	/// The client to use
	pub client: Arc<C>,

	/// The SelectChain Strategy
	pub select_chain: SC,

	/// The environment we are producing blocks for.
	pub env: E,

	/// The underlying block-import object to supply our produced blocks to.
	/// This must be a `BabeBlockImport` or a wrapper of it, otherwise
	/// critical consensus logic will be omitted.
	pub block_import: I,

	/// A sync oracle
	pub sync_oracle: SO,

	/// Providers for inherent data.
	pub inherent_data_providers: InherentDataProviders,

	/// Force authoring of blocks even if we are offline
	pub force_authoring: bool,

	/// The source of timestamps for relative slots
	pub babe_link: BabeLink<B>,

	/// Checks if the current native implementation can author with a runtime at a given block.
	pub can_author_with: CAW,
}

/// Start the babe worker. The returned future should be run in a tokio runtime.
pub fn start_babe<B, C, SC, E, I, SO, CAW, Error>(BabeParams {
	keystore,
	client,
	select_chain,
	env,
	block_import,
	sync_oracle,
	inherent_data_providers,
	force_authoring,
	babe_link,
	can_author_with,
}: BabeParams<B, C, E, I, SO, SC, CAW>) -> Result<
	impl futures01::Future<Item=(), Error=()>,
	consensus_common::Error,
> where
	B: BlockT<Hash=H256>,
	C: ProvideRuntimeApi + ProvideCache<B> + ProvideUncles<B> + BlockchainEvents<B>
		+ HeaderBackend<B> + HeaderMetadata<B, Error=ClientError> + Send + Sync + 'static,
	C::Api: BabeApi<B>,
	SC: SelectChain<B> + 'static,
	E: Environment<B, Error=Error> + Send + Sync,
	E::Proposer: Proposer<B, Error=Error>,
	<E::Proposer as Proposer<B>>::Create: Unpin + Send + 'static,
	I: BlockImport<B,Error=ConsensusError> + Send + Sync + 'static,
	Error: std::error::Error + Send + From<::consensus_common::Error> + From<I::Error> + 'static,
	SO: SyncOracle + Send + Sync + Clone,
	CAW: CanAuthorWith<B> + Send,
{
	let config = babe_link.config;
	let worker = BabeWorker {
		client: client.clone(),
		block_import: Arc::new(Mutex::new(block_import)),
		env,
		sync_oracle: sync_oracle.clone(),
		force_authoring,
		keystore,
		epoch_changes: babe_link.epoch_changes.clone(),
		config: config.clone(),
	};

	register_babe_inherent_data_provider(&inherent_data_providers, config.slot_duration())?;
	uncles::register_uncles_inherent_data_provider(
		client.clone(),
		select_chain.clone(),
		&inherent_data_providers,
	)?;

	babe_info!("Starting BABE Authorship worker");
	let slot_worker = slots::start_slot_worker(
		config.0,
		select_chain,
		worker,
		sync_oracle,
		inherent_data_providers,
		babe_link.time_source,
		can_author_with,
	);

	Ok(slot_worker.map(|_| Ok::<(), ()>(())).compat())
}

struct BabeWorker<B: BlockT, C, E, I, SO> {
	client: Arc<C>,
	block_import: Arc<Mutex<I>>,
	env: E,
	sync_oracle: SO,
	force_authoring: bool,
	keystore: KeyStorePtr,
	epoch_changes: SharedEpochChanges<B>,
	config: Config,
}

impl<B, C, E, I, Error, SO> slots::SimpleSlotWorker<B> for BabeWorker<B, C, E, I, SO> where
	B: BlockT<Hash=H256>,
	C: ProvideRuntimeApi + ProvideCache<B> + HeaderBackend<B> + HeaderMetadata<B, Error=ClientError>,
	C::Api: BabeApi<B>,
	E: Environment<B, Error=Error>,
	E::Proposer: Proposer<B, Error=Error>,
	<E::Proposer as Proposer<B>>::Create: Unpin + Send + 'static,
	I: BlockImport<B> + Send + Sync + 'static,
	SO: SyncOracle + Send + Clone,
	Error: std::error::Error + Send + From<::consensus_common::Error> + From<I::Error> + 'static,
{
	type EpochData = Epoch;
	type Claim = (BabePreDigest, AuthorityPair);
	type SyncOracle = SO;
	type Proposer = E::Proposer;
	type BlockImport = I;

	fn logging_target(&self) -> &'static str {
		"babe"
	}

	fn block_import(&self) -> Arc<Mutex<Self::BlockImport>> {
		self.block_import.clone()
	}

	fn epoch_data(&self, parent: &B::Header, slot_number: u64) -> Result<Self::EpochData, consensus_common::Error> {
		let span = tracing::span!(tracing::Level::DEBUG, "epoch_data");
		let _enter = span.enter();

		self.epoch_changes.lock().epoch_for_child_of(
			descendent_query(&*self.client),
			&parent.hash(),
			parent.number().clone(),
			slot_number,
			|slot| self.config.genesis_epoch(slot)
		)
			.map_err(|e| ConsensusError::ChainLookup(format!("{:?}", e)))?
			.map(|e| e.into_inner())
			.ok_or(consensus_common::Error::InvalidAuthoritiesSet)
	}

	fn authorities_len(&self, epoch_data: &Self::EpochData) -> usize {
		epoch_data.authorities.len()
	}

	fn claim_slot(
		&self,
		_parent_header: &B::Header,
		slot_number: SlotNumber,
		epoch_data: &Epoch,
	) -> Option<Self::Claim> {
		debug!(target: "babe", "Attempting to claim slot {}", slot_number);
		let s = authorship::claim_slot(
			slot_number,
			epoch_data,
			&*self.config,
			&self.keystore,
		);

		if let Some(_) = s {
			debug!(target: "babe", "Claimed slot {}", slot_number);
		}

		s
	}

	fn pre_digest_data(&self, _slot_number: u64, claim: &Self::Claim) -> Vec<sp_runtime::DigestItem<B::Hash>> {
		vec![
			<DigestItemFor<B> as CompatibleDigestItem>::babe_pre_digest(claim.0.clone()),
		]
	}

	fn block_import_params(&self) -> Box<dyn Fn(
		B::Header,
		&B::Hash,
		Vec<B::Extrinsic>,
		Self::Claim,
	) -> consensus_common::BlockImportParams<B> + Send> {
		Box::new(|header, header_hash, body, (_, pair)| {
			// sign the pre-sealed hash of the block and then
			// add it to a digest item.
			let signature = pair.sign(header_hash.as_ref());
			let signature_digest_item = <DigestItemFor<B> as CompatibleDigestItem>::babe_seal(signature);

			BlockImportParams {
				origin: BlockOrigin::Own,
				header,
				justification: None,
				post_digests: vec![signature_digest_item],
				body: Some(body),
				finalized: false,
				auxiliary: Vec::new(), // block-weight is written in block import.
				// TODO: block-import handles fork choice and this shouldn't even have the
				// option to specify one.
				// https://github.com/paritytech/substrate/issues/3623
				fork_choice: ForkChoiceStrategy::LongestChain,
				allow_missing_state: false,
				import_existing: false,
			}
		})
	}

	fn force_authoring(&self) -> bool {
		self.force_authoring
	}

	fn sync_oracle(&mut self) -> &mut Self::SyncOracle {
		&mut self.sync_oracle
	}

	fn proposer(&mut self, block: &B::Header) -> Result<Self::Proposer, consensus_common::Error> {
		self.env.init(block).map_err(|e| {
			consensus_common::Error::ClientImport(format!("{:?}", e))
		})
	}

	fn proposing_remaining_duration(
		&self,
		head: &B::Header,
		slot_info: &SlotInfo
	) -> Option<std::time::Duration> {
		// never give more than 20 times more lenience.
		const BACKOFF_CAP: u64 = 20;

		let slot_remaining = self.slot_remaining_duration(slot_info);
		let parent_slot = match find_pre_digest::<B>(head) {
			Err(_) => return Some(slot_remaining),
			Ok(d) => d.slot_number(),
		};

		// we allow a lenience of the number of slots since the head of the
		// chain was produced, minus 1 (since there is always a difference of at least 1)
		//
		// linear back-off.
		// in normal cases we only attempt to issue blocks up to the end of the slot.
		// when the chain has been stalled for a few slots, we give more lenience.
		let slot_lenience = slot_info.number.saturating_sub(parent_slot + 1);
		let slot_lenience = std::cmp::min(slot_lenience, BACKOFF_CAP);
		let slot_lenience = Duration::from_secs(slot_lenience * slot_info.duration);
		Some(slot_lenience + slot_remaining)
	}
}

impl<B, C, E, I, Error, SO> SlotWorker<B> for BabeWorker<B, C, E, I, SO> where
	B: BlockT<Hash=H256>,
	C: ProvideRuntimeApi + ProvideCache<B> + HeaderBackend<B> + HeaderMetadata<B, Error=ClientError> + Send + Sync,
	C::Api: BabeApi<B>,
	E: Environment<B, Error=Error> + Send + Sync,
	E::Proposer: Proposer<B, Error=Error>,
	<E::Proposer as Proposer<B>>::Create: Unpin + Send + 'static,
	I: BlockImport<B> + Send + Sync + 'static,
	SO: SyncOracle + Send + Sync + Clone,
	Error: std::error::Error + Send + From<::consensus_common::Error> + From<I::Error> + 'static,
{
	type OnSlot = Pin<Box<dyn Future<Output = Result<(), consensus_common::Error>> + Send>>;

	fn on_slot(&mut self, chain_head: B::Header, slot_info: SlotInfo) -> Self::OnSlot {
		<Self as slots::SimpleSlotWorker<B>>::on_slot(self, chain_head, slot_info)
	}
}

/// Extract the BABE pre digest from the given header. Pre-runtime digests are
/// mandatory, the function will return `Err` if none is found.
fn find_pre_digest<B: BlockT>(header: &B::Header) -> Result<BabePreDigest, Error<B>>
{
	// genesis block doesn't contain a pre digest so let's generate a
	// dummy one to not break any invariants in the rest of the code
	if header.number().is_zero() {
		return Ok(BabePreDigest::Secondary {
			slot_number: 0,
			authority_index: 0,
		});
	}

	let mut pre_digest: Option<_> = None;
	for log in header.digest().logs() {
		trace!(target: "babe", "Checking log {:?}, looking for pre runtime digest", log);
		match (log.as_babe_pre_digest(), pre_digest.is_some()) {
			(Some(_), true) => return Err(babe_err(Error::MultiplePreRuntimeDigests)),
			(None, _) => trace!(target: "babe", "Ignoring digest not meant for us"),
			(s, false) => pre_digest = s,
		}
	}
	pre_digest.ok_or_else(|| babe_err(Error::NoPreRuntimeDigest))
}

/// Extract the BABE epoch change digest from the given header, if it exists.
fn find_next_epoch_digest<B: BlockT>(header: &B::Header)
	-> Result<Option<NextEpochDescriptor>, Error<B>>
	where DigestItemFor<B>: CompatibleDigestItem,
{
	let mut epoch_digest: Option<_> = None;
	for log in header.digest().logs() {
		trace!(target: "babe", "Checking log {:?}, looking for epoch change digest.", log);
		let log = log.try_to::<ConsensusLog>(OpaqueDigestItemId::Consensus(&BABE_ENGINE_ID));
		match (log, epoch_digest.is_some()) {
			(Some(ConsensusLog::NextEpochData(_)), true) => return Err(babe_err(Error::MultipleEpochChangeDigests)),
			(Some(ConsensusLog::NextEpochData(epoch)), false) => epoch_digest = Some(epoch),
			_ => trace!(target: "babe", "Ignoring digest not meant for us"),
		}
	}

	Ok(epoch_digest)
}


#[derive(Default, Clone)]
struct TimeSource(Arc<Mutex<(Option<Duration>, Vec<(Instant, u64)>)>>);

impl SlotCompatible for TimeSource {
	fn extract_timestamp_and_slot(
		&self,
		data: &InherentData,
	) -> Result<(TimestampInherent, u64, std::time::Duration), consensus_common::Error> {
		trace!(target: "babe", "extract timestamp");
		data.timestamp_inherent_data()
			.and_then(|t| data.babe_inherent_data().map(|a| (t, a)))
			.map_err(Into::into)
			.map_err(consensus_common::Error::InherentData)
			.map(|(x, y)| (x, y, self.0.lock().0.take().unwrap_or_default()))
	}
}

/// State that must be shared between the import queue and the authoring logic.
#[derive(Clone)]
pub struct BabeLink<Block: BlockT> {
	time_source: TimeSource,
	epoch_changes: SharedEpochChanges<Block>,
	config: Config,
}
/// A verifier for Babe blocks.
pub struct BabeVerifier<B, E, Block: BlockT, RA, PRA> {
	client: Arc<Client<B, E, Block, RA>>,
	api: Arc<PRA>,
	inherent_data_providers: inherents::InherentDataProviders,
	config: Config,
	epoch_changes: SharedEpochChanges<Block>,
	time_source: TimeSource,
}

impl<B, E, Block: BlockT, RA, PRA> BabeVerifier<B, E, Block, RA, PRA> {
	fn check_inherents(
		&self,
		block: Block,
		block_id: BlockId<Block>,
		inherent_data: InherentData,
	) -> Result<(), Error<Block>>
		where PRA: ProvideRuntimeApi, PRA::Api: BlockBuilderApi<Block, Error = sp_blockchain::Error>
	{
		let inherent_res = self.api.runtime_api().check_inherents(
			&block_id,
			block,
			inherent_data,
		).map_err(Error::Client)?;

		if !inherent_res.ok() {
			inherent_res
				.into_errors()
				.try_for_each(|(i, e)| {
					Err(Error::CheckInherents(self.inherent_data_providers.error_to_string(&i, &e)))
				})
		} else {
			Ok(())
		}
	}
}

#[allow(dead_code)]
fn median_algorithm(
	median_required_blocks: u64,
	slot_duration: u64,
	slot_number: u64,
	slot_now: u64,
	time_source: &mut (Option<Duration>, Vec<(Instant, u64)>),
) {
	let num_timestamps = time_source.1.len();
	if num_timestamps as u64 >= median_required_blocks && median_required_blocks > 0 {
		let mut new_list: Vec<_> = time_source.1.iter().map(|&(t, sl)| {
			let offset: u128 = u128::from(slot_duration)
				.checked_mul(1_000_000u128) // self.config.slot_duration returns milliseconds
				.and_then(|x| {
					x.checked_mul(u128::from(slot_number).saturating_sub(u128::from(sl)))
				})
				.expect("we cannot have timespans long enough for this to overflow; qed");

			const NANOS_PER_SEC: u32 = 1_000_000_000;
			let nanos = (offset % u128::from(NANOS_PER_SEC)) as u32;
			let secs = (offset / u128::from(NANOS_PER_SEC)) as u64;

			t + Duration::new(secs, nanos)
		}).collect();

		// Use a partial sort to move the median timestamp to the middle of the list
		pdqselect::select(&mut new_list, num_timestamps / 2);

		let &median = new_list
			.get(num_timestamps / 2)
			.expect("we have at least one timestamp, so this is a valid index; qed");

		let now = Instant::now();
		if now >= median {
			time_source.0.replace(now - median);
		}

		time_source.1.clear();
	} else {
		time_source.1.push((Instant::now(), slot_now))
	}
}

impl<B, E, Block, RA, PRA> Verifier<Block> for BabeVerifier<B, E, Block, RA, PRA> where
	Block: BlockT<Hash=H256>,
	B: Backend<Block, Blake2Hasher> + 'static,
	E: CallExecutor<Block, Blake2Hasher> + 'static + Clone + Send + Sync,
	RA: Send + Sync,
	PRA: ProvideRuntimeApi + Send + Sync + AuxStore + ProvideCache<Block>,
	PRA::Api: BlockBuilderApi<Block, Error = sp_blockchain::Error>
		+ BabeApi<Block, Error = sp_blockchain::Error>,
{
	fn verify(
		&mut self,
		origin: BlockOrigin,
		header: Block::Header,
		justification: Option<Justification>,
		mut body: Option<Vec<Block::Extrinsic>>,
	) -> Result<(BlockImportParams<Block>, Option<Vec<(CacheKeyId, Vec<u8>)>>), String> {
		trace!(
			target: "babe",
			"Verifying origin: {:?} header: {:?} justification: {:?} body: {:?}",
			origin,
			header,
			justification,
			body,
		);

		debug!(target: "babe", "We have {:?} logs in this header", header.digest().logs().len());
		let mut inherent_data = self
			.inherent_data_providers
			.create_inherent_data()
			.map_err( Error::<Block>::Runtime)?;

		let (_, slot_now, _) = self.time_source.extract_timestamp_and_slot(&inherent_data)
			.map_err(Error::<Block>::Extraction)?;

		let hash = header.hash();
		let parent_hash = *header.parent_hash();

		let parent_header_metadata = self.client.header_metadata(parent_hash)
			.map_err(Error::<Block>::FetchParentHeader)?;

		let pre_digest = find_pre_digest::<Block>(&header)?;
		let epoch = {
			let epoch_changes = self.epoch_changes.lock();
			epoch_changes.epoch_for_child_of(
				descendent_query(&*self.client),
				&parent_hash,
				parent_header_metadata.number,
				pre_digest.slot_number(),
				|slot| self.config.genesis_epoch(slot),
			)
				.map_err(|e| Error::<Block>::ForkTree(Box::new(e)))?
				.ok_or_else(|| Error::<Block>::FetchEpoch(parent_hash))?
		};

		// We add one to the current slot to allow for some small drift.
		// FIXME #1019 in the future, alter this queue to allow deferring of headers
		let v_params = verification::VerificationParams {
			header: header.clone(),
			pre_digest: Some(pre_digest.clone()),
			slot_now: slot_now + 1,
			epoch: epoch.as_ref(),
			config: &self.config,
		};

		match verification::check_header::<Block>(v_params)? {
			CheckedHeader::Checked(pre_header, verified_info) => {
				let babe_pre_digest = verified_info.pre_digest.as_babe_pre_digest()
					.expect("check_header always returns a pre-digest digest item; qed");

				let slot_number = babe_pre_digest.slot_number();

				let author = verified_info.author;

				// the header is valid but let's check if there was something else already
				// proposed at the same slot by the given author
				if let Some(equivocation_proof) = check_equivocation(
					&*self.api,
					slot_now,
					babe_pre_digest.slot_number(),
					&header,
					&author,
				).map_err(|e| e.to_string())? {
					info!(
						"Slot author {:?} is equivocating at slot {} with headers {:?} and {:?}",
						author,
						babe_pre_digest.slot_number(),
						equivocation_proof.fst_header().hash(),
						equivocation_proof.snd_header().hash(),
					);
				}

				// if the body is passed through, we need to use the runtime
				// to check that the internally-set timestamp in the inherents
				// actually matches the slot set in the seal.
				if let Some(inner_body) = body.take() {
					inherent_data.babe_replace_inherent_data(slot_number);
					let block = Block::new(pre_header.clone(), inner_body);

					self.check_inherents(
						block.clone(),
						BlockId::Hash(parent_hash),
						inherent_data,
					)?;

					let (_, inner_body) = block.deconstruct();
					body = Some(inner_body);
				}

				trace!(target: "babe", "Checked {:?}; importing.", pre_header);
				telemetry!(
					CONSENSUS_TRACE;
					"babe.checked_and_importing";
					"pre_header" => ?pre_header);

				let block_import_params = BlockImportParams {
					origin,
					header: pre_header,
					post_digests: vec![verified_info.seal],
					body,
					finalized: false,
					justification,
					auxiliary: Vec::new(),
					// TODO: block-import handles fork choice and this shouldn't even have the
					// option to specify one.
					// https://github.com/paritytech/substrate/issues/3623
					fork_choice: ForkChoiceStrategy::LongestChain,
					allow_missing_state: false,
					import_existing: false,
				};

				Ok((block_import_params, Default::default()))
			}
			CheckedHeader::Deferred(a, b) => {
				debug!(target: "babe", "Checking {:?} failed; {:?}, {:?}.", hash, a, b);
				telemetry!(CONSENSUS_DEBUG; "babe.header_too_far_in_future";
					"hash" => ?hash, "a" => ?a, "b" => ?b
				);
				Err(Error::<Block>::TooFarInFuture(hash).into())
			}
		}
	}
}

/// The BABE import queue type.
pub type BabeImportQueue<B> = BasicQueue<B>;

/// Register the babe inherent data provider, if not registered already.
fn register_babe_inherent_data_provider(
	inherent_data_providers: &InherentDataProviders,
	slot_duration: u64,
) -> Result<(), consensus_common::Error> {
	debug!(target: "babe", "Registering");
	if !inherent_data_providers.has_provider(&babe_primitives::inherents::INHERENT_IDENTIFIER) {
		inherent_data_providers
			.register_provider(babe_primitives::inherents::InherentDataProvider::new(slot_duration))
			.map_err(Into::into)
			.map_err(consensus_common::Error::InherentData)
	} else {
		Ok(())
	}
}

/// A block-import handler for BABE.
///
/// This scans each imported block for epoch change signals. The signals are
/// tracked in a tree (of all forks), and the import logic validates all epoch
/// change transitions, i.e. whether a given epoch change is expected or whether
/// it is missing.
///
/// The epoch change tree should be pruned as blocks are finalized.
pub struct BabeBlockImport<B, E, Block: BlockT, I, RA, PRA> {
	inner: I,
	client: Arc<Client<B, E, Block, RA>>,
	api: Arc<PRA>,
	epoch_changes: SharedEpochChanges<Block>,
	config: Config,
}

impl<B, E, Block: BlockT, I: Clone, RA, PRA> Clone for BabeBlockImport<B, E, Block, I, RA, PRA> {
	fn clone(&self) -> Self {
		BabeBlockImport {
			inner: self.inner.clone(),
			client: self.client.clone(),
			api: self.api.clone(),
			epoch_changes: self.epoch_changes.clone(),
			config: self.config.clone(),
		}
	}
}

impl<B, E, Block: BlockT, I, RA, PRA> BabeBlockImport<B, E, Block, I, RA, PRA> {
	fn new(
		client: Arc<Client<B, E, Block, RA>>,
		api: Arc<PRA>,
		epoch_changes: SharedEpochChanges<Block>,
		block_import: I,
		config: Config,
	) -> Self {
		BabeBlockImport {
			client,
			api,
			inner: block_import,
			epoch_changes,
			config,
		}
	}
}

impl<B, E, Block, I, RA, PRA> BlockImport<Block> for BabeBlockImport<B, E, Block, I, RA, PRA> where
	Block: BlockT<Hash=H256>,
	I: BlockImport<Block> + Send + Sync,
	I::Error: Into<ConsensusError>,
	B: Backend<Block, Blake2Hasher> + 'static,
	E: CallExecutor<Block, Blake2Hasher> + 'static + Clone + Send + Sync,
	RA: Send + Sync,
	PRA: ProvideRuntimeApi + ProvideCache<Block>,
	PRA::Api: BabeApi<Block>,
{
	type Error = ConsensusError;

	fn import_block(
		&mut self,
		mut block: BlockImportParams<Block>,
		new_cache: HashMap<CacheKeyId, Vec<u8>>,
	) -> Result<ImportResult, Self::Error> {
<<<<<<< HEAD
		println!(">>>>>>>> START IMPORT BLOCK");
=======
>>>>>>> 809a5bb2
		let span = tracing::span!(tracing::Level::DEBUG, "import_block");
		let _enter = span.enter();

		let hash = block.post_header().hash();
		let number = block.header.number().clone();

		{
			let span = tracing::span!(tracing::Level::DEBUG, "import_block_status");
			let _enter = span.enter();

			// early exit if block already in chain, otherwise the check for
			// epoch changes will error when trying to re-import an epoch change
			match self.client.status(BlockId::Hash(hash)) {
				Ok(sp_blockchain::BlockStatus::InChain) => return Ok(ImportResult::AlreadyInChain),
				Ok(sp_blockchain::BlockStatus::Unknown) => {},
				Err(e) => return Err(ConsensusError::ClientImport(e.to_string())),
			}
		}

		let pre_digest = {
			let span = tracing::span!(tracing::Level::DEBUG, "import_block_pre_digest");
			let _enter = span.enter();

			find_pre_digest::<Block>(&block.header)
			.expect("valid babe headers must contain a predigest; \
					 header has been already verified; qed")
		};
		let slot_number = pre_digest.slot_number();

		let parent_hash = *block.header.parent_hash();
		let parent_header = {
			let span = tracing::span!(tracing::Level::DEBUG, "import_block_parent_header");
			let _enter = span.enter();

			self.client.header(&BlockId::Hash(parent_hash))
			.map_err(|e| ConsensusError::ChainLookup(e.to_string()))?
			.ok_or_else(|| ConsensusError::ChainLookup(babe_err(
				Error::<Block>::ParentUnavailable(parent_hash, hash)
			).into()))?
		};

		let parent_slot = {
			let span = tracing::span!(tracing::Level::DEBUG, "import_block_parent_slot");
			let _enter = span.enter();

			find_pre_digest::<Block>(&parent_header)
			.map(|d| d.slot_number())
			.expect("parent is non-genesis; valid BABE headers contain a pre-digest; \
					header has already been verified; qed")
		};

		// make sure that slot number is strictly increasing
		if slot_number <= parent_slot {
			return Err(
				ConsensusError::ClientImport(babe_err(
					Error::<Block>::SlotNumberMustIncrease(parent_slot, slot_number)
				).into())
			);
		}

		let mut epoch_changes = {
			let span = tracing::span!(tracing::Level::DEBUG, "import_block_lock");
			let _enter = span.enter();

			self.epoch_changes.lock()
		};

		// check if there's any epoch change expected to happen at this slot.
		// `epoch` is the epoch to verify the block under, and `first_in_epoch` is true
		// if this is the first block in its chain for that epoch.
		//
		// also provides the total weight of the chain, including the imported block.
		let (epoch, first_in_epoch, parent_weight) = {
			let span = tracing::span!(tracing::Level::DEBUG, "import_block_epoch_check");
			let _enter = span.enter();

			let parent_weight = if *parent_header.number() == Zero::zero() {
				0
			} else {
				aux_schema::load_block_weight(&*self.client, parent_hash)
					.map_err(|e| ConsensusError::ClientImport(e.to_string()))?
					.ok_or_else(|| ConsensusError::ClientImport(
						babe_err(Error::<Block>::ParentBlockNoAssociatedWeight(hash)).into()
					))?
			};

			let epoch = epoch_changes.epoch_for_child_of(
				descendent_query(&*self.client),
				&parent_hash,
				*parent_header.number(),
				slot_number,
				|slot| self.config.genesis_epoch(slot),
			)
				.map_err(|e: fork_tree::Error<sp_blockchain::Error>| ConsensusError::ChainLookup(
					babe_err(Error::<Block>::CouldNotLookUpEpoch(Box::new(e))).into()
				))?
				.ok_or_else(|| ConsensusError::ClientImport(
					babe_err(Error::<Block>::BlockNotValid(hash)).into()
				))?;

			let first_in_epoch = parent_slot < epoch.as_ref().start_slot;
			(epoch, first_in_epoch, parent_weight)
		};

		let total_weight = parent_weight + pre_digest.added_weight();

		// search for this all the time so we can reject unexpected announcements.
		let next_epoch_digest = {
			let span = tracing::span!(tracing::Level::DEBUG, "import_block_find_next_epoch_digest");
			let _enter = span.enter();

			find_next_epoch_digest::<Block>(&block.header)
				.map_err(|e| ConsensusError::ClientImport(e.to_string()))?
		};

		match (first_in_epoch, next_epoch_digest.is_some()) {
			(true, true) => {},
			(false, false) => {},
			(true, false) => {
				return Err(
					ConsensusError::ClientImport(
						babe_err(Error::<Block>::ExpectedEpochChange(hash, slot_number)).into(),
					)
				);
			},
			(false, true) => {
				return Err(ConsensusError::ClientImport(Error::<Block>::UnexpectedEpochChange.into()));
			},
		}

		// if there's a pending epoch we'll save the previous epoch changes here
		// this way we can revert it if there's any error
		let mut old_epoch_changes = None;

		let info = {
			let span = tracing::span!(tracing::Level::DEBUG, "import_block_info");
			let _enter = span.enter();

			self.client.info().chain
		};

		if let Some(next_epoch_descriptor) = next_epoch_digest {
			let span = tracing::span!(tracing::Level::DEBUG, "import_block_new_epoch_digest");
			let _enter = span.enter();

			let next_epoch = epoch.increment(next_epoch_descriptor);

			old_epoch_changes = Some(epoch_changes.clone());

			babe_info!("New epoch {} launching at block {} (block slot {} >= start slot {}).",
				epoch.as_ref().epoch_index, hash, slot_number, epoch.as_ref().start_slot);
			babe_info!("Next epoch starts at slot {}", next_epoch.as_ref().start_slot);

			// prune the tree of epochs not part of the finalized chain or
			// that are not live anymore, and then track the given epoch change
			// in the tree.
			// NOTE: it is important that these operations are done in this
			// order, otherwise if pruning after import the `is_descendent_of`
			// used by pruning may not know about the block that is being
			// imported.
			let prune_and_import = || {
				let span = tracing::span!(tracing::Level::DEBUG, "import_block_prune_and_import");
				let _enter = span.enter();

				prune_finalized(
					&self.client,
					&mut epoch_changes,
				)?;

				epoch_changes.import(
					descendent_query(&*self.client),
					hash,
					number,
					*block.header.parent_hash(),
					next_epoch,
				).map_err(|e| ConsensusError::ClientImport(format!("{:?}", e)))?;

				Ok(())
			};

			if let Err(e) = prune_and_import() {
				debug!(target: "babe", "Failed to launch next epoch: {:?}", e);
				*epoch_changes = old_epoch_changes.expect("set `Some` above and not taken; qed");
				return Err(e);
			}

			crate::aux_schema::write_epoch_changes::<Block, _, _>(
				&*epoch_changes,
				|insert| block.auxiliary.extend(
					insert.iter().map(|(k, v)| (k.to_vec(), Some(v.to_vec())))
				)
			);
		}

		{
			let span = tracing::span!(tracing::Level::DEBUG, "import_block_write_block_weight");
			let _enter = span.enter();

			aux_schema::write_block_weight(
				hash,
				&total_weight,
				|values| block.auxiliary.extend(
					values.iter().map(|(k, v)| (k.to_vec(), Some(v.to_vec())))
				),
			);
		}


		// The fork choice rule is that we pick the heaviest chain (i.e.
		// more primary blocks), if there's a tie we go with the longest
		// chain.
		block.fork_choice = {
			let span = tracing::span!(tracing::Level::DEBUG, "import_block_fork_choice");
			let _enter = span.enter();
			
			let (last_best, last_best_number) = (info.best_hash, info.best_number);

			let last_best_weight = if &last_best == block.header.parent_hash() {
				// the parent=genesis case is already covered for loading parent weight,
				// so we don't need to cover again here.
				parent_weight
			} else {
				aux_schema::load_block_weight(&*self.client, last_best)
					.map_err(|e| ConsensusError::ChainLookup(format!("{:?}", e)))?
					.ok_or_else(
						|| ConsensusError::ChainLookup(format!("No block weight for parent header."))
					)?
			};

			ForkChoiceStrategy::Custom(if total_weight > last_best_weight {
				true
			} else if total_weight == last_best_weight {
				number > last_best_number
			} else {
				false
			})
		};

		let import_result = {
			let span = tracing::span!(tracing::Level::DEBUG, "import_block_inner");
			let _enter = span.enter();
			self.inner.import_block(block, new_cache)
		};

		// revert to the original epoch changes in case there's an error
		// importing the block
		if let Err(_) = import_result {
			if let Some(old_epoch_changes) = old_epoch_changes {
				*epoch_changes = old_epoch_changes;
			}
		}

		println!(">>>>>>>> END IMPORT BLOCK");

		import_result.map_err(Into::into)
	}

	fn check_block(
		&mut self,
		block: BlockCheckParams<Block>,
	) -> Result<ImportResult, Self::Error> {
		self.inner.check_block(block).map_err(Into::into)
	}
}

/// Gets the best finalized block and its slot, and prunes the given epoch tree.
fn prune_finalized<B, E, Block, RA>(
	client: &Client<B, E, Block, RA>,
	epoch_changes: &mut EpochChangesFor<Block>,
) -> Result<(), ConsensusError> where
	Block: BlockT<Hash=H256>,
	E: CallExecutor<Block, Blake2Hasher> + Send + Sync,
	B: Backend<Block, Blake2Hasher>,
	RA: Send + Sync,
{
	let info = client.info().chain;

	let finalized_slot = {
		let finalized_header = client.header(&BlockId::Hash(info.finalized_hash))
			.map_err(|e| ConsensusError::ClientImport(format!("{:?}", e)))?
			.expect("best finalized hash was given by client; \
				 finalized headers must exist in db; qed");

		find_pre_digest::<Block>(&finalized_header)
			.expect("finalized header must be valid; \
					 valid blocks have a pre-digest; qed")
			.slot_number()
	};

	epoch_changes.prune_finalized(
		descendent_query(&*client),
		&info.finalized_hash,
		info.finalized_number,
		finalized_slot,
	).map_err(|e| ConsensusError::ClientImport(format!("{:?}", e)))?;

	Ok(())
}

/// Produce a BABE block-import object to be used later on in the construction of
/// an import-queue.
///
/// Also returns a link object used to correctly instantiate the import queue
/// and background worker.
pub fn block_import<B, E, Block: BlockT<Hash=H256>, I, RA, PRA>(
	config: Config,
	wrapped_block_import: I,
	client: Arc<Client<B, E, Block, RA>>,
	api: Arc<PRA>,
) -> ClientResult<(BabeBlockImport<B, E, Block, I, RA, PRA>, BabeLink<Block>)> where
	B: Backend<Block, Blake2Hasher>,
	E: CallExecutor<Block, Blake2Hasher> + Send + Sync,
	RA: Send + Sync,
{
	let epoch_changes = aux_schema::load_epoch_changes(&*client)?;
	let link = BabeLink {
		epoch_changes: epoch_changes.clone(),
		time_source: Default::default(),
		config: config.clone(),
	};

	// NOTE: this isn't entirely necessary, but since we didn't use to prune the
	// epoch tree it is useful as a migration, so that nodes prune long trees on
	// startup rather than waiting until importing the next epoch change block.
	prune_finalized(
		&client,
		&mut epoch_changes.lock(),
	)?;

	let import = BabeBlockImport::new(
		client,
		api,
		epoch_changes,
		wrapped_block_import,
		config,
	);

	Ok((import, link))
}

/// Start an import queue for the BABE consensus algorithm.
///
/// This method returns the import queue, some data that needs to be passed to the block authoring
/// logic (`BabeLink`), and a future that must be run to
/// completion and is responsible for listening to finality notifications and
/// pruning the epoch changes tree.
///
/// The block import object provided must be the `BabeBlockImport` or a wrapper
/// of it, otherwise crucial import logic will be omitted.
pub fn import_queue<B, E, Block: BlockT<Hash=H256>, I, RA, PRA>(
	babe_link: BabeLink<Block>,
	block_import: I,
	justification_import: Option<BoxJustificationImport<Block>>,
	finality_proof_import: Option<BoxFinalityProofImport<Block>>,
	client: Arc<Client<B, E, Block, RA>>,
	api: Arc<PRA>,
	inherent_data_providers: InherentDataProviders,
) -> ClientResult<BabeImportQueue<Block>> where
	B: Backend<Block, Blake2Hasher> + 'static,
	I: BlockImport<Block,Error=ConsensusError> + Send + Sync + 'static,
	E: CallExecutor<Block, Blake2Hasher> + Clone + Send + Sync + 'static,
	RA: Send + Sync + 'static,
	PRA: ProvideRuntimeApi + ProvideCache<Block> + Send + Sync + AuxStore + 'static,
	PRA::Api: BlockBuilderApi<Block> + BabeApi<Block> + ApiExt<Block, Error = sp_blockchain::Error>,
{
	register_babe_inherent_data_provider(&inherent_data_providers, babe_link.config.slot_duration)?;

	let verifier = BabeVerifier {
		client: client.clone(),
		api,
		inherent_data_providers,
		config: babe_link.config,
		epoch_changes: babe_link.epoch_changes,
		time_source: babe_link.time_source,
	};

	Ok(BasicQueue::new(
		verifier,
		Box::new(block_import),
		justification_import,
		finality_proof_import,
	))
}

/// BABE test helpers. Utility methods for manually authoring blocks.
#[cfg(feature = "test-helpers")]
pub mod test_helpers {
	use super::*;

	/// Try to claim the given slot and return a `BabePreDigest` if
	/// successful.
	pub fn claim_slot<B, C>(
		slot_number: u64,
		parent: &B::Header,
		client: &C,
		keystore: &KeyStorePtr,
		link: &BabeLink<B>,
	) -> Option<BabePreDigest> where
		B: BlockT<Hash=H256>,
		C: ProvideRuntimeApi + ProvideCache<B> + HeaderBackend<B> + HeaderMetadata<B, Error=ClientError>,
		C::Api: BabeApi<B>,
	{
		let epoch = link.epoch_changes.lock().epoch_for_child_of(
			descendent_query(client),
			&parent.hash(),
			parent.number().clone(),
			slot_number,
			|slot| link.config.genesis_epoch(slot),
		).unwrap().unwrap();

		authorship::claim_slot(
			slot_number,
			epoch.as_ref(),
			&link.config,
			keystore,
		).map(|(digest, _)| digest)
	}
}<|MERGE_RESOLUTION|>--- conflicted
+++ resolved
@@ -883,10 +883,7 @@
 		mut block: BlockImportParams<Block>,
 		new_cache: HashMap<CacheKeyId, Vec<u8>>,
 	) -> Result<ImportResult, Self::Error> {
-<<<<<<< HEAD
 		println!(">>>>>>>> START IMPORT BLOCK");
-=======
->>>>>>> 809a5bb2
 		let span = tracing::span!(tracing::Level::DEBUG, "import_block");
 		let _enter = span.enter();
 
