--- conflicted
+++ resolved
@@ -291,7 +291,6 @@
 	db: &DB,
 	root: &TrieHash<L>,
 	key: &[u8],
-<<<<<<< HEAD
 	recorder: Option<&mut dyn TrieRecorder<TrieHash<L>>>,
 	cache: Option<&mut dyn TrieCache<L::Codec>>,
 ) -> Result<Option<Vec<u8>>, Box<TrieError<L>>> {
@@ -300,14 +299,6 @@
 		.with_optional_recorder(recorder)
 		.build()
 		.get(key)
-=======
-) -> Result<Option<Vec<u8>>, Box<TrieError<L>>>
-where
-	L: TrieConfiguration,
-	DB: hash_db::HashDBRef<L::Hash, trie_db::DBValue>,
-{
-	TrieDB::<L>::new(db, root)?.get(key).map(|x| x.map(|val| val.to_vec()))
->>>>>>> c172d0f6
 }
 
 /// Read a value from the trie with given Query.
@@ -320,20 +311,8 @@
 	root: &TrieHash<L>,
 	key: &[u8],
 	query: Q,
-<<<<<<< HEAD
 ) -> Result<Option<Vec<u8>>, Box<TrieError<L>>> {
 	TrieDBBuilder::<L>::new(&*db, root).build().get_with(key, query)
-=======
-) -> Result<Option<Vec<u8>>, Box<TrieError<L>>>
-where
-	L: TrieConfiguration,
-	Q: Query<L::Hash, Item = DBValue>,
-	DB: hash_db::HashDBRef<L::Hash, trie_db::DBValue>,
-{
-	TrieDB::<L>::new(db, root)?
-		.get_with(key, query)
-		.map(|x| x.map(|val| val.to_vec()))
->>>>>>> c172d0f6
 }
 
 /// Determine the empty trie root.
@@ -380,35 +359,7 @@
 	root.as_mut().copy_from_slice(root_data.as_ref());
 
 	let mut db = KeySpacedDBMut::new(&mut *db, keyspace);
-<<<<<<< HEAD
 	delta_trie_root::<L, _, _, _, _, _>(&mut db, root, delta, recorder, cache)
-=======
-	delta_trie_root::<L, _, _, _, _, _>(&mut db, root, delta)
-}
-
-/// Record all keys for a given root.
-pub fn record_all_keys<L: TrieConfiguration, DB>(
-	db: &DB,
-	root: &TrieHash<L>,
-	recorder: &mut Recorder<TrieHash<L>>,
-) -> Result<(), Box<TrieError<L>>>
-where
-	DB: hash_db::HashDBRef<L::Hash, trie_db::DBValue>,
-{
-	let trie = TrieDB::<L>::new(db, root)?;
-	let iter = trie.iter()?;
-
-	for x in iter {
-		let (key, _) = x?;
-
-		// there's currently no API like iter_with()
-		// => use iter to enumerate all keys AND lookup each
-		// key using get_with
-		trie.get_with(&key, &mut *recorder)?;
-	}
-
-	Ok(())
->>>>>>> c172d0f6
 }
 
 /// Read a value from the child trie.
@@ -423,7 +374,6 @@
 where
 	DB: hash_db::HashDBRef<L::Hash, trie_db::DBValue>,
 {
-<<<<<<< HEAD
 	let db = KeySpacedDB::new(&*db, keyspace);
 	TrieDBBuilder::<L>::new(&db, &root)
 		.with_optional_recorder(recorder)
@@ -431,10 +381,6 @@
 		.build()
 		.get(key)
 		.map(|x| x.map(|val| val.to_vec()))
-=======
-	let db = KeySpacedDB::new(db, keyspace);
-	TrieDB::<L>::new(&db, root)?.get(key).map(|x| x.map(|val| val.to_vec()))
->>>>>>> c172d0f6
 }
 
 /// Read a value from the child trie with given query.
@@ -454,14 +400,9 @@
 	// root is fetched from DB, not writable by runtime, so it's always valid.
 	root.as_mut().copy_from_slice(root_slice);
 
-<<<<<<< HEAD
 	let db = KeySpacedDB::new(&*db, keyspace);
 	TrieDBBuilder::<L>::new(&db, &root)
 		.build()
-=======
-	let db = KeySpacedDB::new(db, keyspace);
-	TrieDB::<L>::new(&db, &root)?
->>>>>>> c172d0f6
 		.get_with(key, query)
 		.map(|x| x.map(|val| val.to_vec()))
 }
