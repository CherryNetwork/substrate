// This file is part of Substrate.

// Copyright (C) 2017-2022 Parity Technologies (UK) Ltd.
// SPDX-License-Identifier: Apache-2.0

// Licensed under the Apache License, Version 2.0 (the "License");
// you may not use this file except in compliance with the License.
// You may obtain a copy of the License at
//
// 	http://www.apache.org/licenses/LICENSE-2.0
//
// Unless required by applicable law or agreed to in writing, software
// distributed under the License is distributed on an "AS IS" BASIS,
// WITHOUT WARRANTIES OR CONDITIONS OF ANY KIND, either express or implied.
// See the License for the specific language governing permissions and
// limitations under the License.

//! Implementations for the Staking FRAME Pallet.

use frame_election_provider_support::{
	data_provider, ElectionDataProvider, ElectionProvider, PageIndex, ScoreProvider,
	SortedListProvider, Supports, VoteWeight, VoterOf,
};
use frame_support::{
	pallet_prelude::*,
	traits::{
		Currency, CurrencyToVote, Defensive, DefensiveSaturating, EstimateNextNewSession, Get,
		Imbalance, LockableCurrency, OnUnbalanced, UnixTime, WithdrawReasons,
	},
	weights::{Weight, WithPostDispatchInfo},
};
use frame_system::pallet_prelude::BlockNumberFor;
use pallet_session::historical;
use sp_runtime::{
	traits::{Bounded, Convert, SaturatedConversion, Saturating, Zero},
	Perbill,
};
use sp_staking::{
	offence::{DisableStrategy, OffenceDetails, OnOffenceHandler},
	EraIndex, SessionIndex,
};
use sp_std::{collections::btree_map::BTreeMap, prelude::*};

use crate::{
	log, slashing, weights::WeightInfo, ActiveEraInfo, BalanceOf, EraPayout, Exposure, ExposureOf,
	Forcing, IndividualExposure, Nominations, PositiveImbalanceOf, RewardDestination,
	SessionInterface, StakingLedger, ValidatorPrefs,
};

use super::{pallet::*, STAKING_ID};

/// The maximum number of iterations that we do whilst iterating over `T::VoterList` in
/// `get_npos_voters`.
///
/// In most cases, if we want n items, we iterate exactly n times. In rare cases, if a voter is
/// invalid (for any reason) the iteration continues. With this constant, we iterate at most 2 * n
/// times and then give up.
const NPOS_MAX_ITERATIONS_COEFFICIENT: u32 = 2;

impl<T: Config> Pallet<T> {
	/// The total balance that can be slashed from a stash account as of right now.
	pub fn slashable_balance_of(stash: &T::AccountId) -> BalanceOf<T> {
		// Weight note: consider making the stake accessible through stash.
		Self::bonded(stash).and_then(Self::ledger).map(|l| l.active).unwrap_or_default()
	}

	/// Internal impl of [`Self::slashable_balance_of`] that returns [`VoteWeight`].
	pub fn slashable_balance_of_vote_weight(
		stash: &T::AccountId,
		issuance: BalanceOf<T>,
	) -> VoteWeight {
		T::CurrencyToVote::to_vote(Self::slashable_balance_of(stash), issuance)
	}

	/// Returns a closure around `slashable_balance_of_vote_weight` that can be passed around.
	///
	/// This prevents call sites from repeatedly requesting `total_issuance` from backend. But it is
	/// important to be only used while the total issuance is not changing.
	pub fn weight_of_fn() -> Box<dyn Fn(&T::AccountId) -> VoteWeight> {
		// NOTE: changing this to unboxed `impl Fn(..)` return type and the pallet will still
		// compile, while some types in mock fail to resolve.
		let issuance = T::Currency::total_issuance();
		Box::new(move |who: &T::AccountId| -> VoteWeight {
			Self::slashable_balance_of_vote_weight(who, issuance)
		})
	}

	/// Same as `weight_of_fn`, but made for one time use.
	pub fn weight_of(who: &T::AccountId) -> VoteWeight {
		let issuance = T::Currency::total_issuance();
		Self::slashable_balance_of_vote_weight(who, issuance)
	}

	pub(super) fn do_payout_stakers(
		validator_stash: T::AccountId,
		era: EraIndex,
	) -> DispatchResultWithPostInfo {
		// Validate input data
		let current_era = CurrentEra::<T>::get().ok_or_else(|| {
			Error::<T>::InvalidEraToReward
				.with_weight(T::WeightInfo::payout_stakers_alive_staked(0))
		})?;
		let history_depth = Self::history_depth();
		ensure!(
			era <= current_era && era >= current_era.saturating_sub(history_depth),
			Error::<T>::InvalidEraToReward
				.with_weight(T::WeightInfo::payout_stakers_alive_staked(0))
		);

		// Note: if era has no reward to be claimed, era may be future. better not to update
		// `ledger.claimed_rewards` in this case.
		let era_payout = <ErasValidatorReward<T>>::get(&era).ok_or_else(|| {
			Error::<T>::InvalidEraToReward
				.with_weight(T::WeightInfo::payout_stakers_alive_staked(0))
		})?;

		let controller = Self::bonded(&validator_stash).ok_or_else(|| {
			Error::<T>::NotStash.with_weight(T::WeightInfo::payout_stakers_alive_staked(0))
		})?;
		let mut ledger = <Ledger<T>>::get(&controller).ok_or(Error::<T>::NotController)?;

		ledger
			.claimed_rewards
			.retain(|&x| x >= current_era.saturating_sub(history_depth));
		match ledger.claimed_rewards.binary_search(&era) {
			Ok(_) => Err(Error::<T>::AlreadyClaimed
				.with_weight(T::WeightInfo::payout_stakers_alive_staked(0)))?,
			Err(pos) => ledger.claimed_rewards.insert(pos, era),
		}

		let exposure = <ErasStakersClipped<T>>::get(&era, &ledger.stash);

		// Input data seems good, no errors allowed after this point

		<Ledger<T>>::insert(&controller, &ledger);

		// Get Era reward points. It has TOTAL and INDIVIDUAL
		// Find the fraction of the era reward that belongs to the validator
		// Take that fraction of the eras rewards to split to nominator and validator
		//
		// Then look at the validator, figure out the proportion of their reward
		// which goes to them and each of their nominators.

		let era_reward_points = <ErasRewardPoints<T>>::get(&era);
		let total_reward_points = era_reward_points.total;
		let validator_reward_points = era_reward_points
			.individual
			.get(&ledger.stash)
			.map(|points| *points)
			.unwrap_or_else(|| Zero::zero());

		// Nothing to do if they have no reward points.
		if validator_reward_points.is_zero() {
			return Ok(Some(T::WeightInfo::payout_stakers_alive_staked(0)).into())
		}

		// This is the fraction of the total reward that the validator and the
		// nominators will get.
		let validator_total_reward_part =
			Perbill::from_rational(validator_reward_points, total_reward_points);

		// This is how much validator + nominators are entitled to.
		let validator_total_payout = validator_total_reward_part * era_payout;

		let validator_prefs = Self::eras_validator_prefs(&era, &validator_stash);
		// Validator first gets a cut off the top.
		let validator_commission = validator_prefs.commission;
		let validator_commission_payout = validator_commission * validator_total_payout;

		let validator_leftover_payout = validator_total_payout - validator_commission_payout;
		// Now let's calculate how this is split to the validator.
		let validator_exposure_part = Perbill::from_rational(exposure.own, exposure.total);
		let validator_staking_payout = validator_exposure_part * validator_leftover_payout;

		Self::deposit_event(Event::<T>::PayoutStarted(era, ledger.stash.clone()));

		// We can now make total validator payout:
		if let Some(imbalance) =
			Self::make_payout(&ledger.stash, validator_staking_payout + validator_commission_payout)
		{
			Self::deposit_event(Event::<T>::Rewarded(ledger.stash, imbalance.peek()));
		}

		// Track the number of payout ops to nominators. Note:
		// `WeightInfo::payout_stakers_alive_staked` always assumes at least a validator is paid
		// out, so we do not need to count their payout op.
		let mut nominator_payout_count: u32 = 0;

		// Lets now calculate how this is split to the nominators.
		// Reward only the clipped exposures. Note this is not necessarily sorted.
		for nominator in exposure.others.iter() {
			let nominator_exposure_part = Perbill::from_rational(nominator.value, exposure.total);

			let nominator_reward: BalanceOf<T> =
				nominator_exposure_part * validator_leftover_payout;
			// We can now make nominator payout:
			if let Some(imbalance) = Self::make_payout(&nominator.who, nominator_reward) {
				// Note: this logic does not count payouts for `RewardDestination::None`.
				nominator_payout_count += 1;
				let e = Event::<T>::Rewarded(nominator.who.clone(), imbalance.peek());
				Self::deposit_event(e);
			}
		}

		debug_assert!(nominator_payout_count <= T::MaxNominatorRewardedPerValidator::get());
		Ok(Some(T::WeightInfo::payout_stakers_alive_staked(nominator_payout_count)).into())
	}

	/// Update the ledger for a controller.
	///
	/// This will also update the stash lock.
	pub(crate) fn update_ledger(
		controller: &T::AccountId,
		ledger: &StakingLedger<T::AccountId, BalanceOf<T>>,
	) {
		T::Currency::set_lock(STAKING_ID, &ledger.stash, ledger.total, WithdrawReasons::all());
		<Ledger<T>>::insert(controller, ledger);
	}

	/// Chill a stash account.
	///
	/// Returns `Ok(())` if it was actually chilled (either from a validator or a nominator), and
	/// `Error` otherwise.
	pub(crate) fn try_chill_stash(stash: &T::AccountId) -> Result<(), Error<T>> {
		let chilled_as_validator = Self::try_remove_validator(stash);
		let chilled_as_nominator = Self::try_remove_nominator(stash);
		if chilled_as_validator.is_ok() || chilled_as_nominator.is_ok() {
			Self::deposit_event(Event::<T>::Chilled(stash.clone()));
		}

		chilled_as_validator.or(chilled_as_nominator)
	}

	/// Actually make a payment to a staker. This uses the currency's reward function
	/// to pay the right payee for the given staker account.
	fn make_payout(stash: &T::AccountId, amount: BalanceOf<T>) -> Option<PositiveImbalanceOf<T>> {
		let dest = Self::payee(stash);
		match dest {
			RewardDestination::Controller => Self::bonded(stash)
				.map(|controller| T::Currency::deposit_creating(&controller, amount)),
			RewardDestination::Stash => T::Currency::deposit_into_existing(stash, amount).ok(),
			RewardDestination::Staked => Self::bonded(stash)
				.and_then(|c| Self::ledger(&c).map(|l| (c, l)))
				.and_then(|(controller, mut l)| {
					l.active += amount;
					l.total += amount;
					let r = T::Currency::deposit_into_existing(stash, amount).ok();
					Self::update_ledger(&controller, &l);
					r
				}),
			RewardDestination::Account(dest_account) =>
				Some(T::Currency::deposit_creating(&dest_account, amount)),
			RewardDestination::None => None,
		}
	}

	/// Plan a new session potentially trigger a new era.
	fn new_session(session_index: SessionIndex, is_genesis: bool) -> Option<Vec<T::AccountId>> {
		if let Some(current_era) = Self::current_era() {
			// Initial era has been set.
			let current_era_start_session_index = Self::eras_start_session_index(current_era)
				.unwrap_or_else(|| {
					frame_support::print("Error: start_session_index must be set for current_era");
					0
				});

			let era_length =
				session_index.checked_sub(current_era_start_session_index).unwrap_or(0); // Must never happen.

			match ForceEra::<T>::get() {
				// Will be set to `NotForcing` again if a new era has been triggered.
				Forcing::ForceNew => (),
				// Short circuit to `try_trigger_new_era`.
				Forcing::ForceAlways => (),
				// Only go to `try_trigger_new_era` if deadline reached.
				Forcing::NotForcing if era_length >= T::SessionsPerEra::get() => (),
				_ => {
					// Either `Forcing::ForceNone`,
					// or `Forcing::NotForcing if era_length >= T::SessionsPerEra::get()`.
					return None
				},
			}

			// New era.
			let maybe_new_era_validators = Self::try_trigger_new_era(session_index, is_genesis);
			if maybe_new_era_validators.is_some() &&
				matches!(ForceEra::<T>::get(), Forcing::ForceNew)
			{
				ForceEra::<T>::put(Forcing::NotForcing);
			}

			maybe_new_era_validators
		} else {
			// Set initial era.
			log!(debug, "Starting the first era.");
			Self::try_trigger_new_era(session_index, is_genesis)
		}
	}

	/// Start a session potentially starting an era.
	fn start_session(start_session: SessionIndex) {
		let next_active_era = Self::active_era().map(|e| e.index + 1).unwrap_or(0);
		// This is only `Some` when current era has already progressed to the next era, while the
		// active era is one behind (i.e. in the *last session of the active era*, or *first session
		// of the new current era*, depending on how you look at it).
		if let Some(next_active_era_start_session_index) =
			Self::eras_start_session_index(next_active_era)
		{
			if next_active_era_start_session_index == start_session {
				Self::start_era(start_session);
			} else if next_active_era_start_session_index < start_session {
				// This arm should never happen, but better handle it than to stall the staking
				// pallet.
				frame_support::print("Warning: A session appears to have been skipped.");
				Self::start_era(start_session);
			}
		}

		// disable all offending validators that have been disabled for the whole era
		for (index, disabled) in <OffendingValidators<T>>::get() {
			if disabled {
				T::SessionInterface::disable_validator(index);
			}
		}
	}

	/// End a session potentially ending an era.
	fn end_session(session_index: SessionIndex) {
		if let Some(active_era) = Self::active_era() {
			if let Some(next_active_era_start_session_index) =
				Self::eras_start_session_index(active_era.index + 1)
			{
				if next_active_era_start_session_index == session_index + 1 {
					Self::end_era(active_era, session_index);
				}
			}
		}
	}

	///
	/// * Increment `active_era.index`,
	/// * reset `active_era.start`,
	/// * update `BondedEras` and apply slashes.
	fn start_era(start_session: SessionIndex) {
		let active_era = ActiveEra::<T>::mutate(|active_era| {
			let new_index = active_era.as_ref().map(|info| info.index + 1).unwrap_or(0);
			*active_era = Some(ActiveEraInfo {
				index: new_index,
				// Set new active era start in next `on_finalize`. To guarantee usage of `Time`
				start: None,
			});
			new_index
		});

		let bonding_duration = T::BondingDuration::get();

		BondedEras::<T>::mutate(|bonded| {
			bonded.push((active_era, start_session));

			if active_era > bonding_duration {
				let first_kept = active_era - bonding_duration;

				// Prune out everything that's from before the first-kept index.
				let n_to_prune =
					bonded.iter().take_while(|&&(era_idx, _)| era_idx < first_kept).count();

				// Kill slashing metadata.
				for (pruned_era, _) in bonded.drain(..n_to_prune) {
					slashing::clear_era_metadata::<T>(pruned_era);
				}

				if let Some(&(_, first_session)) = bonded.first() {
					T::SessionInterface::prune_historical_up_to(first_session);
				}
			}
		});

		Self::apply_unapplied_slashes(active_era);
	}

	/// Compute payout for era.
	fn end_era(active_era: ActiveEraInfo, _session_index: SessionIndex) {
		// Note: active_era_start can be None if end era is called during genesis config.
		if let Some(active_era_start) = active_era.start {
			let now_as_millis_u64 = T::UnixTime::now().as_millis().saturated_into::<u64>();

			let era_duration = (now_as_millis_u64 - active_era_start).saturated_into::<u64>();
			let staked = Self::eras_total_stake(&active_era.index);
			let issuance = T::Currency::total_issuance();
			let (validator_payout, rest) = T::EraPayout::era_payout(staked, issuance, era_duration);

			Self::deposit_event(Event::<T>::EraPaid(active_era.index, validator_payout, rest));

			// Set ending era reward.
			<ErasValidatorReward<T>>::insert(&active_era.index, validator_payout);
			T::RewardRemainder::on_unbalanced(T::Currency::issue(rest));

			// Clear offending validators.
			<OffendingValidators<T>>::kill();
		}
	}

	/// Plan a new era.
	///
	/// * Bump the current era storage (which holds the latest planned era).
	/// * Store start session index for the new planned era.
	/// * Clean old era information.
	/// * Store staking information for the new planned era
	///
	/// Returns the new validator set.
	pub fn trigger_new_era(
		start_session_index: SessionIndex,
		exposures: Vec<(T::AccountId, Exposure<T::AccountId, BalanceOf<T>>)>,
	) -> Vec<T::AccountId> {
		// Increment or set current era.
		let new_planned_era = CurrentEra::<T>::mutate(|s| {
			*s = Some(s.map(|s| s + 1).unwrap_or(0));
			s.unwrap()
		});
		ErasStartSessionIndex::<T>::insert(&new_planned_era, &start_session_index);

		// Clean old era information.
		if let Some(old_era) = new_planned_era.checked_sub(Self::history_depth() + 1) {
			Self::clear_era_information(old_era);
		}

		// Set staking information for the new era.
		Self::store_stakers_info(exposures, new_planned_era)
	}

	/// Potentially plan a new era.
	///
	/// Get election result from `T::ElectionProvider`.
	/// In case election result has more than [`MinimumValidatorCount`] validator trigger a new era.
	///
	/// In case a new era is planned, the new validator set is returned.
	pub(crate) fn try_trigger_new_era(
		start_session_index: SessionIndex,
		is_genesis: bool,
	) -> Option<Vec<T::AccountId>> {
		let election_result = if is_genesis {
			T::GenesisElectionProvider::elect().map_err(|e| {
				log!(warn, "genesis election provider failed due to {:?}", e);
				Self::deposit_event(Event::StakingElectionFailed);
			})
		} else {
			T::ElectionProvider::elect().map_err(|e| {
				log!(warn, "election provider failed due to {:?}", e);
				Self::deposit_event(Event::StakingElectionFailed);
			})
		}
		.ok()?;

		let exposures = Self::collect_exposures(election_result);
		if (exposures.len() as u32) < Self::minimum_validator_count().max(1) {
			// Session will panic if we ever return an empty validator set, thus max(1) ^^.
			match CurrentEra::<T>::get() {
				Some(current_era) if current_era > 0 => log!(
					warn,
					"chain does not have enough staking candidates to operate for era {:?} ({} \
					elected, minimum is {})",
					CurrentEra::<T>::get().unwrap_or(0),
					exposures.len(),
					Self::minimum_validator_count(),
				),
				None => {
					// The initial era is allowed to have no exposures.
					// In this case the SessionManager is expected to choose a sensible validator
					// set.
					// TODO: this should be simplified #8911
					CurrentEra::<T>::put(0);
					ErasStartSessionIndex::<T>::insert(&0, &start_session_index);
				},
				_ => (),
			}

			Self::deposit_event(Event::StakingElectionFailed);
			return None
		}

		Self::deposit_event(Event::StakersElected);
		Some(Self::trigger_new_era(start_session_index, exposures))
	}

	/// Process the output of the election.
	///
	/// Store staking information for the new planned era
	pub fn store_stakers_info(
		exposures: Vec<(T::AccountId, Exposure<T::AccountId, BalanceOf<T>>)>,
		new_planned_era: EraIndex,
	) -> Vec<T::AccountId> {
		let elected_stashes = exposures.iter().cloned().map(|(x, _)| x).collect::<Vec<_>>();

		// Populate stakers, exposures, and the snapshot of validator prefs.
		let mut total_stake: BalanceOf<T> = Zero::zero();
		exposures.into_iter().for_each(|(stash, exposure)| {
			total_stake = total_stake.saturating_add(exposure.total);
			<ErasStakers<T>>::insert(new_planned_era, &stash, &exposure);

			let mut exposure_clipped = exposure;
			let clipped_max_len = T::MaxNominatorRewardedPerValidator::get() as usize;
			if exposure_clipped.others.len() > clipped_max_len {
				exposure_clipped.others.sort_by(|a, b| a.value.cmp(&b.value).reverse());
				exposure_clipped.others.truncate(clipped_max_len);
			}
			<ErasStakersClipped<T>>::insert(&new_planned_era, &stash, exposure_clipped);
		});

		// Insert current era staking information
		<ErasTotalStake<T>>::insert(&new_planned_era, total_stake);

		// Collect the pref of all winners.
		for stash in &elected_stashes {
			let pref = Self::validators(stash);
			<ErasValidatorPrefs<T>>::insert(&new_planned_era, stash, pref);
		}

		if new_planned_era > 0 {
			log!(
				info,
				"new validator set of size {:?} has been processed for era {:?}",
				elected_stashes.len(),
				new_planned_era,
			);
		}

		elected_stashes
	}

	/// Consume a set of [`Supports`] from [`sp_npos_elections`] and collect them into a
	/// [`Exposure`].
	fn collect_exposures(
		supports: Supports<T::AccountId>,
	) -> Vec<(T::AccountId, Exposure<T::AccountId, BalanceOf<T>>)> {
		let total_issuance = T::Currency::total_issuance();
		let to_currency = |e: frame_election_provider_support::ExtendedBalance| {
			T::CurrencyToVote::to_currency(e, total_issuance)
		};

		supports
			.into_iter()
			.map(|(validator, support)| {
				// Build `struct exposure` from `support`.
				let mut others = Vec::with_capacity(support.voters.len());
				let mut own: BalanceOf<T> = Zero::zero();
				let mut total: BalanceOf<T> = Zero::zero();
				support
					.voters
					.into_iter()
					.map(|(nominator, weight)| (nominator, to_currency(weight)))
					.for_each(|(nominator, stake)| {
						if nominator == validator {
							own = own.saturating_add(stake);
						} else {
							others.push(IndividualExposure { who: nominator, value: stake });
						}
						total = total.saturating_add(stake);
					});

				let exposure = Exposure { own, others, total };
				(validator, exposure)
			})
			.collect::<Vec<(T::AccountId, Exposure<_, _>)>>()
	}

	/// Remove all associated data of a stash account from the staking system.
	///
	/// Assumes storage is upgraded before calling.
	///
	/// This is called:
	/// - after a `withdraw_unbonded()` call that frees all of a stash's bonded balance.
	/// - through `reap_stash()` if the balance has fallen to zero (through slashing).
	pub(crate) fn kill_stash(stash: &T::AccountId, num_slashing_spans: u32) -> DispatchResult {
		let controller = <Bonded<T>>::get(stash).ok_or(Error::<T>::NotStash)?;

		slashing::clear_stash_metadata::<T>(stash, num_slashing_spans)?;

		<Bonded<T>>::remove(stash);
		<Ledger<T>>::remove(&controller);

		<Payee<T>>::remove(stash);
		// dropping result is justified: we just want to make sure they are no longer
		// nominator/validator.
		let _ = Self::try_remove_validator(stash);
		let _ = Self::try_remove_nominator(stash);

		frame_system::Pallet::<T>::dec_consumers(stash);

		Ok(())
	}

	/// Clear all era information for given era.
	pub(crate) fn clear_era_information(era_index: EraIndex) {
		<ErasStakers<T>>::remove_prefix(era_index, None);
		<ErasStakersClipped<T>>::remove_prefix(era_index, None);
		<ErasValidatorPrefs<T>>::remove_prefix(era_index, None);
		<ErasValidatorReward<T>>::remove(era_index);
		<ErasRewardPoints<T>>::remove(era_index);
		<ErasTotalStake<T>>::remove(era_index);
		ErasStartSessionIndex::<T>::remove(era_index);
	}

	/// Apply previously-unapplied slashes on the beginning of a new era, after a delay.
	fn apply_unapplied_slashes(active_era: EraIndex) {
		let slash_defer_duration = T::SlashDeferDuration::get();
		<Self as Store>::EarliestUnappliedSlash::mutate(|earliest| {
			if let Some(ref mut earliest) = earliest {
				let keep_from = active_era.saturating_sub(slash_defer_duration);
				for era in (*earliest)..keep_from {
					let era_slashes = <Self as Store>::UnappliedSlashes::take(&era);
					for slash in era_slashes {
						slashing::apply_slash::<T>(slash);
					}
				}

				*earliest = (*earliest).max(keep_from)
			}
		})
	}

	/// Add reward points to validators using their stash account ID.
	///
	/// Validators are keyed by stash account ID and must be in the current elected set.
	///
	/// For each element in the iterator the given number of points in u32 is added to the
	/// validator, thus duplicates are handled.
	///
	/// At the end of the era each the total payout will be distributed among validator
	/// relatively to their points.
	///
	/// COMPLEXITY: Complexity is `number_of_validator_to_reward x current_elected_len`.
	pub fn reward_by_ids(validators_points: impl IntoIterator<Item = (T::AccountId, u32)>) {
		if let Some(active_era) = Self::active_era() {
			<ErasRewardPoints<T>>::mutate(active_era.index, |era_rewards| {
				for (validator, points) in validators_points.into_iter() {
					*era_rewards.individual.entry(validator).or_default() += points;
					era_rewards.total += points;
				}
			});
		}
	}

	/// Ensures that at the end of the current session there will be a new era.
	pub(crate) fn ensure_new_era() {
		match ForceEra::<T>::get() {
			Forcing::ForceAlways | Forcing::ForceNew => (),
			_ => ForceEra::<T>::put(Forcing::ForceNew),
		}
	}

	#[cfg(feature = "runtime-benchmarks")]
	pub fn add_era_stakers(
		current_era: EraIndex,
		controller: T::AccountId,
		exposure: Exposure<T::AccountId, BalanceOf<T>>,
	) {
		<ErasStakers<T>>::insert(&current_era, &controller, &exposure);
	}

	#[cfg(feature = "runtime-benchmarks")]
	pub fn set_slash_reward_fraction(fraction: Perbill) {
		SlashRewardFraction::<T>::put(fraction);
	}

<<<<<<< HEAD
	/// Get at most `maybe_max_len` voters ready for the npos election, assuming that `remaining`
	/// more calls will be made in the same 'unit of election'.
	///
	/// If `remaining > 0`, `LastIteratedNominator` is set to the last item that is returned.
	/// Consequently, regardless of the value of `remaining`, if `LastIteratedNominator` exists, it
	/// is used as the starting point of the iteration.
	pub fn get_npos_voters_page(
		maybe_max_len: Option<usize>,
		maybe_last: Option<T::AccountId>,
		slashing_spans: &BTreeMap<T::AccountId, slashing::SlashingSpans>,
	) -> (Vec<VoterOf<Self>>, u32, u32) {
=======
	/// Get all of the voters that are eligible for the npos election.
	///
	/// `maybe_max_len` can imposes a cap on the number of voters returned;
	///
	/// This function is self-weighing as [`DispatchClass::Mandatory`].
	///
	/// ### Slashing
	///
	/// All votes that have been submitted before the last non-zero slash of the corresponding
	/// target are *auto-chilled*, but still count towards the limit imposed by `maybe_max_len`.
	pub fn get_npos_voters(maybe_max_len: Option<usize>) -> Vec<VoterOf<Self>> {
>>>>>>> 97ee3d1d
		let max_allowed_len = {
			let all_voter_count = T::VoterList::count() as usize;
			maybe_max_len.unwrap_or(all_voter_count).min(all_voter_count)
		};

		let mut voters = Vec::<_>::with_capacity(max_allowed_len);

<<<<<<< HEAD
		// cache the total-issuance once in this function
		let weight_of = Self::weight_of_fn();
=======
		// cache a few things.
		let weight_of = Self::weight_of_fn();
		let slashing_spans = <SlashingSpans<T>>::iter().collect::<BTreeMap<_, _>>();

>>>>>>> 97ee3d1d
		let mut voters_seen = 0u32;
		let mut validators_taken = 0u32;
		let mut nominators_taken = 0u32;

<<<<<<< HEAD
		let mut sorted_voters = if let Some(last) = maybe_last {
			// Defensive: a correctly working pallet-staking will store a last node that is already
			// part of of the voter list. If otherwise, we start from the beginning and return
			// duplicates, hopefully our beloved `ElectionProvider` can handle duplicate voters
			// (substrate implementations do). This is guaranteed by making sure while
			// `LastIteratedNominator` is set, no nominator can chill.
			T::VoterList::iter_from(&last).defensive_unwrap_or_else(T::VoterList::iter)
		} else {
			T::VoterList::iter()
		};

		while voters.len() < max_allowed_len &&
			voters_seen < (max_allowed_len as u32 * NPOS_MAX_ITERATIONS_COEFFICIENT)
=======
		let mut sorted_voters = T::VoterList::iter();
		while all_voters.len() < max_allowed_len &&
			voters_seen < (NPOS_MAX_ITERATIONS_COEFFICIENT * max_allowed_len as u32)
>>>>>>> 97ee3d1d
		{
			let voter = match sorted_voters.next() {
				Some(voter) => {
					voters_seen.saturating_inc();
					voter
				},
				None => break,
			};

			if let Some(Nominations { submitted_in, mut targets, suppressed: _ }) =
				<Nominators<T>>::get(&voter)
			{
<<<<<<< HEAD
=======
				// if this voter is a nominator:
>>>>>>> 97ee3d1d
				targets.retain(|stash| {
					slashing_spans
						.get(stash)
						.map_or(true, |spans| submitted_in >= spans.last_nonzero_slash())
				});
				if !targets.len().is_zero() {
<<<<<<< HEAD
					voters.push((voter.clone(), weight_of(&voter), targets));
=======
					all_voters.push((voter.clone(), weight_of(&voter), targets));
>>>>>>> 97ee3d1d
					nominators_taken.saturating_inc();
				}
			} else if Validators::<T>::contains_key(&voter) {
				// if this voter is a validator:
				let self_vote = (
					voter.clone(),
					weight_of(&voter),
					vec![voter.clone()]
						.try_into()
						.expect("`MaxVotesPerVoter` must be greater than or equal to 1"),
				);
<<<<<<< HEAD
				voters.push(self_vote);
				validators_taken.saturating_inc();
			} else {
				// this can only happen if: 1. there a pretty bad bug in the bags-list (or whatever
				// is the sorted list) logic and the state of the two pallets is no longer
				// compatible, or because the nominators is not decodable since they have more
				// nomination than `T::MaxNominations`. This can rarely happen, and is not really an
				// emergency or bug if it does.
				log!(
					warn,
					"DEFENSIVE: invalid item in `SortedListProvider`: {:?}, this nominator probably has too many nominations now",
					voter
				);
=======
				all_voters.push(self_vote);
				validators_taken.saturating_inc();
			} else {
				// this can only happen if: 1. there a bug in the bags-list (or whatever is the
				// sorted list) logic and the state of the two pallets is no longer compatible, or
				// because the nominators is not decodable since they have more nomination than
				// `T::MaxNominations`. The latter can rarely happen, and is not really an emergency
				// or bug if it does.
				log!(
					warn,
					"DEFENSIVE: invalid item in `VoterList`: {:?}, this nominator probably has too many nominations now",
					voter
				)
>>>>>>> 97ee3d1d
			}
		}

		// voters should have never re-allocated.
		debug_assert!(voters.capacity() >= voters.len());

		Self::register_weight(T::WeightInfo::get_npos_voters(
			validators_taken,
			nominators_taken,
			slashing_spans.len() as u32,
		));

<<<<<<< HEAD
		(voters, validators_taken, nominators_taken)
=======
		log!(
			info,
			"generated {} npos voters, {} from validators and {} nominators",
			all_voters.len(),
			validators_taken,
			nominators_taken
		);

		all_voters
>>>>>>> 97ee3d1d
	}

	/// Get the targets for an upcoming npos election.
	///
	/// This function is self-weighing as [`DispatchClass::Mandatory`].
	pub fn get_npos_targets() -> Vec<T::AccountId> {
		let mut validator_count = 0u32;
		let targets = Validators::<T>::iter()
			.map(|(v, _)| {
				validator_count.saturating_inc();
				v
			})
			.collect::<Vec<_>>();

		Self::register_weight(T::WeightInfo::get_npos_targets(validator_count));

		targets
	}

<<<<<<< HEAD
	/// This function will add a nominator to the `Nominators` storage map, and `VoterList`.
=======
	/// This function will add a nominator to the `Nominators` storage map,
	/// and `VoterList`.
>>>>>>> 97ee3d1d
	///
	/// If the nominator already exists, their nominations will be updated.
	///
	/// NOTE: you must ALWAYS use this function to add nominator or update their targets. Any access
	/// to `Nominators` or `VoterList` outside of this function is almost certainly wrong.
	pub fn do_add_nominator(who: &T::AccountId, nominations: Nominations<T>) {
		if !Nominators::<T>::contains_key(who) {
			// maybe update sorted list.
			let _ = T::VoterList::on_insert(who.clone(), Self::weight_of(who))
				.defensive_unwrap_or_default();
		}
		Nominators::<T>::insert(who, nominations);

		debug_assert_eq!(
			Nominators::<T>::count() + Validators::<T>::count(),
			T::VoterList::count()
		);
		debug_assert_eq!(T::VoterList::sanity_check(), Ok(()));
	}

	/// This function will remove a nominator from the `Nominators` storage map,
	/// and `VoterList`.
	///
	/// Returns `Ok(())` if `who` was removed from `Nominators`, otherwise `Err(_)`.
	///
	/// NOTE: you must ALWAYS use this function to remove a nominator from the system. Any access to
	/// `Nominators` or `VoterList` outside of this function is almost certainly
	/// wrong.
<<<<<<< HEAD
	pub fn try_remove_nominator(who: &T::AccountId) -> Result<(), Error<T>> {
		let outcome = if Nominators::<T>::contains_key(who) {
			ensure!(
				LastIteratedNominator::<T>::get().map_or(true, |last| &last != who),
				Error::<T>::TemporarilyNotAllowed
			);
			Nominators::<T>::remove(who);
			T::VoterList::on_remove(who);
			Ok(())
		} else {
			Err(Error::<T>::NotNominator)
=======
	pub fn do_remove_nominator(who: &T::AccountId) -> bool {
		let outcome = if Nominators::<T>::contains_key(who) {
			Nominators::<T>::remove(who);
			T::VoterList::on_remove(who);
			true
		} else {
			false
>>>>>>> 97ee3d1d
		};

		debug_assert_eq!(T::VoterList::sanity_check(), Ok(()));
		debug_assert_eq!(
			Nominators::<T>::count() + Validators::<T>::count(),
			T::VoterList::count()
		);

		outcome
	}

	/// This function will add a validator to the `Validators` storage map.
	///
	/// If the validator already exists, their preferences will be updated.
	///
	/// NOTE: you must ALWAYS use this function to add a validator to the system. Any access to
	/// `Validators` or `VoterList` outside of this function is almost certainly
	/// wrong.
	pub fn do_add_validator(who: &T::AccountId, prefs: ValidatorPrefs) {
		if !Validators::<T>::contains_key(who) {
			// maybe update sorted list.
			let _ = T::VoterList::on_insert(who.clone(), Self::weight_of(who))
				.defensive_unwrap_or_default();
		}
		Validators::<T>::insert(who, prefs);

		debug_assert_eq!(
			Nominators::<T>::count() + Validators::<T>::count(),
			T::VoterList::count()
		);
		debug_assert_eq!(T::VoterList::sanity_check(), Ok(()));
	}

	/// This function will remove a validator from the `Validators` storage map.
	///
	/// Returns true if `who` was removed from `Validators`, otherwise false.
	///
	/// NOTE: you must ALWAYS use this function to remove a validator from the system. Any access to
	/// `Validators` or `VoterList` outside of this function is almost certainly
	/// wrong.
<<<<<<< HEAD
	pub fn try_remove_validator(who: &T::AccountId) -> Result<(), Error<T>> {
		let outcome = if Validators::<T>::contains_key(who) {
			Validators::<T>::remove(who);
			T::VoterList::on_remove(who);
			Ok(())
		} else {
			Err(Error::<T>::NotValidator)
=======
	pub fn do_remove_validator(who: &T::AccountId) -> bool {
		let outcome = if Validators::<T>::contains_key(who) {
			Validators::<T>::remove(who);
			T::VoterList::on_remove(who);
			true
		} else {
			false
>>>>>>> 97ee3d1d
		};

		debug_assert_eq!(T::VoterList::sanity_check(), Ok(()));
		debug_assert_eq!(
			Nominators::<T>::count() + Validators::<T>::count(),
			T::VoterList::count()
		);

		outcome
	}

	/// Register some amount of weight directly with the system pallet.
	///
	/// This is always mandatory weight.
	fn register_weight(weight: Weight) {
		<frame_system::Pallet<T>>::register_extra_weight_unchecked(
			weight,
			DispatchClass::Mandatory,
		);
	}
}

impl<T: Config> ElectionDataProvider for Pallet<T> {
	type AccountId = T::AccountId;
	type BlockNumber = BlockNumberFor<T>;
	type MaxVotesPerVoter = T::MaxNominations;
	type Pages = T::Pages;

	fn desired_targets() -> data_provider::Result<u32> {
		Self::register_weight(T::DbWeight::get().reads(1));
		Ok(Self::validator_count())
	}

	/// implementation notes: Given the loose dynamics of the `ElectionProvider`, namely the fact
	/// that number of entries returned per page is dynamic, this implementation is best-effort at
	/// best. We try and use the `LastIteratedNominator`, which is always kept as long call with
	/// `remaining > 0` are made. Any call with `remaining = 0` will clear this history item, and
	/// the next call will be fresh.
	///
	/// This function is written defensively:
	fn electing_voters_paged(
		maybe_max_len: Option<usize>,
		mut remaining: PageIndex,
	) -> data_provider::Result<Vec<VoterOf<Self>>> {
		remaining = remaining.min(T::Pages::get().defensive_saturating_sub(1));
		// either this is the first call, or `LastIteratedNominator` should exist.
		let mut maybe_last = LastIteratedNominator::<T>::get();

		let is_valid_state = if T::Pages::get() > 1 {
			// in the first page, the `LastIteratedNominator` should not exist, in the rest of the
			// pages it should
			(remaining == Self::msp()) ^ maybe_last.is_some()
		} else {
			maybe_last.is_none()
		};

		// defensive: since, at least as of now, this function is also used for governance fallback,
		// we really really prefer it to NEVER fail. Thus, we play defensive and return just the
		// first page if the state of `LastIteratedNominator` is corrupt.
		if !is_valid_state {
			frame_support::defensive!("corrupt state in staking election data provider");
			maybe_last = None;
		}

		let slashing_spans = <SlashingSpans<T>>::iter().collect::<BTreeMap<_, _>>();
		let (voters, _validators_taken, _nominators_taken) =
			Self::get_npos_voters_page(maybe_max_len, maybe_last, &slashing_spans);

		log!(
			debug,
			"generated {} npos voters, {} from validators and {} nominators",
			voters.len(),
			_validators_taken,
			_nominators_taken,
		);

		match remaining {
			0 => LastIteratedNominator::<T>::kill(),
			_ =>
				if let Some(last) = voters.last().map(|(x, _, _)| x) {
					LastIteratedNominator::<T>::put(last.clone())
				},
		};
		Ok(voters)
	}

	fn electable_targets_paged(
		maybe_max_len: Option<usize>,
		remaining: PageIndex,
	) -> data_provider::Result<Vec<T::AccountId>> {
		if remaining > 0 {
			return Err("Cannot support more than a single page of targets")
		}
		let target_count = Validators::<T>::count();

		// We can't handle this case yet -- return an error.
		if maybe_max_len.map_or(false, |max_len| target_count > max_len as u32) {
			return Err("Target snapshot too big")
		}

		Ok(Self::get_npos_targets())
	}

	fn next_election_prediction(now: T::BlockNumber) -> T::BlockNumber {
		let current_era = Self::current_era().unwrap_or(0);
		let current_session = Self::current_planned_session();
		let current_era_start_session_index =
			Self::eras_start_session_index(current_era).unwrap_or(0);
		// Number of session in the current era or the maximum session per era if reached.
		let era_progress = current_session
			.saturating_sub(current_era_start_session_index)
			.min(T::SessionsPerEra::get());

		let until_this_session_end = T::NextNewSession::estimate_next_new_session(now)
			.0
			.unwrap_or_default()
			.saturating_sub(now);

		let session_length = T::NextNewSession::average_session_length();

		let sessions_left: T::BlockNumber = match ForceEra::<T>::get() {
			Forcing::ForceNone => Bounded::max_value(),
			Forcing::ForceNew | Forcing::ForceAlways => Zero::zero(),
			Forcing::NotForcing if era_progress >= T::SessionsPerEra::get() => Zero::zero(),
			Forcing::NotForcing => T::SessionsPerEra::get()
				.saturating_sub(era_progress)
				// One session is computed in this_session_end.
				.saturating_sub(1)
				.into(),
		};

		now.saturating_add(
			until_this_session_end.saturating_add(sessions_left.saturating_mul(session_length)),
		)
	}

	#[cfg(feature = "runtime-benchmarks")]
	fn add_voter(
		voter: T::AccountId,
		weight: VoteWeight,
		targets: BoundedVec<T::AccountId, Self::MaxVotesPerVoter>,
	) {
		let stake = <BalanceOf<T>>::try_from(weight).unwrap_or_else(|_| {
			panic!("cannot convert a VoteWeight into BalanceOf, benchmark needs reconfiguring.")
		});
		<Bonded<T>>::insert(voter.clone(), voter.clone());
		<Ledger<T>>::insert(
			voter.clone(),
			StakingLedger {
				stash: voter.clone(),
				active: stake,
				total: stake,
				unlocking: Default::default(),
				claimed_rewards: vec![],
			},
		);

		Self::do_add_nominator(&voter, Nominations { targets, submitted_in: 0, suppressed: false });
	}

	#[cfg(feature = "runtime-benchmarks")]
	fn add_target(target: T::AccountId) {
		let stake = MinValidatorBond::<T>::get() * 100u32.into();
		<Bonded<T>>::insert(target.clone(), target.clone());
		<Ledger<T>>::insert(
			target.clone(),
			StakingLedger {
				stash: target.clone(),
				active: stake,
				total: stake,
				unlocking: Default::default(),
				claimed_rewards: vec![],
			},
		);
		Self::do_add_validator(
			&target,
			ValidatorPrefs { commission: Perbill::zero(), blocked: false },
		);
	}

	#[cfg(feature = "runtime-benchmarks")]
	fn clear() {
		<Bonded<T>>::remove_all(None);
		<Ledger<T>>::remove_all(None);
		<Validators<T>>::remove_all();
		<Nominators<T>>::remove_all();

		T::VoterList::unsafe_clear();
	}

	#[cfg(feature = "runtime-benchmarks")]
	fn put_snapshot(
		voters: Vec<VoterOf<Self>>,
		targets: Vec<T::AccountId>,
		target_stake: Option<VoteWeight>,
	) {
		targets.into_iter().for_each(|v| {
			let stake: BalanceOf<T> = target_stake
				.and_then(|w| <BalanceOf<T>>::try_from(w).ok())
				.unwrap_or_else(|| MinNominatorBond::<T>::get() * 100u32.into());
			<Bonded<T>>::insert(v.clone(), v.clone());
			<Ledger<T>>::insert(
				v.clone(),
				StakingLedger {
					stash: v.clone(),
					active: stake,
					total: stake,
					unlocking: Default::default(),
					claimed_rewards: vec![],
				},
			);
			Self::do_add_validator(
				&v,
				ValidatorPrefs { commission: Perbill::zero(), blocked: false },
			);
		});

		voters.into_iter().for_each(|(v, s, t)| {
			let stake = <BalanceOf<T>>::try_from(s).unwrap_or_else(|_| {
				panic!("cannot convert a VoteWeight into BalanceOf, benchmark needs reconfiguring.")
			});
			<Bonded<T>>::insert(v.clone(), v.clone());
			<Ledger<T>>::insert(
				v.clone(),
				StakingLedger {
					stash: v.clone(),
					active: stake,
					total: stake,
					unlocking: Default::default(),
					claimed_rewards: vec![],
				},
			);
			Self::do_add_nominator(
				&v,
				Nominations { targets: t.try_into().unwrap(), submitted_in: 0, suppressed: false },
			);
		});
	}
}

/// In this implementation `new_session(session)` must be called before `end_session(session-1)`
/// i.e. the new session must be planned before the ending of the previous session.
///
/// Once the first new_session is planned, all session must start and then end in order, though
/// some session can lag in between the newest session planned and the latest session started.
impl<T: Config> pallet_session::SessionManager<T::AccountId> for Pallet<T> {
	fn new_session(new_index: SessionIndex) -> Option<Vec<T::AccountId>> {
		log!(trace, "planning new session {}", new_index);
		CurrentPlannedSession::<T>::put(new_index);
		Self::new_session(new_index, false)
	}
	fn new_session_genesis(new_index: SessionIndex) -> Option<Vec<T::AccountId>> {
		log!(trace, "planning new session {} at genesis", new_index);
		CurrentPlannedSession::<T>::put(new_index);
		Self::new_session(new_index, true)
	}
	fn start_session(start_index: SessionIndex) {
		log!(trace, "starting session {}", start_index);
		Self::start_session(start_index)
	}
	fn end_session(end_index: SessionIndex) {
		log!(trace, "ending session {}", end_index);
		Self::end_session(end_index)
	}
}

impl<T: Config> historical::SessionManager<T::AccountId, Exposure<T::AccountId, BalanceOf<T>>>
	for Pallet<T>
{
	fn new_session(
		new_index: SessionIndex,
	) -> Option<Vec<(T::AccountId, Exposure<T::AccountId, BalanceOf<T>>)>> {
		<Self as pallet_session::SessionManager<_>>::new_session(new_index).map(|validators| {
			let current_era = Self::current_era()
				// Must be some as a new era has been created.
				.unwrap_or(0);

			validators
				.into_iter()
				.map(|v| {
					let exposure = Self::eras_stakers(current_era, &v);
					(v, exposure)
				})
				.collect()
		})
	}
	fn new_session_genesis(
		new_index: SessionIndex,
	) -> Option<Vec<(T::AccountId, Exposure<T::AccountId, BalanceOf<T>>)>> {
		<Self as pallet_session::SessionManager<_>>::new_session_genesis(new_index).map(
			|validators| {
				let current_era = Self::current_era()
					// Must be some as a new era has been created.
					.unwrap_or(0);

				validators
					.into_iter()
					.map(|v| {
						let exposure = Self::eras_stakers(current_era, &v);
						(v, exposure)
					})
					.collect()
			},
		)
	}
	fn start_session(start_index: SessionIndex) {
		<Self as pallet_session::SessionManager<_>>::start_session(start_index)
	}
	fn end_session(end_index: SessionIndex) {
		<Self as pallet_session::SessionManager<_>>::end_session(end_index)
	}
}

/// Add reward points to block authors:
/// * 20 points to the block producer for producing a (non-uncle) block in the relay chain,
/// * 2 points to the block producer for each reference to a previously unreferenced uncle, and
/// * 1 point to the producer of each referenced uncle block.
impl<T> pallet_authorship::EventHandler<T::AccountId, T::BlockNumber> for Pallet<T>
where
	T: Config + pallet_authorship::Config + pallet_session::Config,
{
	fn note_author(author: T::AccountId) {
		Self::reward_by_ids(vec![(author, 20)])
	}
	fn note_uncle(uncle_author: T::AccountId, _age: T::BlockNumber) {
		// defensive-only: block author must exist.
		if let Some(block_author) = <pallet_authorship::Pallet<T>>::author() {
			Self::reward_by_ids(vec![(block_author, 2), (uncle_author, 1)])
		} else {
			crate::log!(warn, "block author not set, this should never happen");
		}
	}
}

/// This is intended to be used with `FilterHistoricalOffences`.
impl<T: Config>
	OnOffenceHandler<T::AccountId, pallet_session::historical::IdentificationTuple<T>, Weight>
	for Pallet<T>
where
	T: pallet_session::Config<ValidatorId = <T as frame_system::Config>::AccountId>,
	T: pallet_session::historical::Config<
		FullIdentification = Exposure<<T as frame_system::Config>::AccountId, BalanceOf<T>>,
		FullIdentificationOf = ExposureOf<T>,
	>,
	T::SessionHandler: pallet_session::SessionHandler<<T as frame_system::Config>::AccountId>,
	T::SessionManager: pallet_session::SessionManager<<T as frame_system::Config>::AccountId>,
	T::ValidatorIdOf: Convert<
		<T as frame_system::Config>::AccountId,
		Option<<T as frame_system::Config>::AccountId>,
	>,
{
	fn on_offence(
		offenders: &[OffenceDetails<
			T::AccountId,
			pallet_session::historical::IdentificationTuple<T>,
		>],
		slash_fraction: &[Perbill],
		slash_session: SessionIndex,
		disable_strategy: DisableStrategy,
	) -> Weight {
		let reward_proportion = SlashRewardFraction::<T>::get();
		let mut consumed_weight: Weight = 0;
		let mut add_db_reads_writes = |reads, writes| {
			consumed_weight += T::DbWeight::get().reads_writes(reads, writes);
		};

		let active_era = {
			let active_era = Self::active_era();
			add_db_reads_writes(1, 0);
			if active_era.is_none() {
				// This offence need not be re-submitted.
				return consumed_weight
			}
			active_era.expect("value checked not to be `None`; qed").index
		};
		let active_era_start_session_index = Self::eras_start_session_index(active_era)
			.unwrap_or_else(|| {
				frame_support::print("Error: start_session_index must be set for current_era");
				0
			});
		add_db_reads_writes(1, 0);

		let window_start = active_era.saturating_sub(T::BondingDuration::get());

		// Fast path for active-era report - most likely.
		// `slash_session` cannot be in a future active era. It must be in `active_era` or before.
		let slash_era = if slash_session >= active_era_start_session_index {
			active_era
		} else {
			let eras = BondedEras::<T>::get();
			add_db_reads_writes(1, 0);

			// Reverse because it's more likely to find reports from recent eras.
			match eras.iter().rev().find(|&&(_, ref sesh)| sesh <= &slash_session) {
				Some(&(ref slash_era, _)) => *slash_era,
				// Before bonding period. defensive - should be filtered out.
				None => return consumed_weight,
			}
		};

		<Self as Store>::EarliestUnappliedSlash::mutate(|earliest| {
			if earliest.is_none() {
				*earliest = Some(active_era)
			}
		});
		add_db_reads_writes(1, 1);

		let slash_defer_duration = T::SlashDeferDuration::get();

		let invulnerables = Self::invulnerables();
		add_db_reads_writes(1, 0);

		for (details, slash_fraction) in offenders.iter().zip(slash_fraction) {
			let (stash, exposure) = &details.offender;

			// Skip if the validator is invulnerable.
			if invulnerables.contains(stash) {
				continue
			}

			let unapplied = slashing::compute_slash::<T>(slashing::SlashParams {
				stash,
				slash: *slash_fraction,
				exposure,
				slash_era,
				window_start,
				now: active_era,
				reward_proportion,
				disable_strategy,
			});

			if let Some(mut unapplied) = unapplied {
				let nominators_len = unapplied.others.len() as u64;
				let reporters_len = details.reporters.len() as u64;

				{
					let upper_bound = 1 /* Validator/NominatorSlashInEra */ + 2 /* fetch_spans */;
					let rw = upper_bound + nominators_len * upper_bound;
					add_db_reads_writes(rw, rw);
				}
				unapplied.reporters = details.reporters.clone();
				if slash_defer_duration == 0 {
					// Apply right away.
					slashing::apply_slash::<T>(unapplied);
					{
						let slash_cost = (6, 5);
						let reward_cost = (2, 2);
						add_db_reads_writes(
							(1 + nominators_len) * slash_cost.0 + reward_cost.0 * reporters_len,
							(1 + nominators_len) * slash_cost.1 + reward_cost.1 * reporters_len,
						);
					}
				} else {
					// Defer to end of some `slash_defer_duration` from now.
					<Self as Store>::UnappliedSlashes::mutate(active_era, move |for_later| {
						for_later.push(unapplied)
					});
					add_db_reads_writes(1, 1);
				}
			} else {
				add_db_reads_writes(4 /* fetch_spans */, 5 /* kick_out_if_recent */)
			}
		}

		consumed_weight
	}
}

impl<T: Config> ScoreProvider<T::AccountId> for Pallet<T> {
	type Score = VoteWeight;

	fn score(who: &T::AccountId) -> Self::Score {
		Self::weight_of(who)
	}

	#[cfg(feature = "runtime-benchmarks")]
	fn set_score_of(who: &T::AccountId, weight: Self::Score) {
		// this will clearly results in an inconsistent state, but it should not matter for a
		// benchmark.
		let active: BalanceOf<T> = weight.try_into().map_err(|_| ()).unwrap();
		let mut ledger = match Self::ledger(who) {
			None => StakingLedger::default_from(who.clone()),
			Some(l) => l,
		};
		ledger.active = active;

		<Ledger<T>>::insert(who, ledger);
		<Bonded<T>>::insert(who, who);

		// also, we play a trick to make sure that a issuance based-`CurrencyToVote` behaves well:
		// This will make sure that total issuance is zero, thus the currency to vote will be a 1-1
		// conversion.
		let imbalance = T::Currency::burn(T::Currency::total_issuance());
		// kinda ugly, but gets the job done. The fact that this works here is a HUGE exception.
		// Don't try this pattern in other places.
		sp_std::mem::forget(imbalance);
	}
}

/// A simple voter list implementation that does not require any additional pallets. Note, this
/// does not provided nominators in sorted ordered. If you desire nominators in a sorted order take
/// a look at [`pallet-bags-list].
pub struct UseNominatorsAndValidatorsMap<T>(sp_std::marker::PhantomData<T>);
impl<T: Config> SortedListProvider<T::AccountId> for UseNominatorsAndValidatorsMap<T> {
	type Error = ();
	type Score = VoteWeight;

	fn iter() -> Box<dyn Iterator<Item = T::AccountId>> {
		Box::new(
			Validators::<T>::iter()
				.map(|(v, _)| v)
				.chain(Nominators::<T>::iter().map(|(n, _)| n)),
		)
<<<<<<< HEAD
	}

	fn iter_from(
		start: &T::AccountId,
	) -> Result<Box<dyn Iterator<Item = T::AccountId>>, Self::Error> {
		if Validators::<T>::contains_key(start) {
			let start_key = Validators::<T>::hashed_key_for(start);
			Ok(Box::new(
				Validators::<T>::iter_from(start_key)
					.map(|(n, _)| n)
					.chain(Nominators::<T>::iter().map(|(x, _)| x)),
			))
		} else if Nominators::<T>::contains_key(start) {
			let start_key = Nominators::<T>::hashed_key_for(start);
			Ok(Box::new(Nominators::<T>::iter_from(start_key).map(|(n, _)| n)))
		} else {
			Err(())
		}
=======
>>>>>>> 97ee3d1d
	}

	fn count() -> u32 {
		Nominators::<T>::count().saturating_add(Validators::<T>::count())
	}
	fn contains(id: &T::AccountId) -> bool {
		Nominators::<T>::contains_key(id) || Validators::<T>::contains_key(id)
	}
	fn on_insert(_: T::AccountId, _weight: Self::Score) -> Result<(), Self::Error> {
		// nothing to do on insert.
		Ok(())
	}
	fn on_update(_: &T::AccountId, _weight: Self::Score) {
		// nothing to do on update.
	}
	fn on_remove(_: &T::AccountId) {
		// nothing to do on remove.
	}
	fn unsafe_regenerate(
		_: impl IntoIterator<Item = T::AccountId>,
		_: Box<dyn Fn(&T::AccountId) -> Self::Score>,
	) -> u32 {
		// nothing to do upon regenerate.
		0
	}
	fn sanity_check() -> Result<(), &'static str> {
		Ok(())
	}

	fn unsafe_clear() {
		// NOTE: Caller must ensure this doesn't lead to too many storage accesses. This is a
		// condition of SortedListProvider::unsafe_clear.
		Nominators::<T>::remove_all();
		Validators::<T>::remove_all();
	}
}<|MERGE_RESOLUTION|>--- conflicted
+++ resolved
@@ -662,7 +662,6 @@
 		SlashRewardFraction::<T>::put(fraction);
 	}
 
-<<<<<<< HEAD
 	/// Get at most `maybe_max_len` voters ready for the npos election, assuming that `remaining`
 	/// more calls will be made in the same 'unit of election'.
 	///
@@ -674,19 +673,6 @@
 		maybe_last: Option<T::AccountId>,
 		slashing_spans: &BTreeMap<T::AccountId, slashing::SlashingSpans>,
 	) -> (Vec<VoterOf<Self>>, u32, u32) {
-=======
-	/// Get all of the voters that are eligible for the npos election.
-	///
-	/// `maybe_max_len` can imposes a cap on the number of voters returned;
-	///
-	/// This function is self-weighing as [`DispatchClass::Mandatory`].
-	///
-	/// ### Slashing
-	///
-	/// All votes that have been submitted before the last non-zero slash of the corresponding
-	/// target are *auto-chilled*, but still count towards the limit imposed by `maybe_max_len`.
-	pub fn get_npos_voters(maybe_max_len: Option<usize>) -> Vec<VoterOf<Self>> {
->>>>>>> 97ee3d1d
 		let max_allowed_len = {
 			let all_voter_count = T::VoterList::count() as usize;
 			maybe_max_len.unwrap_or(all_voter_count).min(all_voter_count)
@@ -694,26 +680,18 @@
 
 		let mut voters = Vec::<_>::with_capacity(max_allowed_len);
 
-<<<<<<< HEAD
 		// cache the total-issuance once in this function
 		let weight_of = Self::weight_of_fn();
-=======
-		// cache a few things.
-		let weight_of = Self::weight_of_fn();
-		let slashing_spans = <SlashingSpans<T>>::iter().collect::<BTreeMap<_, _>>();
-
->>>>>>> 97ee3d1d
 		let mut voters_seen = 0u32;
 		let mut validators_taken = 0u32;
 		let mut nominators_taken = 0u32;
 
-<<<<<<< HEAD
 		let mut sorted_voters = if let Some(last) = maybe_last {
 			// Defensive: a correctly working pallet-staking will store a last node that is already
 			// part of of the voter list. If otherwise, we start from the beginning and return
 			// duplicates, hopefully our beloved `ElectionProvider` can handle duplicate voters
 			// (substrate implementations do). This is guaranteed by making sure while
-			// `LastIteratedNominator` is set, no nominator can chill.
+			// `LastIteratedNominator` is set, this voter cannot chill themselves.
 			T::VoterList::iter_from(&last).defensive_unwrap_or_else(T::VoterList::iter)
 		} else {
 			T::VoterList::iter()
@@ -721,11 +699,6 @@
 
 		while voters.len() < max_allowed_len &&
 			voters_seen < (max_allowed_len as u32 * NPOS_MAX_ITERATIONS_COEFFICIENT)
-=======
-		let mut sorted_voters = T::VoterList::iter();
-		while all_voters.len() < max_allowed_len &&
-			voters_seen < (NPOS_MAX_ITERATIONS_COEFFICIENT * max_allowed_len as u32)
->>>>>>> 97ee3d1d
 		{
 			let voter = match sorted_voters.next() {
 				Some(voter) => {
@@ -738,21 +711,13 @@
 			if let Some(Nominations { submitted_in, mut targets, suppressed: _ }) =
 				<Nominators<T>>::get(&voter)
 			{
-<<<<<<< HEAD
-=======
-				// if this voter is a nominator:
->>>>>>> 97ee3d1d
 				targets.retain(|stash| {
 					slashing_spans
 						.get(stash)
 						.map_or(true, |spans| submitted_in >= spans.last_nonzero_slash())
 				});
 				if !targets.len().is_zero() {
-<<<<<<< HEAD
 					voters.push((voter.clone(), weight_of(&voter), targets));
-=======
-					all_voters.push((voter.clone(), weight_of(&voter), targets));
->>>>>>> 97ee3d1d
 					nominators_taken.saturating_inc();
 				}
 			} else if Validators::<T>::contains_key(&voter) {
@@ -764,7 +729,6 @@
 						.try_into()
 						.expect("`MaxVotesPerVoter` must be greater than or equal to 1"),
 				);
-<<<<<<< HEAD
 				voters.push(self_vote);
 				validators_taken.saturating_inc();
 			} else {
@@ -778,21 +742,6 @@
 					"DEFENSIVE: invalid item in `SortedListProvider`: {:?}, this nominator probably has too many nominations now",
 					voter
 				);
-=======
-				all_voters.push(self_vote);
-				validators_taken.saturating_inc();
-			} else {
-				// this can only happen if: 1. there a bug in the bags-list (or whatever is the
-				// sorted list) logic and the state of the two pallets is no longer compatible, or
-				// because the nominators is not decodable since they have more nomination than
-				// `T::MaxNominations`. The latter can rarely happen, and is not really an emergency
-				// or bug if it does.
-				log!(
-					warn,
-					"DEFENSIVE: invalid item in `VoterList`: {:?}, this nominator probably has too many nominations now",
-					voter
-				)
->>>>>>> 97ee3d1d
 			}
 		}
 
@@ -805,19 +754,7 @@
 			slashing_spans.len() as u32,
 		));
 
-<<<<<<< HEAD
 		(voters, validators_taken, nominators_taken)
-=======
-		log!(
-			info,
-			"generated {} npos voters, {} from validators and {} nominators",
-			all_voters.len(),
-			validators_taken,
-			nominators_taken
-		);
-
-		all_voters
->>>>>>> 97ee3d1d
 	}
 
 	/// Get the targets for an upcoming npos election.
@@ -837,12 +774,7 @@
 		targets
 	}
 
-<<<<<<< HEAD
 	/// This function will add a nominator to the `Nominators` storage map, and `VoterList`.
-=======
-	/// This function will add a nominator to the `Nominators` storage map,
-	/// and `VoterList`.
->>>>>>> 97ee3d1d
 	///
 	/// If the nominator already exists, their nominations will be updated.
 	///
@@ -871,7 +803,6 @@
 	/// NOTE: you must ALWAYS use this function to remove a nominator from the system. Any access to
 	/// `Nominators` or `VoterList` outside of this function is almost certainly
 	/// wrong.
-<<<<<<< HEAD
 	pub fn try_remove_nominator(who: &T::AccountId) -> Result<(), Error<T>> {
 		let outcome = if Nominators::<T>::contains_key(who) {
 			ensure!(
@@ -883,15 +814,6 @@
 			Ok(())
 		} else {
 			Err(Error::<T>::NotNominator)
-=======
-	pub fn do_remove_nominator(who: &T::AccountId) -> bool {
-		let outcome = if Nominators::<T>::contains_key(who) {
-			Nominators::<T>::remove(who);
-			T::VoterList::on_remove(who);
-			true
-		} else {
-			false
->>>>>>> 97ee3d1d
 		};
 
 		debug_assert_eq!(T::VoterList::sanity_check(), Ok(()));
@@ -932,7 +854,6 @@
 	/// NOTE: you must ALWAYS use this function to remove a validator from the system. Any access to
 	/// `Validators` or `VoterList` outside of this function is almost certainly
 	/// wrong.
-<<<<<<< HEAD
 	pub fn try_remove_validator(who: &T::AccountId) -> Result<(), Error<T>> {
 		let outcome = if Validators::<T>::contains_key(who) {
 			Validators::<T>::remove(who);
@@ -940,15 +861,6 @@
 			Ok(())
 		} else {
 			Err(Error::<T>::NotValidator)
-=======
-	pub fn do_remove_validator(who: &T::AccountId) -> bool {
-		let outcome = if Validators::<T>::contains_key(who) {
-			Validators::<T>::remove(who);
-			T::VoterList::on_remove(who);
-			true
-		} else {
-			false
->>>>>>> 97ee3d1d
 		};
 
 		debug_assert_eq!(T::VoterList::sanity_check(), Ok(()));
@@ -1462,7 +1374,6 @@
 				.map(|(v, _)| v)
 				.chain(Nominators::<T>::iter().map(|(n, _)| n)),
 		)
-<<<<<<< HEAD
 	}
 
 	fn iter_from(
@@ -1481,8 +1392,6 @@
 		} else {
 			Err(())
 		}
-=======
->>>>>>> 97ee3d1d
 	}
 
 	fn count() -> u32 {
