--- conflicted
+++ resolved
@@ -403,18 +403,9 @@
 		for (_, (changeset, _)) in self.children.iter_mut() {
 			changeset.start_transaction();
 		}
-<<<<<<< HEAD
-
-		/* QUESTION TODO restore for transaction handling
 		for (_, (changeset, _)) in self.mmr.iter_mut() {
 			changeset.changes.start_transaction();
 		}
-		*/
-=======
-		for (_, (changeset, _)) in self.mmr.iter_mut() {
-			changeset.changes.start_transaction();
-		}
->>>>>>> 026c3cb1
 		self.offchain.overlay_mut().start_transaction();
 	}
 
@@ -430,10 +421,6 @@
 				.expect("Top and children changesets are started in lockstep; qed");
 			!changeset.is_empty()
 		});
-<<<<<<< HEAD
-		/* QUESTION TODO restore for transaction handling
-=======
->>>>>>> 026c3cb1
 		retain_map(&mut self.mmr, |_, (changeset, _)| {
 			changeset
 				.changes
@@ -441,10 +428,6 @@
 				.expect("Top and children changesets are started in lockstep; qed");
 			!changeset.changes.is_empty()
 		});
-<<<<<<< HEAD
-		*/
-=======
->>>>>>> 026c3cb1
 		self.offchain
 			.overlay_mut()
 			.rollback_transaction()
@@ -463,20 +446,12 @@
 				.commit_transaction()
 				.expect("Top and children changesets are started in lockstep; qed");
 		}
-<<<<<<< HEAD
-		/* QUESTION TODO restore for transaction handling
-=======
->>>>>>> 026c3cb1
 		for (_, (changeset, _)) in self.mmr.iter_mut() {
 			changeset
 				.changes
 				.commit_transaction()
 				.expect("Top and children changesets are started in lockstep; qed");
 		}
-<<<<<<< HEAD
-		*/
-=======
->>>>>>> 026c3cb1
 		self.offchain
 			.overlay_mut()
 			.commit_transaction()
@@ -495,21 +470,12 @@
 				.enter_runtime()
 				.expect("Top and children changesets are entering runtime in lockstep; qed")
 		}
-<<<<<<< HEAD
-		/* QUESTION TODO uncomment for transaction implementatio
-=======
->>>>>>> 026c3cb1
 		for (_, (changeset, _)) in self.mmr.iter_mut() {
 			changeset
 				.changes
 				.enter_runtime()
 				.expect("Top and children changesets are entering runtime in lockstep; qed")
 		}
-<<<<<<< HEAD
-*/
-=======
-
->>>>>>> 026c3cb1
 		self.offchain
 			.overlay_mut()
 			.enter_runtime()
@@ -528,21 +494,12 @@
 				.exit_runtime()
 				.expect("Top and children changesets are entering runtime in lockstep; qed");
 		}
-<<<<<<< HEAD
-
-/* QUESTION TODO uncomment for transaction implementation
-=======
->>>>>>> 026c3cb1
 		for (_, (changeset, _)) in self.mmr.iter_mut() {
 			changeset
 				.changes
 				.exit_runtime()
 				.expect("Top and children changesets are entering runtime in lockstep; qed");
 		}
-<<<<<<< HEAD
-*/
-=======
->>>>>>> 026c3cb1
 		self.offchain
 			.overlay_mut()
 			.exit_runtime()
