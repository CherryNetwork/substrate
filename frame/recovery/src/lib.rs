--- conflicted
+++ resolved
@@ -381,11 +381,7 @@
 				// AccountData for inner call origin accountdata.
 				.saturating_add(T::DbWeight::get().reads_writes(1, 1));
 			(
-<<<<<<< HEAD
-				dispatch_info.weight,
-=======
 				T::WeightInfo::as_recovered().saturating_add(dispatch_info.weight),
->>>>>>> fa778cc1
 				dispatch_info.class,
 			)})]
 		pub fn as_recovered(
