// This file is part of Substrate.

// Copyright (C) 2020-2022 Parity Technologies (UK) Ltd.
// SPDX-License-Identifier: Apache-2.0

// Licensed under the Apache License, Version 2.0 (the "License");
// you may not use this file except in compliance with the License.
// You may obtain a copy of the License at
//
// 	http://www.apache.org/licenses/LICENSE-2.0
//
// Unless required by applicable law or agreed to in writing, software
// distributed under the License is distributed on an "AS IS" BASIS,
// WITHOUT WARRANTIES OR CONDITIONS OF ANY KIND, either express or implied.
// See the License for the specific language governing permissions and
// limitations under the License.

//! # Nomination Pools for Staking Delegation
//!
//! A pallet that allows members to delegate their stake to nominating pools. A nomination pool
//! acts as nominator and nominates validators on the members behalf.
//!
//! # Index
//!
//! * [Key terms](#key-terms)
//! * [Usage](#usage)
//! * [Design](#design)
//!
//! ## Key terms
//!
//!  * bonded pool: Tracks the distribution of actively staked funds. See [`BondedPool`] and
//! [`BondedPoolInner`]. Bonded pools are identified via the pools bonded account.
//! * reward pool: Tracks rewards earned by actively staked funds. See [`RewardPool`] and
//!   [`RewardPools`]. Reward pools are identified via the pools bonded account.
//! * unbonding sub pools: Collection of pools at different phases of the unbonding lifecycle. See
//!   [`SubPools`] and [`SubPoolsStorage`]. Sub pools are identified via the pools bonded account.
//! * members: Accounts that are members of pools. See [`PoolMember`] and [`PoolMembers`]. Pool
//!   members are identified via their account.
//! * point: A unit of measure for a members portion of a pool's funds.
//! * kick: The act of a pool administrator forcibly ejecting a member.
//!
//! ## Usage
//!
//! ### Join
//!
//! A account can stake funds with a nomination pool by calling [`Call::join`].
//!
//! ### Claim rewards
//!
//! After joining a pool, a member can claim rewards by calling [`Call::claim_payout`].
//!
//! For design docs see the [reward pool](#reward-pool) section.
//!
//! ### Leave
//!
//! In order to leave, a member must take two steps.
//!
//! First, they must call [`Call::unbond`]. The unbond other extrinsic will start the
//! unbonding process by unbonding all of the members funds.
//!
//! Second, once [`sp_staking::StakingInterface::bonding_duration`] eras have passed, the member
//! can call [`Call::withdraw_unbonded`] to withdraw all their funds.
//!
//! For design docs see the [bonded pool](#bonded-pool) and [unbonding sub
//! pools](#unbonding-sub-pools) sections.
//!
//! ### Slashes
//!
//! Slashes are distributed evenly across the bonded pool and the unbonding pools from slash era+1
//! through the slash apply era. Thus, any member who either a) unbonded or b) was actively
//! bonded in the aforementioned range of eras will be affected by the slash. A member is slashed
//! pro-rata based on its stake relative to the total slash amount.
//!
//! For design docs see the [slashing](#slashing) section.
//!
//! ### Administration
//!
//! A pool can be created with the [`Call::create`] call. Once created, the pools nominator or root
//! user must call [`Call::nominate`] to start nominating. [`Call::nominate`] can be called at
//! anytime to update validator selection.
//!
//! To help facilitate pool administration the pool has one of three states (see [`PoolState`]):
//!
//! * Open: Anyone can join the pool and no members can be permissionlessly removed.
//! * Blocked: No members can join and some admin roles can kick members.
//! * Destroying: No members can join and all members can be permissionlessly removed with
//!   [`Call::unbond`] and [`Call::withdraw_unbonded`]. Once a pool is in destroying state, it
//!   cannot be reverted to another state.
//!
//! A pool has 3 administrative roles (see [`PoolRoles`]):
//!
//! * Depositor: creates the pool and is the initial member. They can only leave the pool once all
//!   other members have left. Once they fully leave the pool is destroyed.
//! * Nominator: can select which validators the pool nominates.
//! * State-Toggler: can change the pools state and kick members if the pool is blocked.
//! * Root: can change the nominator, state-toggler, or itself and can perform any of the actions
//!   the nominator or state-toggler can.
//!
//! ## Design
//!
//! _Notes_: this section uses pseudo code to explain general design and does not necessarily
//! reflect the exact implementation. Additionally, a working knowledge of `pallet-staking`'s api is
//! assumed.
//!
//! ### Goals
//!
//! * Maintain network security by upholding integrity of slashing events, sufficiently penalizing
//!   members that where in the pool while it was backing a validator that got slashed.
//! * Maximize scalability in terms of member count.
//!
//! In order to maintain scalability, all operations are independent of the number of members. To
//! do this, delegation specific information is stored local to the member while the pool data
//! structures have bounded datum.
//!
//! ### Bonded pool
//!
//! A bonded pool nominates with its total balance, excluding that which has been withdrawn for
//! unbonding. The total points of a bonded pool are always equal to the sum of points of the
//! delegation members. A bonded pool tracks its points and reads its bonded balance.
//!
//! When a member joins a pool, `amount_transferred` is transferred from the members account
//! to the bonded pools account. Then the pool calls `staking::bond_extra(amount_transferred)` and
//! issues new points which are tracked by the member and added to the bonded pool's points.
//!
//! When the pool already has some balance, we want the value of a point before the transfer to
//! equal the value of a point after the transfer. So, when a member joins a bonded pool with a
//! given `amount_transferred`, we maintain the ratio of bonded balance to points such that:
//!
//! ```text
//! balance_after_transfer / points_after_transfer == balance_before_transfer / points_before_transfer;
//! ```
//!
//! To achieve this, we issue points based on the following:
//!
//! ```text
//! points_issued = (points_before_transfer / balance_before_transfer) * amount_transferred;
//! ```
//!
//! For new bonded pools we can set the points issued per balance arbitrarily. In this
//! implementation we use a 1 points to 1 balance ratio for pool creation (see
//! [`POINTS_TO_BALANCE_INIT_RATIO`]).
//!
//! **Relevant extrinsics:**
//!
//! * [`Call::create`]
//! * [`Call::join`]
//!
//! ### Reward pool
//!
//! When a pool is first bonded it sets up an deterministic, inaccessible account as its reward
//! destination. To track staking rewards we track how the balance of this reward account changes.
//!
//! The reward pool needs to store:
//!
//! * The pool balance at the time of the last payout: `reward_pool.balance`
//! * The total earnings ever at the time of the last payout: `reward_pool.total_earnings`
//! * The total points in the pool at the time of the last payout: `reward_pool.points`
//!
//! And the member needs to store:
//!
//! * The total payouts at the time of the last payout by that member:
//!   `member.reward_pool_total_earnings`
//!
//! Before the first reward claim is initiated for a pool, all the above variables are set to zero.
//!
//! When a member initiates a claim, the following happens:
//!
//! 1) Compute the reward pool's total points and the member's virtual points in the reward pool
//!     * First `current_total_earnings` is computed (`current_balance` is the free balance of the
//!       reward pool at the beginning of these operations.)
//!			```text
//!			current_total_earnings =
//!       		current_balance - reward_pool.balance + pool.total_earnings;
//!			```
//!     * Then the `current_points` is computed. Every balance unit that was added to the reward
//!       pool since last time recorded means that the `pool.points` is increased by
//!       `bonding_pool.total_points`. In other words, for every unit of balance that has been
//!       earned by the reward pool, the reward pool points are inflated by `bonded_pool.points`. In
//!       effect this allows each, single unit of balance (e.g. planck) to be divvied up pro-rata
//!       among members based on points.
//!			```text
//!			new_earnings = current_total_earnings - reward_pool.total_earnings;
//!       	current_points = reward_pool.points + bonding_pool.points * new_earnings;
//!			```
//!     * Finally, the`member_virtual_points` are computed: the product of the member's points in
//!       the bonding pool and the total inflow of balance units since the last time the member
//!       claimed rewards
//!			```text
//!			new_earnings_since_last_claim = current_total_earnings - member.reward_pool_total_earnings;
//!        	member_virtual_points = member.points * new_earnings_since_last_claim;
//!       	```
//! 2) Compute the `member_payout`:
//!     ```text
//!     member_pool_point_ratio = member_virtual_points / current_points;
//!     member_payout = current_balance * member_pool_point_ratio;
//!     ```
//! 3) Transfer `member_payout` to the member
//! 4) For the member set:
//!     ```text
//!     member.reward_pool_total_earnings = current_total_earnings;
//!     ```
//! 5) For the pool set:
//!     ```text
//!     reward_pool.points = current_points - member_virtual_points;
//!     reward_pool.balance = current_balance - member_payout;
//!     reward_pool.total_earnings = current_total_earnings;
//!     ```
//!
//! _Note_: One short coming of this design is that new joiners can claim rewards for the era after
//! they join even though their funds did not contribute to the pools vote weight. When a
//! member joins, it's `reward_pool_total_earnings` field is set equal to the `total_earnings`
//! of the reward pool at that point in time. At best the reward pool has the rewards up through the
//! previous era. If a member joins prior to the election snapshot it will benefit from the
//! rewards for the active era despite not contributing to the pool's vote weight. If it joins
//! after the election snapshot is taken it will benefit from the rewards of the next _2_ eras
//! because it's vote weight will not be counted until the election snapshot in active era + 1.
//! Related: <https://github.com/paritytech/substrate/issues/10861>
// _Note to maintainers_: In order to ensure the reward account never falls below the existential
// deposit, at creation the reward account must be endowed with the existential deposit. All logic
// for calculating rewards then does not see that existential deposit as part of the free balance.
// See `RewardPool::current_balance`.
//!
//! **Relevant extrinsics:**
//!
//! * [`Call::claim_payout`]
//!
//! ### Unbonding sub pools
//!
//! When a member unbonds, it's balance is unbonded in the bonded pool's account and tracked in
//! an unbonding pool associated with the active era. If no such pool exists, one is created. To
//! track which unbonding sub pool a member belongs too, a member tracks it's
//! `unbonding_era`.
//!
//! When a member initiates unbonding it's claim on the bonded pool
//! (`balance_to_unbond`) is computed as:
//!
//! ```text
//! balance_to_unbond = (bonded_pool.balance / bonded_pool.points) * member.points;
//! ```
//!
//! If this is the first transfer into an unbonding pool arbitrary amount of points can be issued
//! per balance. In this implementation unbonding pools are initialized with a 1 point to 1 balance
//! ratio (see [`POINTS_TO_BALANCE_INIT_RATIO`]). Otherwise, the unbonding pools hold the same
//! points to balance ratio properties as the bonded pool, so member points in the
//! unbonding pool are issued based on
//!
//! ```text
//! new_points_issued = (points_before_transfer / balance_before_transfer) * balance_to_unbond;
//! ```
//!
//! For scalability, a bound is maintained on the number of unbonding sub pools (see
//! [`TotalUnbondingPools`]). An unbonding pool is removed once its older than `current_era -
//! TotalUnbondingPools`. An unbonding pool is merged into the unbonded pool with
//!
//! ```text
//! unbounded_pool.balance = unbounded_pool.balance + unbonding_pool.balance;
//! unbounded_pool.points = unbounded_pool.points + unbonding_pool.points;
//! ```
//!
//! This scheme "averages" out the points value in the unbonded pool.
//!
//! Once a members `unbonding_era` is older than `current_era -
//! [sp_staking::StakingInterface::bonding_duration]`, it can can cash it's points out of the
//! corresponding unbonding pool. If it's `unbonding_era` is older than `current_era -
//! TotalUnbondingPools`, it can cash it's points from the unbonded pool.
//!
//! **Relevant extrinsics:**
//!
//! * [`Call::unbond`]
//! * [`Call::withdraw_unbonded`]
//!
//! ### Slashing
//!
//! This section assumes that the slash computation is executed by
//! `pallet_staking::StakingLedger::slash`, which passes the information to this pallet via
//! [`sp_staking::OnStakerSlash::on_slash`].
//!
//! Unbonding pools need to be slashed to ensure all nominators whom where in the bonded pool
//! while it was backing a validator that equivocated are punished. Without these measures a
//! member could unbond right after a validator equivocated with no consequences.
//!
//! This strategy is unfair to members who joined after the slash, because they get slashed as
//! well, but spares members who unbond. The latter is much more important for security: if a
//! pool's validators are attacking the network, their members need to unbond fast! Avoiding
//! slashes gives them an incentive to do that if validators get repeatedly slashed.
//!
//! To be fair to joiners, this implementation also need joining pools, which are actively staking,
//! in addition to the unbonding pools. For maintenance simplicity these are not implemented.
//! Related: <https://github.com/paritytech/substrate/issues/10860>
//!
//! **Relevant methods:**
//!
//! * [`Pallet::on_slash`]
//!
//! ### Limitations
//!
//! * PoolMembers cannot vote with their staked funds because they are transferred into the pools
//!   account. In the future this can be overcome by allowing the members to vote with their bonded
//!   funds via vote splitting.
//! * PoolMembers cannot quickly transfer to another pool if they do no like nominations, instead
//!   they must wait for the unbonding duration.
//!
//! # Runtime builder warnings
//!
//! * Watch out for overflow of [`RewardPoints`] and [`BalanceOf`] types. Consider things like the
//!   chains total issuance, staking reward rate, and burn rate.

#![cfg_attr(not(feature = "std"), no_std)]

use codec::Codec;
use frame_support::{
	defensive, ensure,
	pallet_prelude::{MaxEncodedLen, *},
	storage::bounded_btree_map::BoundedBTreeMap,
	traits::{
		Currency, Defensive, DefensiveOption, DefensiveResult, DefensiveSaturating,
		ExistenceRequirement, Get,
	},
	CloneNoBound, DefaultNoBound, RuntimeDebugNoBound,
};
use scale_info::TypeInfo;
use sp_core::U256;
use sp_runtime::{
	traits::{AccountIdConversion, Bounded, CheckedSub, Convert, Saturating, Zero},
	FixedU128, FixedPointNumber,
};
use sp_staking::{EraIndex, OnStakerSlash, StakingInterface};
use sp_std::{collections::btree_map::BTreeMap, fmt::Debug, ops::Div, vec::Vec};

/// The log target of this pallet.
pub const LOG_TARGET: &'static str = "runtime::nomination-pools";

// syntactic sugar for logging.
#[macro_export]
macro_rules! log {
	($level:tt, $patter:expr $(, $values:expr)* $(,)?) => {
		log::$level!(
			target: crate::LOG_TARGET,
			concat!("[{:?}] 🏊‍♂️ ", $patter), <frame_system::Pallet<T>>::block_number() $(, $values)*
		)
	};
}

#[cfg(test)]
mod mock;
#[cfg(test)]
mod tests;

pub mod migration;
pub mod weights;

pub use pallet::*;
pub use weights::WeightInfo;

/// The balance type used by the currency system.
pub type BalanceOf<T> = <T as Config>::CurrencyBalance;
/// Type used to track the points of a reward pool.
// TODO: remove all things related to the u256 stuff.
pub type RewardPoints = U256;
/// Type used for unique identifier of each pool.
pub type PoolId = u32;

type UnbondingPoolsWithEra<T> = BoundedBTreeMap<EraIndex, UnbondPool<T>, TotalUnbondingPools<T>>;

pub const POINTS_TO_BALANCE_INIT_RATIO: u32 = 1;

/// Possible operations on the configuration values of this pallet.
#[derive(Encode, Decode, MaxEncodedLen, TypeInfo, RuntimeDebugNoBound, PartialEq, Clone)]
pub enum ConfigOp<T: Codec + Debug> {
	/// Don't change.
	Noop,
	/// Set the given value.
	Set(T),
	/// Remove from storage.
	Remove,
}

/// The type of bonding that can happen to a pool.
enum BondType {
	/// Someone is bonding into the pool upon creation.
	Create,
	/// Someone is adding more funds later to this pool.
	Later,
}

/// How to increase the bond of a member.
#[derive(Encode, Decode, Clone, Copy, Debug, PartialEq, Eq, TypeInfo)]
pub enum BondExtra<Balance> {
	/// Take from the free balance.
	FreeBalance(Balance),
	/// Take the entire amount from the accumulated rewards.
	Rewards,
}

/// The type of account being created.
#[derive(Encode, Decode)]
enum AccountType {
	Bonded,
	Reward,
}

/// A member in a pool.
#[derive(Encode, Decode, MaxEncodedLen, TypeInfo, RuntimeDebugNoBound, CloneNoBound)]
#[cfg_attr(feature = "std", derive(frame_support::PartialEqNoBound, DefaultNoBound))]
#[codec(mel_bound(T: Config))]
#[scale_info(skip_type_params(T))]
pub struct PoolMember<T: Config> {
	/// The identifier of the pool to which `who` belongs.
	pub pool_id: PoolId,
	/// The quantity of points this member has in the bonded pool or in a sub pool if
	/// `Self::unbonding_era` is some.
	pub points: BalanceOf<T>,
	/// The reward pools total earnings _ever_ the last time this member claimed a payout.
	/// Assuming no massive burning events, we expect this value to always be below total issuance.
	/// This value lines up with the [`RewardPool::total_earnings`] after a member claims a
	/// payout.
	pub last_recorded_reward_counter: FixedU128,
	/// The eras in which this member is unbonding, mapped from era index to the number of
	/// points scheduled to unbond in the given era.
	pub unbonding_eras: BoundedBTreeMap<EraIndex, BalanceOf<T>, T::MaxUnbonding>,
}

impl<T: Config> PoolMember<T> {
	fn pending_rewards(&self, current_reward_counter: FixedU128) -> BalanceOf<T> {
		(current_reward_counter - self.last_recorded_reward_counter).saturating_mul_int(self.active_points())
	}

	fn total_points(&self) -> BalanceOf<T> {
		self.active_points().saturating_add(self.unbonding_points())
	}

	/// Active balance of the member.
	///
	/// This is derived from the ratio of points in the pool to which the member belongs to.
	/// Might return different values based on the pool state for the same member and points.
	pub(crate) fn active_balance(&self) -> BalanceOf<T> {
		if let Some(pool) = BondedPool::<T>::get(self.pool_id).defensive() {
			pool.points_to_balance(self.points)
		} else {
			Zero::zero()
		}
	}

	/// Active points of the member.
	pub(crate) fn active_points(&self) -> BalanceOf<T> {
		self.points
	}

	/// Inactive points of the member, waiting to be withdrawn.
	pub(crate) fn unbonding_points(&self) -> BalanceOf<T> {
		self.unbonding_eras
			.as_ref()
			.iter()
			.fold(BalanceOf::<T>::zero(), |acc, (_, v)| acc.saturating_add(*v))
	}

	/// Try and unbond `points_dissolved` from self, and in return mint `points_issued` into the
	/// corresponding `era`'s unlock schedule.
	///
	/// In the absence of slashing, these two points are always the same. In the presence of
	/// slashing, the value of points in different pools varies.
	///
	/// Returns `Ok(())` and updates `unbonding_eras` and `points` if success, `Err(_)` otherwise.
	fn try_unbond(
		&mut self,
		points_dissolved: BalanceOf<T>,
		points_issued: BalanceOf<T>,
		unbonding_era: EraIndex,
	) -> Result<(), Error<T>> {
		if let Some(new_points) = self.points.checked_sub(&points_dissolved) {
			match self.unbonding_eras.get_mut(&unbonding_era) {
				Some(already_unbonding_points) =>
					*already_unbonding_points =
						already_unbonding_points.saturating_add(points_issued),
				None => self
					.unbonding_eras
					.try_insert(unbonding_era, points_issued)
					.map(|old| {
						if old.is_some() {
							defensive!("value checked to not exist in the map; qed");
						}
					})
					.map_err(|_| Error::<T>::MaxUnbondingLimit)?,
			}
			self.points = new_points;
			Ok(())
		} else {
			Err(Error::<T>::NotEnoughPointsToUnbond)
		}
	}

	/// Withdraw any funds in [`Self::unbonding_eras`] who's deadline in reached and is fully
	/// unlocked.
	///
	/// Returns a a subset of [`Self::unbonding_eras`] that got withdrawn.
	///
	/// Infallible, noop if no unbonding eras exist.
	fn withdraw_unlocked(
		&mut self,
		current_era: EraIndex,
	) -> BoundedBTreeMap<EraIndex, BalanceOf<T>, T::MaxUnbonding> {
		// NOTE: if only drain-filter was stable..
		let mut removed_points =
			BoundedBTreeMap::<EraIndex, BalanceOf<T>, T::MaxUnbonding>::default();
		self.unbonding_eras.retain(|e, p| {
			if *e > current_era {
				true
			} else {
				removed_points
					.try_insert(*e, p.clone())
					.expect("source map is bounded, this is a subset, will be bounded; qed");
				false
			}
		});
		removed_points
	}
}

/// A pool's possible states.
#[derive(Encode, Decode, MaxEncodedLen, TypeInfo, PartialEq, RuntimeDebugNoBound, Clone, Copy)]
pub enum PoolState {
	/// The pool is open to be joined, and is working normally.
	Open,
	/// The pool is blocked. No one else can join.
	Blocked,
	/// The pool is in the process of being destroyed.
	///
	/// All members can now be permissionlessly unbonded, and the pool can never go back to any
	/// other state other than being dissolved.
	Destroying,
}

/// Pool administration roles.
///
/// Any pool has a depositor, which can never change. But, all the other roles are optional, and
/// cannot exist. Note that if `root` is set to `None`, it basically means that the roles of this
/// pool can never change again (except via governance).
#[derive(Encode, Decode, MaxEncodedLen, TypeInfo, Debug, PartialEq, Clone)]
pub struct PoolRoles<AccountId> {
	/// Creates the pool and is the initial member. They can only leave the pool once all other
	/// members have left. Once they fully leave, the pool is destroyed.
	pub depositor: AccountId,
	/// Can change the nominator, state-toggler, or itself and can perform any of the actions the
	/// nominator or state-toggler can.
	pub root: Option<AccountId>,
	/// Can select which validators the pool nominates.
	pub nominator: Option<AccountId>,
	/// Can change the pools state and kick members if the pool is blocked.
	pub state_toggler: Option<AccountId>,
}

/// Pool permissions and state
#[derive(Encode, Decode, MaxEncodedLen, TypeInfo, DebugNoBound, PartialEq, Clone)]
#[codec(mel_bound(T: Config))]
#[scale_info(skip_type_params(T))]
pub struct BondedPoolInner<T: Config> {
	/// Total points of all the members in the pool who are actively bonded.
	pub points: BalanceOf<T>,
	/// The current state of the pool.
	pub state: PoolState,
	/// Count of members that belong to the pool.
	pub member_counter: u32,
	/// See [`PoolRoles`].
	pub roles: PoolRoles<T::AccountId>,
}

/// A wrapper for bonded pools, with utility functions.
///
/// The main purpose of this is to wrap a [`BondedPoolInner`], with the account + id of the pool,
/// for easier access.
#[derive(RuntimeDebugNoBound)]
#[cfg_attr(feature = "std", derive(Clone, PartialEq))]
pub struct BondedPool<T: Config> {
	/// The identifier of the pool.
	id: PoolId,
	/// The inner fields.
	inner: BondedPoolInner<T>,
}

impl<T: Config> sp_std::ops::Deref for BondedPool<T> {
	type Target = BondedPoolInner<T>;
	fn deref(&self) -> &Self::Target {
		&self.inner
	}
}

impl<T: Config> sp_std::ops::DerefMut for BondedPool<T> {
	fn deref_mut(&mut self) -> &mut Self::Target {
		&mut self.inner
	}
}

impl<T: Config> BondedPool<T> {
	/// Create a new bonded pool with the given roles and identifier.
	fn new(id: PoolId, roles: PoolRoles<T::AccountId>) -> Self {
		Self {
			id,
			inner: BondedPoolInner {
				roles,
				state: PoolState::Open,
				points: Zero::zero(),
				member_counter: Zero::zero(),
			},
		}
	}

	/// Get [`Self`] from storage. Returns `None` if no entry for `pool_account` exists.
	fn get(id: PoolId) -> Option<Self> {
		BondedPools::<T>::try_get(id).ok().map(|inner| Self { id, inner })
	}

	/// Get the bonded account id of this pool.
	fn bonded_account(&self) -> T::AccountId {
		Pallet::<T>::create_bonded_account(self.id)
	}

	/// Get the reward account id of this pool.
	fn reward_account(&self) -> T::AccountId {
		Pallet::<T>::create_reward_account(self.id)
	}

	/// Consume self and put into storage.
	fn put(self) {
		BondedPools::<T>::insert(self.id, BondedPoolInner { ..self.inner });
	}

	/// Consume self and remove from storage.
	fn remove(self) {
		BondedPools::<T>::remove(self.id);
	}

	/// Convert the given amount of balance to points given the current pool state.
	///
	/// This is often used for bonding and issuing new funds into the pool.
	fn balance_to_point(&self, new_funds: BalanceOf<T>) -> BalanceOf<T> {
		let bonded_balance =
			T::StakingInterface::active_stake(&self.bonded_account()).unwrap_or(Zero::zero());
		Pallet::<T>::balance_to_point(bonded_balance, self.points, new_funds)
	}

	/// Convert the given number of points to balance given the current pool state.
	///
	/// This is often used for unbonding.
	fn points_to_balance(&self, points: BalanceOf<T>) -> BalanceOf<T> {
		let bonded_balance =
			T::StakingInterface::active_stake(&self.bonded_account()).unwrap_or(Zero::zero());
		Pallet::<T>::point_to_balance(bonded_balance, self.points, points)
	}

	/// Issue points to [`Self`] for `new_funds`.
	fn issue(&mut self, new_funds: BalanceOf<T>) -> BalanceOf<T> {
		let points_to_issue = self.balance_to_point(new_funds);
		self.points = self.points.saturating_add(points_to_issue);
		points_to_issue
	}

	/// Dissolve some points from the pool i.e. unbond the given amount of points from this pool.
	/// This is the opposite of issuing some funds into the pool.
	///
	/// Mutates self in place, but does not write anything to storage.
	///
	/// Returns the equivalent balance amount that actually needs to get unbonded.
	fn dissolve(&mut self, points: BalanceOf<T>) -> BalanceOf<T> {
		// NOTE: do not optimize by removing `balance`. it must be computed before mutating
		// `self.point`.
		let balance = self.points_to_balance(points);
		self.points = self.points.saturating_sub(points);
		balance
	}

	/// Increment the member counter. Ensures that the pool and system member limits are
	/// respected.
	fn try_inc_members(&mut self) -> Result<(), DispatchError> {
		ensure!(
			MaxPoolMembersPerPool::<T>::get()
				.map_or(true, |max_per_pool| self.member_counter < max_per_pool),
			Error::<T>::MaxPoolMembers
		);
		ensure!(
			MaxPoolMembers::<T>::get().map_or(true, |max| PoolMembers::<T>::count() < max),
			Error::<T>::MaxPoolMembers
		);
		self.member_counter = self.member_counter.defensive_saturating_add(1);
		Ok(())
	}

	/// Decrement the member counter.
	fn dec_members(mut self) -> Self {
		self.member_counter = self.member_counter.defensive_saturating_sub(1);
		self
	}

	/// The pools balance that is transferrable.
	fn transferrable_balance(&self) -> BalanceOf<T> {
		let account = self.bonded_account();
		T::Currency::free_balance(&account)
			.saturating_sub(T::StakingInterface::active_stake(&account).unwrap_or_default())
	}

	fn is_root(&self, who: &T::AccountId) -> bool {
		self.roles.root.as_ref().map_or(false, |root| root == who)
	}

	fn is_state_toggler(&self, who: &T::AccountId) -> bool {
		self.roles
			.state_toggler
			.as_ref()
			.map_or(false, |state_toggler| state_toggler == who)
	}

	fn can_update_roles(&self, who: &T::AccountId) -> bool {
		self.is_root(who)
	}

	fn can_nominate(&self, who: &T::AccountId) -> bool {
		self.is_root(who) ||
			self.roles.nominator.as_ref().map_or(false, |nominator| nominator == who)
	}

	fn can_kick(&self, who: &T::AccountId) -> bool {
		self.state == PoolState::Blocked && (self.is_root(who) || self.is_state_toggler(who))
	}

	fn can_toggle_state(&self, who: &T::AccountId) -> bool {
		(self.is_root(who) || self.is_state_toggler(who)) && !self.is_destroying()
	}

	fn can_set_metadata(&self, who: &T::AccountId) -> bool {
		self.is_root(who) || self.is_state_toggler(who)
	}

	fn is_destroying(&self) -> bool {
		matches!(self.state, PoolState::Destroying)
	}

	fn is_destroying_and_only_depositor(&self, alleged_depositor_points: BalanceOf<T>) -> bool {
		// we need to ensure that `self.member_counter == 1` as well, because the depositor's
		// initial `MinCreateBond` (or more) is what guarantees that the ledger of the pool does not
		// get killed in the staking system, and that it does not fall below `MinimumNominatorBond`,
		// which could prevent other non-depositor members from fully leaving. Thus, all members
		// must withdraw, then depositor can unbond, and finally withdraw after waiting another
		// cycle.
		self.is_destroying() && self.points == alleged_depositor_points && self.member_counter == 1
	}

	/// Whether or not the pool is ok to be in `PoolSate::Open`. If this returns an `Err`, then the
	/// pool is unrecoverable and should be in the destroying state.
	fn ok_to_be_open(&self, new_funds: BalanceOf<T>) -> Result<(), DispatchError> {
		ensure!(!self.is_destroying(), Error::<T>::CanNotChangeState);

		let bonded_balance =
			T::StakingInterface::active_stake(&self.bonded_account()).unwrap_or(Zero::zero());
		ensure!(!bonded_balance.is_zero(), Error::<T>::OverflowRisk);

		let points_to_balance_ratio_floor = self
			.points
			// We checked for zero above
			.div(bonded_balance);

		let min_points_to_balance = T::MinPointsToBalance::get();

		// Pool points can inflate relative to balance, but only if the pool is slashed.
		// If we cap the ratio of points:balance so one cannot join a pool that has been slashed
		// by `min_points_to_balance`%, if not zero.
		ensure!(
			points_to_balance_ratio_floor < min_points_to_balance.into(),
			Error::<T>::OverflowRisk
		);
		// while restricting the balance to `min_points_to_balance` of max total issuance,
		let next_bonded_balance = bonded_balance.saturating_add(new_funds);
		ensure!(
			next_bonded_balance < BalanceOf::<T>::max_value().div(min_points_to_balance.into()),
			Error::<T>::OverflowRisk
		);

		// then we can be decently confident the bonding pool points will not overflow
		// `BalanceOf<T>`. Note that these are just heuristics.

		Ok(())
	}

	/// Check that the pool can accept a member with `new_funds`.
	fn ok_to_join(&self, new_funds: BalanceOf<T>) -> Result<(), DispatchError> {
		ensure!(self.state == PoolState::Open, Error::<T>::NotOpen);
		self.ok_to_be_open(new_funds)?;
		Ok(())
	}

	fn ok_to_unbond_with(
		&self,
		caller: &T::AccountId,
		target_account: &T::AccountId,
		target_member: &PoolMember<T>,
		unbonding_points: BalanceOf<T>,
	) -> Result<(), DispatchError> {
		let is_permissioned = caller == target_account;
		let is_depositor = *target_account == self.roles.depositor;
		let is_full_unbond = unbonding_points == target_member.active_points();

		// any partial unbonding is only ever allowed if this unbond is permissioned.
		ensure!(
			is_permissioned || is_full_unbond,
			Error::<T>::PartialUnbondNotAllowedPermissionlessly
		);

		match (is_permissioned, is_depositor) {
			// If the pool is blocked, then an admin with kicking permissions can remove a
			// member. If the pool is being destroyed, anyone can remove a member
			(false, false) => {
				ensure!(
					self.can_kick(caller) || self.is_destroying(),
					Error::<T>::NotKickerOrDestroying
				)
			},
			// Any member who is not the depositor can always unbond themselves
			(true, false) => (),
			(_, true) => {
				if self.is_destroying_and_only_depositor(target_member.active_points()) {
					// if the pool is about to be destroyed, anyone can unbond the depositor, and
					// they can fully unbond.
				} else {
					// only the depositor can partially unbond, and they can only unbond up to the
					// threshold.
					ensure!(is_permissioned, Error::<T>::DoesNotHavePermission);
					let balance_after_unbond = {
						let new_depositor_points =
							target_member.active_points().saturating_sub(unbonding_points);
						let mut depositor_after_unbond = (*target_member).clone();
						depositor_after_unbond.points = new_depositor_points;
						depositor_after_unbond.active_balance()
					};
					ensure!(
						balance_after_unbond >= MinCreateBond::<T>::get(),
						Error::<T>::NotOnlyPoolMember
					);
				}
			},
		};
		Ok(())
	}

	/// # Returns
	///
	/// * Ok(()) if [`Call::withdraw_unbonded`] can be called, `Err(DispatchError)` otherwise.
	fn ok_to_withdraw_unbonded_with(
		&self,
		caller: &T::AccountId,
		target_account: &T::AccountId,
		target_member: &PoolMember<T>,
		sub_pools: &SubPools<T>,
	) -> Result<(), DispatchError> {
		if *target_account == self.roles.depositor {
			ensure!(
				sub_pools.sum_unbonding_points() == target_member.unbonding_points(),
				Error::<T>::NotOnlyPoolMember
			);
			debug_assert_eq!(self.member_counter, 1, "only member must exist at this point");
			Ok(())
		} else {
			// This isn't a depositor
			let is_permissioned = caller == target_account;
			ensure!(
				is_permissioned || self.can_kick(caller) || self.is_destroying(),
				Error::<T>::NotKickerOrDestroying
			);
			Ok(())
		}
	}

	/// Bond exactly `amount` from `who`'s funds into this pool.
	///
	/// If the bond type is `Create`, `StakingInterface::bond` is called, and `who`
	/// is allowed to be killed. Otherwise, `StakingInterface::bond_extra` is called and `who`
	/// cannot be killed.
	///
	/// Returns `Ok(points_issues)`, `Err` otherwise.
	fn try_bond_funds(
		&mut self,
		who: &T::AccountId,
		amount: BalanceOf<T>,
		ty: BondType,
	) -> Result<BalanceOf<T>, DispatchError> {
		// Cache the value
		let bonded_account = self.bonded_account();
		T::Currency::transfer(
			&who,
			&bonded_account,
			amount,
			match ty {
				BondType::Create => ExistenceRequirement::AllowDeath,
				BondType::Later => ExistenceRequirement::KeepAlive,
			},
		)?;
		// We must calculate the points issued *before* we bond who's funds, else points:balance
		// ratio will be wrong.
		let points_issued = self.issue(amount);

		match ty {
			BondType::Create => T::StakingInterface::bond(
				bonded_account.clone(),
				bonded_account,
				amount,
				self.reward_account(),
			)?,
			// The pool should always be created in such a way its in a state to bond extra, but if
			// the active balance is slashed below the minimum bonded or the account cannot be
			// found, we exit early.
			BondType::Later => T::StakingInterface::bond_extra(bonded_account, amount)?,
		}

		Ok(points_issued)
	}

	/// If `n` saturates at it's upper bound, mark the pool as destroying. This is useful when a
	/// number saturating indicates the pool can no longer correctly keep track of state.
	fn bound_check(&mut self, n: U256) -> U256 {
		if n == U256::max_value() {
			self.set_state(PoolState::Destroying)
		}

		n
	}

	// Set the state of `self`, and deposit an event if the state changed. State should never be set
	// directly in in order to ensure a state change event is always correctly deposited.
	fn set_state(&mut self, state: PoolState) {
		if self.state != state {
			self.state = state;
			Pallet::<T>::deposit_event(Event::<T>::StateChanged {
				pool_id: self.id,
				new_state: state,
			});
		};
	}
}

/// A reward pool.
#[derive(Encode, Decode, MaxEncodedLen, TypeInfo, RuntimeDebugNoBound)]
#[cfg_attr(feature = "std", derive(Clone, PartialEq))]
#[codec(mel_bound(T: Config))]
#[scale_info(skip_type_params(T))]
pub struct RewardPool<T: Config> {
	pub last_recorded_reward_counter: FixedU128,
	pub last_recorded_total_payouts: BalanceOf<T>,
	pub total_rewards_claimed: BalanceOf<T>,
}

impl<T: Config> RewardPool<T> {
	fn update_records(&mut self, id: PoolId, bonded_points: BalanceOf<T>) {
		let balance = Self::current_balance(id);
		self.last_recorded_reward_counter = self.current_reward_counter(id, bonded_points);
		self.last_recorded_total_payouts = balance + self.total_rewards_claimed;
	}

	fn current_reward_counter(&self, id: PoolId, bonded_points: BalanceOf<T>) -> FixedU128 {
		let balance = Self::current_balance(id);
		let payouts_since_last_record =
			balance + self.total_rewards_claimed - self.last_recorded_total_payouts;
		self.last_recorded_reward_counter + (FixedU128::saturating_from_rational(payouts_since_last_record, bonded_points))
	}

	fn current_balance(id: PoolId) -> BalanceOf<T> {
		T::Currency::free_balance(&Pallet::<T>::create_reward_account(id))
			.saturating_sub(T::Currency::minimum_balance())
	}
}

/// An unbonding pool. This is always mapped with an era.
#[derive(Encode, Decode, MaxEncodedLen, TypeInfo, DefaultNoBound, RuntimeDebugNoBound)]
#[cfg_attr(feature = "std", derive(Clone, PartialEq, Eq))]
#[codec(mel_bound(T: Config))]
#[scale_info(skip_type_params(T))]
pub struct UnbondPool<T: Config> {
	/// The points in this pool.
	points: BalanceOf<T>,
	/// The funds in the pool.
	balance: BalanceOf<T>,
}

impl<T: Config> UnbondPool<T> {
	fn balance_to_point(&self, new_funds: BalanceOf<T>) -> BalanceOf<T> {
		Pallet::<T>::balance_to_point(self.balance, self.points, new_funds)
	}

	fn point_to_balance(&self, points: BalanceOf<T>) -> BalanceOf<T> {
		Pallet::<T>::point_to_balance(self.balance, self.points, points)
	}

	/// Issue the equivalent points of `new_funds` into self.
	///
	/// Returns the actual amounts of points issued.
	fn issue(&mut self, new_funds: BalanceOf<T>) -> BalanceOf<T> {
		let new_points = self.balance_to_point(new_funds);
		self.points = self.points.saturating_add(new_points);
		self.balance = self.balance.saturating_add(new_funds);
		new_points
	}

	/// Dissolve some points from the unbonding pool, reducing the balance of the pool
	/// proportionally.
	///
	/// This is the opposite of `issue`.
	///
	/// Returns the actual amount of `Balance` that was removed from the pool.
	fn dissolve(&mut self, points: BalanceOf<T>) -> BalanceOf<T> {
		let balance_to_unbond = self.point_to_balance(points);
		self.points = self.points.saturating_sub(points);
		self.balance = self.balance.saturating_sub(balance_to_unbond);

		balance_to_unbond
	}
}

#[derive(Encode, Decode, MaxEncodedLen, TypeInfo, DefaultNoBound, RuntimeDebugNoBound)]
#[cfg_attr(feature = "std", derive(Clone, PartialEq))]
#[codec(mel_bound(T: Config))]
#[scale_info(skip_type_params(T))]
pub struct SubPools<T: Config> {
	/// A general, era agnostic pool of funds that have fully unbonded. The pools
	/// of `Self::with_era` will lazily be merged into into this pool if they are
	/// older then `current_era - TotalUnbondingPools`.
	no_era: UnbondPool<T>,
	/// Map of era in which a pool becomes unbonded in => unbond pools.
	with_era: UnbondingPoolsWithEra<T>,
}

impl<T: Config> SubPools<T> {
	/// Merge the oldest `with_era` unbond pools into the `no_era` unbond pool.
	///
	/// This is often used whilst getting the sub-pool from storage, thus it consumes and returns
	/// `Self` for ergonomic purposes.
	fn maybe_merge_pools(mut self, current_era: EraIndex) -> Self {
		// Ex: if `TotalUnbondingPools` is 5 and current era is 10, we only want to retain pools
		// 6..=10. Note that in the first few eras where `checked_sub` is `None`, we don't remove
		// anything.
		if let Some(newest_era_to_remove) =
			current_era.checked_sub(T::PostUnbondingPoolsWindow::get())
		{
			self.with_era.retain(|k, v| {
				if *k > newest_era_to_remove {
					// keep
					true
				} else {
					// merge into the no-era pool
					self.no_era.points = self.no_era.points.saturating_add(v.points);
					self.no_era.balance = self.no_era.balance.saturating_add(v.balance);
					false
				}
			});
		}

		self
	}

	/// The sum of all unbonding points, regardless of whether they are actually unlocked or not.
	fn sum_unbonding_points(&self) -> BalanceOf<T> {
		self.no_era.points.saturating_add(
			self.with_era
				.values()
				.fold(BalanceOf::<T>::zero(), |acc, pool| acc.saturating_add(pool.points)),
		)
	}

	/// The sum of all unbonding balance, regardless of whether they are actually unlocked or not.
	#[cfg(any(test, debug_assertions))]
	fn sum_unbonding_balance(&self) -> BalanceOf<T> {
		self.no_era.balance.saturating_add(
			self.with_era
				.values()
				.fold(BalanceOf::<T>::zero(), |acc, pool| acc.saturating_add(pool.balance)),
		)
	}
}

/// The maximum amount of eras an unbonding pool can exist prior to being merged with the
/// `no_era` pool. This is guaranteed to at least be equal to the staking `UnbondingDuration`. For
/// improved UX [`Config::PostUnbondingPoolsWindow`] should be configured to a non-zero value.
pub struct TotalUnbondingPools<T: Config>(PhantomData<T>);
impl<T: Config> Get<u32> for TotalUnbondingPools<T> {
	fn get() -> u32 {
		// NOTE: this may be dangerous in the scenario bonding_duration gets decreased because
		// we would no longer be able to decode `UnbondingPoolsWithEra`, which uses
		// `TotalUnbondingPools` as the bound
		T::StakingInterface::bonding_duration() + T::PostUnbondingPoolsWindow::get()
	}
}

#[frame_support::pallet]
pub mod pallet {
	use super::*;
	use frame_support::traits::StorageVersion;
	use frame_system::{ensure_signed, pallet_prelude::*};

	/// The current storage version.
	const STORAGE_VERSION: StorageVersion = StorageVersion::new(1);

	#[pallet::pallet]
	#[pallet::generate_store(pub(crate) trait Store)]
	#[pallet::storage_version(STORAGE_VERSION)]
	pub struct Pallet<T>(_);

	#[pallet::config]
	pub trait Config: frame_system::Config {
		/// The overarching event type.
		type Event: From<Event<Self>> + IsType<<Self as frame_system::Config>::Event>;

		/// Weight information for extrinsics in this pallet.
		type WeightInfo: weights::WeightInfo;

		/// The nominating balance.
		type Currency: Currency<Self::AccountId, Balance = Self::CurrencyBalance>;
		// TODO: not sure if I need this after all. Update BalanceOf type accordingly.
		type CurrencyBalance: sp_runtime::traits::AtLeast32BitUnsigned
			+ codec::FullCodec
			+ Copy
			+ MaybeSerializeDeserialize
			+ sp_std::fmt::Debug
			+ Default
			+ sp_runtime::FixedPointOperand
			+ TypeInfo
			+ MaxEncodedLen;

		/// The nomination pool's pallet id.
		#[pallet::constant]
		type PalletId: Get<frame_support::PalletId>;

		/// The minimum pool points-to-balance ratio that must be maintained for it to be `open`.
		/// This is important in the event slashing takes place and the pool's points-to-balance
		/// ratio becomes disproportional.
		/// For a value of 10, the threshold would be a pool points-to-balance ratio of 10:1.
		/// Such a scenario would also be the equivalent of the pool being 90% slashed.
		#[pallet::constant]
		type MinPointsToBalance: Get<u32>;

		/// Infallible method for converting `Currency::Balance` to `U256`.
		type BalanceToU256: Convert<BalanceOf<Self>, U256>;

		/// Infallible method for converting `U256` to `Currency::Balance`.
		type U256ToBalance: Convert<U256, BalanceOf<Self>>;

		/// The interface for nominating.
		type StakingInterface: StakingInterface<
			Balance = BalanceOf<Self>,
			AccountId = Self::AccountId,
		>;

		/// The amount of eras a `SubPools::with_era` pool can exist before it gets merged into the
		/// `SubPools::no_era` pool. In other words, this is the amount of eras a member will be
		/// able to withdraw from an unbonding pool which is guaranteed to have the correct ratio of
		/// points to balance; once the `with_era` pool is merged into the `no_era` pool, the ratio
		/// can become skewed due to some slashed ratio getting merged in at some point.
		type PostUnbondingPoolsWindow: Get<u32>;

		/// The maximum length, in bytes, that a pools metadata maybe.
		type MaxMetadataLen: Get<u32>;

		/// The maximum number of simultaneous unbonding chunks that can exist per member.
		type MaxUnbonding: Get<u32>;
	}

	/// Minimum amount to bond to join a pool.
	#[pallet::storage]
	pub type MinJoinBond<T: Config> = StorageValue<_, BalanceOf<T>, ValueQuery>;

	/// Minimum bond required to create a pool.
	///
	/// This is the amount that the depositor must put as their initial stake in the pool, as an
	/// indication of "skin in the game".
	///
	/// This is the value that will always exist in the staking ledger of the pool bonded account
	/// while all other accounts leave.
	#[pallet::storage]
	pub type MinCreateBond<T: Config> = StorageValue<_, BalanceOf<T>, ValueQuery>;

	/// Maximum number of nomination pools that can exist. If `None`, then an unbounded number of
	/// pools can exist.
	#[pallet::storage]
	pub type MaxPools<T: Config> = StorageValue<_, u32, OptionQuery>;

	/// Maximum number of members that can exist in the system. If `None`, then the count
	/// members are not bound on a system wide basis.
	#[pallet::storage]
	pub type MaxPoolMembers<T: Config> = StorageValue<_, u32, OptionQuery>;

	/// Maximum number of members that may belong to pool. If `None`, then the count of
	/// members is not bound on a per pool basis.
	#[pallet::storage]
	pub type MaxPoolMembersPerPool<T: Config> = StorageValue<_, u32, OptionQuery>;

	/// Active members.
	#[pallet::storage]
	pub type PoolMembers<T: Config> =
		CountedStorageMap<_, Twox64Concat, T::AccountId, PoolMember<T>>;

	/// Storage for bonded pools.
	// To get or insert a pool see [`BondedPool::get`] and [`BondedPool::put`]
	#[pallet::storage]
	pub type BondedPools<T: Config> =
		CountedStorageMap<_, Twox64Concat, PoolId, BondedPoolInner<T>>;

	/// Reward pools. This is where there rewards for each pool accumulate. When a members payout
	/// is claimed, the balance comes out fo the reward pool. Keyed by the bonded pools account.
	#[pallet::storage]
	pub type RewardPools<T: Config> = CountedStorageMap<_, Twox64Concat, PoolId, RewardPool<T>>;

	/// Groups of unbonding pools. Each group of unbonding pools belongs to a bonded pool,
	/// hence the name sub-pools. Keyed by the bonded pools account.
	#[pallet::storage]
	pub type SubPoolsStorage<T: Config> = CountedStorageMap<_, Twox64Concat, PoolId, SubPools<T>>;

	/// Metadata for the pool.
	#[pallet::storage]
	pub type Metadata<T: Config> =
		CountedStorageMap<_, Twox64Concat, PoolId, BoundedVec<u8, T::MaxMetadataLen>, ValueQuery>;

	/// Ever increasing number of all pools created so far.
	#[pallet::storage]
	pub type LastPoolId<T: Config> = StorageValue<_, u32, ValueQuery>;

	/// A reverse lookup from the pool's account id to its id.
	///
	/// This is only used for slashing. In all other instances, the pool id is used, and the
	/// accounts are deterministically derived from it.
	#[pallet::storage]
	pub type ReversePoolIdLookup<T: Config> =
		CountedStorageMap<_, Twox64Concat, T::AccountId, PoolId, OptionQuery>;

	#[pallet::genesis_config]
	pub struct GenesisConfig<T: Config> {
		pub min_join_bond: BalanceOf<T>,
		pub min_create_bond: BalanceOf<T>,
		pub max_pools: Option<u32>,
		pub max_members_per_pool: Option<u32>,
		pub max_members: Option<u32>,
	}

	#[cfg(feature = "std")]
	impl<T: Config> Default for GenesisConfig<T> {
		fn default() -> Self {
			Self {
				min_join_bond: Zero::zero(),
				min_create_bond: Zero::zero(),
				max_pools: Some(16),
				max_members_per_pool: Some(32),
				max_members: Some(16 * 32),
			}
		}
	}

	#[pallet::genesis_build]
	impl<T: Config> GenesisBuild<T> for GenesisConfig<T> {
		fn build(&self) {
			MinJoinBond::<T>::put(self.min_join_bond);
			MinCreateBond::<T>::put(self.min_create_bond);
			if let Some(max_pools) = self.max_pools {
				MaxPools::<T>::put(max_pools);
			}
			if let Some(max_members_per_pool) = self.max_members_per_pool {
				MaxPoolMembersPerPool::<T>::put(max_members_per_pool);
			}
			if let Some(max_members) = self.max_members {
				MaxPoolMembers::<T>::put(max_members);
			}
		}
	}

	/// Events of this pallet.
	#[pallet::event]
	#[pallet::generate_deposit(pub(crate) fn deposit_event)]
	pub enum Event<T: Config> {
		/// A pool has been created.
		Created { depositor: T::AccountId, pool_id: PoolId },
		/// A member has became bonded in a pool.
		Bonded { member: T::AccountId, pool_id: PoolId, bonded: BalanceOf<T>, joined: bool },
		/// A payout has been made to a member.
		PaidOut { member: T::AccountId, pool_id: PoolId, payout: BalanceOf<T> },
		/// A member has unbonded from their pool.
		///
		/// - `balance` is the corresponding balance of the number of points that has been
		///   requested to be unbonded (the argument of the `unbond` transaction) from the bonded
		///   pool.
		/// - `points` is the number of points that are issued as a result of `balance` being
		/// dissolved into the corresponding unbonding pool.
		///
		/// In the absence of slashing, these values will match. In the presence of slashing, the
		/// number of points that are issued in the unbonding pool will be less than the amount
		/// requested to be unbonded.
		Unbonded {
			member: T::AccountId,
			pool_id: PoolId,
			balance: BalanceOf<T>,
			points: BalanceOf<T>,
		},
		/// A member has withdrawn from their pool.
		///
		/// The given number of `points` have been dissolved in return of `balance`.
		///
		/// Similar to `Unbonded` event, in the absence of slashing, the ratio of point to balance
		/// will be 1.
		Withdrawn {
			member: T::AccountId,
			pool_id: PoolId,
			balance: BalanceOf<T>,
			points: BalanceOf<T>,
		},
		/// A pool has been destroyed.
		Destroyed { pool_id: PoolId },
		/// The state of a pool has changed
		StateChanged { pool_id: PoolId, new_state: PoolState },
		/// A member has been removed from a pool.
		///
		/// The removal can be voluntary (withdrawn all unbonded funds) or involuntary (kicked).
		MemberRemoved { pool_id: PoolId, member: T::AccountId },
		/// The roles of a pool have been updated to the given new roles. Note that the depositor
		/// can never change.
		RolesUpdated {
			root: Option<T::AccountId>,
			state_toggler: Option<T::AccountId>,
			nominator: Option<T::AccountId>,
		},
		/// The active balance of pool `pool_id` has been slashed to `balance`.
		PoolSlashed { pool_id: PoolId, balance: BalanceOf<T> },
		/// The unbond pool at `era` of pool `pool_id` has been slashed to `balance`.
		UnbondingPoolSlashed { pool_id: PoolId, era: EraIndex, balance: BalanceOf<T> },
	}

	#[pallet::error]
	#[cfg_attr(test, derive(PartialEq))]
	pub enum Error<T> {
		/// A (bonded) pool id does not exist.
		PoolNotFound,
		/// An account is not a member.
		PoolMemberNotFound,
		/// A reward pool does not exist. In all cases this is a system logic error.
		RewardPoolNotFound,
		/// A sub pool does not exist.
		SubPoolsNotFound,
		/// An account is already delegating in another pool. An account may only belong to one
		/// pool at a time.
		AccountBelongsToOtherPool,
		/// The member is fully unbonded (and thus cannot access the bonded and reward pool
		/// anymore to, for example, collect rewards).
		FullyUnbonding,
		/// The member cannot unbond further chunks due to reaching the limit.
		MaxUnbondingLimit,
		/// None of the funds can be withdrawn yet because the bonding duration has not passed.
		CannotWithdrawAny,
		/// The amount does not meet the minimum bond to either join or create a pool.
		MinimumBondNotMet,
		/// The transaction could not be executed due to overflow risk for the pool.
		OverflowRisk,
		/// A pool must be in [`PoolState::Destroying`] in order for the depositor to unbond or for
		/// other members to be permissionlessly unbonded.
		NotDestroying,
		/// The depositor must be the only member in the bonded pool in order to unbond. And the
		/// depositor must be the only member in the sub pools in order to withdraw unbonded.
		NotOnlyPoolMember,
		/// The caller does not have nominating permissions for the pool.
		NotNominator,
		/// Either a) the caller cannot make a valid kick or b) the pool is not destroying.
		NotKickerOrDestroying,
		/// The pool is not open to join
		NotOpen,
		/// The system is maxed out on pools.
		MaxPools,
		/// Too many members in the pool or system.
		MaxPoolMembers,
		/// The pools state cannot be changed.
		CanNotChangeState,
		/// The caller does not have adequate permissions.
		DoesNotHavePermission,
		/// Metadata exceeds [`Config::MaxMetadataLen`]
		MetadataExceedsMaxLen,
		/// Some error occurred that should never happen. This should be reported to the
		/// maintainers.
		Defensive(DefensiveError),
		/// Not enough points. Ty unbonding less.
		NotEnoughPointsToUnbond,
		/// Partial unbonding now allowed permissionlessly.
		PartialUnbondNotAllowedPermissionlessly,
	}

	#[derive(Encode, Decode, PartialEq, TypeInfo, frame_support::PalletError)]
	pub enum DefensiveError {
		/// There isn't enough space in the unbond pool.
		NotEnoughSpaceInUnbondPool,
		/// A (bonded) pool id does not exist.
		PoolNotFound,
		/// A reward pool does not exist. In all cases this is a system logic error.
		RewardPoolNotFound,
		/// A sub pool does not exist.
		SubPoolsNotFound,
		/// The bonded account should only be killed by the staking system when the depositor is
		/// withdrawing
		BondedStashKilledPrematurely,
	}

	impl<T> From<DefensiveError> for Error<T> {
		fn from(e: DefensiveError) -> Error<T> {
			Error::<T>::Defensive(e)
		}
	}

	#[pallet::call]
	impl<T: Config> Pallet<T> {
		/// Stake funds with a pool. The amount to bond is transferred from the member to the
		/// pools account and immediately increases the pools bond.
		///
		/// # Note
		///
		/// * An account can only be a member of a single pool.
		/// * An account cannot join the same pool multiple times.
		/// * This call will *not* dust the member account, so the member must have at least
		///   `existential deposit + amount` in their account.
		/// * Only a pool with [`PoolState::Open`] can be joined
		#[pallet::weight(T::WeightInfo::join())]
		pub fn join(
			origin: OriginFor<T>,
			#[pallet::compact] amount: BalanceOf<T>,
			pool_id: PoolId,
		) -> DispatchResult {
			let who = ensure_signed(origin)?;

			ensure!(amount >= MinJoinBond::<T>::get(), Error::<T>::MinimumBondNotMet);
			// If a member already exists that means they already belong to a pool
			ensure!(!PoolMembers::<T>::contains_key(&who), Error::<T>::AccountBelongsToOtherPool);

			let mut bonded_pool = BondedPool::<T>::get(pool_id).ok_or(Error::<T>::PoolNotFound)?;
			bonded_pool.ok_to_join(amount)?;

			let mut reward_pool = RewardPools::<T>::get(pool_id)
				.defensive_ok_or::<Error<T>>(DefensiveError::RewardPoolNotFound.into())?;
			let current_reward_counter =
				reward_pool.current_reward_counter(pool_id, bonded_pool.points);

			// reward pool records must be updated with the old points.
			reward_pool.update_records(pool_id, bonded_pool.points);

			bonded_pool.try_inc_members()?;
			let points_issued = bonded_pool.try_bond_funds(&who, amount, BondType::Later)?;

			PoolMembers::insert(
				who.clone(),
				PoolMember::<T> {
					pool_id,
					points: points_issued,
					last_recorded_reward_counter: current_reward_counter,
					unbonding_eras: Default::default(),
				},
			);

			Self::deposit_event(Event::<T>::Bonded {
				member: who,
				pool_id,
				bonded: amount,
				joined: true,
			});

			bonded_pool.put();
			RewardPools::<T>::insert(pool_id, reward_pool);

			Ok(())
		}

		/// Bond `extra` more funds from `origin` into the pool to which they already belong.
		///
		/// Additional funds can come from either the free balance of the account, of from the
		/// accumulated rewards, see [`BondExtra`].
		// NOTE: this transaction is implemented with the sole purpose of readability and
		// correctness, not optimization. We read/write several storage items multiple times instead
		// of just once, in the spirit reusing code.
		#[pallet::weight(
			T::WeightInfo::bond_extra_transfer()
			.max(T::WeightInfo::bond_extra_reward())
		)]
		pub fn bond_extra(origin: OriginFor<T>, extra: BondExtra<BalanceOf<T>>) -> DispatchResult {
			// TODO: claim payouts here before updating the points.
			let who = ensure_signed(origin)?;
			let (mut member, mut bonded_pool, mut reward_pool) = Self::get_member_with_pools(&who)?;

			let (points_issued, bonded) = match extra {
				BondExtra::FreeBalance(amount) =>
					(bonded_pool.try_bond_funds(&who, amount, BondType::Later)?, amount),
				BondExtra::Rewards => {
					let claimed = Self::do_reward_payout(
						&who,
						&mut member,
						&mut bonded_pool,
						&mut reward_pool,
					)?;
					(bonded_pool.try_bond_funds(&who, claimed, BondType::Later)?, claimed)
				},
			};
			bonded_pool.ok_to_be_open(bonded)?;
			member.points = member.points.saturating_add(points_issued);

			Self::deposit_event(Event::<T>::Bonded {
				member: who.clone(),
				pool_id: member.pool_id,
				bonded,
				joined: false,
			});
			Self::put_member_with_pools(&who, member, bonded_pool, reward_pool);

			Ok(())
		}

		/// A bonded member can use this to claim their payout based on the rewards that the pool
		/// has accumulated since their last claimed payout (OR since joining if this is there first
		/// time claiming rewards). The payout will be transferred to the member's account.
		///
		/// The member will earn rewards pro rata based on the members stake vs the sum of the
		/// members in the pools stake. Rewards do not "expire".
		#[pallet::weight(T::WeightInfo::claim_payout())]
		pub fn claim_payout(origin: OriginFor<T>) -> DispatchResult {
			let who = ensure_signed(origin)?;
			let (mut member, mut bonded_pool, mut reward_pool) = Self::get_member_with_pools(&who)?;

			let _ = Self::do_reward_payout(&who, &mut member, &mut bonded_pool, &mut reward_pool)?;

			Self::put_member_with_pools(&who, member, bonded_pool, reward_pool);
			Ok(())
		}

		/// Unbond up to `unbonding_points` of the `member_account`'s funds from the pool. It
		/// implicitly collects the rewards one last time, since not doing so would mean some
		/// rewards would be forfeited.
		///
		/// Under certain conditions, this call can be dispatched permissionlessly (i.e. by any
		/// account).
		///
		/// # Conditions for a permissionless dispatch.
		///
		/// * The pool is blocked and the caller is either the root or state-toggler. This is
		///   refereed to as a kick.
		/// * The pool is destroying and the member is not the depositor.
		/// * The pool is destroying, the member is the depositor and no other members are in the
		///   pool.
		///
		/// ## Conditions for permissioned dispatch (i.e. the caller is also the
		/// `member_account`):
		///
		/// * The caller is not the depositor.
		/// * The caller is the depositor, the pool is destroying and no other members are in the
		///   pool.
		///
		/// # Note
		///
		/// If there are too many unlocking chunks to unbond with the pool account,
		/// [`Call::pool_withdraw_unbonded`] can be called to try and minimize unlocking chunks. If
		/// there are too many unlocking chunks, the result of this call will likely be the
		/// `NoMoreChunks` error from the staking system.
		#[pallet::weight(T::WeightInfo::unbond())]
		pub fn unbond(
			origin: OriginFor<T>,
			member_account: T::AccountId,
			#[pallet::compact] unbonding_points: BalanceOf<T>,
		) -> DispatchResult {
			let caller = ensure_signed(origin)?;
			let (mut member, mut bonded_pool, mut reward_pool) =
				Self::get_member_with_pools(&member_account)?;

			bonded_pool.ok_to_unbond_with(&caller, &member_account, &member, unbonding_points)?;

			// Claim the the payout prior to unbonding. Once the user is unbonding their points no
			// longer exist in the bonded pool and thus they can no longer claim their payouts. It
			// is not strictly necessary to claim the rewards, but we do it here for UX.
			Self::do_reward_payout(
				&member_account,
				&mut member,
				&mut bonded_pool,
				&mut reward_pool,
			)?;

			let current_era = T::StakingInterface::current_era();
			let unbond_era = T::StakingInterface::bonding_duration().saturating_add(current_era);

			// Unbond in the actual underlying nominator.
			let unbonding_balance = bonded_pool.dissolve(unbonding_points);
			T::StakingInterface::unbond(bonded_pool.bonded_account(), unbonding_balance)?;

			// Note that we lazily create the unbonding pools here if they don't already exist
			let mut sub_pools = SubPoolsStorage::<T>::get(member.pool_id)
				.unwrap_or_default()
				.maybe_merge_pools(current_era);

			// Update the unbond pool associated with the current era with the unbonded funds. Note
			// that we lazily create the unbond pool if it does not yet exist.
			if !sub_pools.with_era.contains_key(&unbond_era) {
				sub_pools
					.with_era
					.try_insert(unbond_era, UnbondPool::default())
					// The above call to `maybe_merge_pools` should ensure there is
					// always enough space to insert.
					.defensive_map_err::<Error<T>, _>(|_| {
						DefensiveError::NotEnoughSpaceInUnbondPool.into()
					})?;
			}

			let points_unbonded = sub_pools
				.with_era
				.get_mut(&unbond_era)
				// The above check ensures the pool exists.
				.defensive_ok_or::<Error<T>>(DefensiveError::PoolNotFound.into())?
				.issue(unbonding_balance);

			// Try and unbond in the member map.
			member.try_unbond(unbonding_points, points_unbonded, unbond_era)?;

			Self::deposit_event(Event::<T>::Unbonded {
				member: member_account.clone(),
				pool_id: member.pool_id,
				points: points_unbonded,
				balance: unbonding_balance,
			});

			// Now that we know everything has worked write the items to storage.
			SubPoolsStorage::insert(&member.pool_id, sub_pools);
			Self::put_member_with_pools(&member_account, member, bonded_pool, reward_pool);

			Ok(())
		}

		/// Call `withdraw_unbonded` for the pools account. This call can be made by any account.
		///
		/// This is useful if their are too many unlocking chunks to call `unbond`, and some
		/// can be cleared by withdrawing. In the case there are too many unlocking chunks, the user
		/// would probably see an error like `NoMoreChunks` emitted from the staking system when
		/// they attempt to unbond.
		#[pallet::weight(T::WeightInfo::pool_withdraw_unbonded(*num_slashing_spans))]
		pub fn pool_withdraw_unbonded(
			origin: OriginFor<T>,
			pool_id: PoolId,
			num_slashing_spans: u32,
		) -> DispatchResult {
			let _ = ensure_signed(origin)?;
			let pool = BondedPool::<T>::get(pool_id).ok_or(Error::<T>::PoolNotFound)?;
			// For now we only allow a pool to withdraw unbonded if its not destroying. If the pool
			// is destroying then `withdraw_unbonded` can be used.
			ensure!(pool.state != PoolState::Destroying, Error::<T>::NotDestroying);
			T::StakingInterface::withdraw_unbonded(pool.bonded_account(), num_slashing_spans)?;
			Ok(())
		}

		/// Withdraw unbonded funds from `member_account`. If no bonded funds can be unbonded, an
		/// error is returned.
		///
		/// Under certain conditions, this call can be dispatched permissionlessly (i.e. by any
		/// account).
		///
		/// # Conditions for a permissionless dispatch
		///
		/// * The pool is in destroy mode and the target is not the depositor.
		/// * The target is the depositor and they are the only member in the sub pools.
		/// * The pool is blocked and the caller is either the root or state-toggler.
		///
		/// # Conditions for permissioned dispatch
		///
		/// * The caller is the target and they are not the depositor.
		///
		/// # Note
		///
		/// If the target is the depositor, the pool will be destroyed.
		#[pallet::weight(
			T::WeightInfo::withdraw_unbonded_kill(*num_slashing_spans)
		)]
		pub fn withdraw_unbonded(
			origin: OriginFor<T>,
			member_account: T::AccountId,
			num_slashing_spans: u32,
		) -> DispatchResultWithPostInfo {
			let caller = ensure_signed(origin)?;
			let mut member =
				PoolMembers::<T>::get(&member_account).ok_or(Error::<T>::PoolMemberNotFound)?;
			let current_era = T::StakingInterface::current_era();

			let bonded_pool = BondedPool::<T>::get(member.pool_id)
				.defensive_ok_or::<Error<T>>(DefensiveError::PoolNotFound.into())?;
			let mut sub_pools = SubPoolsStorage::<T>::get(member.pool_id)
				.defensive_ok_or::<Error<T>>(DefensiveError::SubPoolsNotFound.into())?;

			bonded_pool.ok_to_withdraw_unbonded_with(
				&caller,
				&member_account,
				&member,
				&sub_pools,
			)?;

			// NOTE: must do this after we have done the `ok_to_withdraw_unbonded_other_with` check.
			let withdrawn_points = member.withdraw_unlocked(current_era);
			ensure!(!withdrawn_points.is_empty(), Error::<T>::CannotWithdrawAny);

			// Before calculate the `balance_to_unbond`, with call withdraw unbonded to ensure the
			// `transferrable_balance` is correct.
			let stash_killed = T::StakingInterface::withdraw_unbonded(
				bonded_pool.bonded_account(),
				num_slashing_spans,
			)?;

			// defensive-only: the depositor puts enough funds into the stash so that it will only
			// be destroyed when they are leaving.
			ensure!(
				!stash_killed || caller == bonded_pool.roles.depositor,
				Error::<T>::Defensive(DefensiveError::BondedStashKilledPrematurely)
			);

			let mut sum_unlocked_points: BalanceOf<T> = Zero::zero();
			let balance_to_unbond = withdrawn_points
				.iter()
				.fold(BalanceOf::<T>::zero(), |accumulator, (era, unlocked_points)| {
					sum_unlocked_points = sum_unlocked_points.saturating_add(*unlocked_points);
					if let Some(era_pool) = sub_pools.with_era.get_mut(&era) {
						let balance_to_unbond = era_pool.dissolve(*unlocked_points);
						if era_pool.points.is_zero() {
							sub_pools.with_era.remove(&era);
						}
						accumulator.saturating_add(balance_to_unbond)
					} else {
						// A pool does not belong to this era, so it must have been merged to the
						// era-less pool.
						accumulator.saturating_add(sub_pools.no_era.dissolve(*unlocked_points))
					}
				})
				// A call to this function may cause the pool's stash to get dusted. If this happens
				// before the last member has withdrawn, then all subsequent withdraws will be 0.
				// However the unbond pools do no get updated to reflect this. In the aforementioned
				// scenario, this check ensures we don't try to withdraw funds that don't exist.
				// This check is also defensive in cases where the unbond pool does not update its
				// balance (e.g. a bug in the slashing hook.) We gracefully proceed in order to
				// ensure members can leave the pool and it can be destroyed.
				.min(bonded_pool.transferrable_balance());

			T::Currency::transfer(
				&bonded_pool.bonded_account(),
				&member_account,
				balance_to_unbond,
				ExistenceRequirement::AllowDeath,
			)
			.defensive()?;

			Self::deposit_event(Event::<T>::Withdrawn {
				member: member_account.clone(),
				pool_id: member.pool_id,
				points: sum_unlocked_points,
				balance: balance_to_unbond,
			});

			let post_info_weight = if member.total_points().is_zero() {
				// member being reaped.
				PoolMembers::<T>::remove(&member_account);
				Self::deposit_event(Event::<T>::MemberRemoved {
					pool_id: member.pool_id,
					member: member_account.clone(),
				});

				if member_account == bonded_pool.roles.depositor {
					Pallet::<T>::dissolve_pool(bonded_pool);
					None
				} else {
					bonded_pool.dec_members().put();
					SubPoolsStorage::<T>::insert(&member.pool_id, sub_pools);
					Some(T::WeightInfo::withdraw_unbonded_update(num_slashing_spans))
				}
			} else {
				// we certainly don't need to delete any pools, because no one is being removed.
				SubPoolsStorage::<T>::insert(&member.pool_id, sub_pools);
				PoolMembers::<T>::insert(&member_account, member);
				Some(T::WeightInfo::withdraw_unbonded_update(num_slashing_spans))
			};

			Ok(post_info_weight.into())
		}

		/// Create a new delegation pool.
		///
		/// # Arguments
		///
		/// * `amount` - The amount of funds to delegate to the pool. This also acts of a sort of
		///   deposit since the pools creator cannot fully unbond funds until the pool is being
		///   destroyed.
		/// * `index` - A disambiguation index for creating the account. Likely only useful when
		///   creating multiple pools in the same extrinsic.
		/// * `root` - The account to set as [`PoolRoles::root`].
		/// * `nominator` - The account to set as the [`PoolRoles::nominator`].
		/// * `state_toggler` - The account to set as the [`PoolRoles::state_toggler`].
		///
		/// # Note
		///
		/// In addition to `amount`, the caller will transfer the existential deposit; so the caller
		/// needs at have at least `amount + existential_deposit` transferrable.
		#[pallet::weight(T::WeightInfo::create())]
		pub fn create(
			origin: OriginFor<T>,
			#[pallet::compact] amount: BalanceOf<T>,
			root: T::AccountId,
			nominator: T::AccountId,
			state_toggler: T::AccountId,
		) -> DispatchResult {
			let who = ensure_signed(origin)?;

			ensure!(
				amount >=
					T::StakingInterface::minimum_bond()
						.max(MinCreateBond::<T>::get())
						.max(MinJoinBond::<T>::get()),
				Error::<T>::MinimumBondNotMet
			);
			ensure!(
				MaxPools::<T>::get()
					.map_or(true, |max_pools| BondedPools::<T>::count() < max_pools),
				Error::<T>::MaxPools
			);
			ensure!(!PoolMembers::<T>::contains_key(&who), Error::<T>::AccountBelongsToOtherPool);

			let pool_id = LastPoolId::<T>::mutate(|id| {
				*id += 1;
				*id
			});
			let mut bonded_pool = BondedPool::<T>::new(
				pool_id,
				PoolRoles {
					root: Some(root),
					nominator: Some(nominator),
					state_toggler: Some(state_toggler),
					depositor: who.clone(),
				},
			);

			bonded_pool.try_inc_members()?;
			let points = bonded_pool.try_bond_funds(&who, amount, BondType::Create)?;

			T::Currency::transfer(
				&who,
				&bonded_pool.reward_account(),
				T::Currency::minimum_balance(),
				ExistenceRequirement::AllowDeath,
			)?;

			PoolMembers::<T>::insert(
				who.clone(),
				PoolMember::<T> {
					pool_id,
					points,
					last_recorded_reward_counter: Zero::zero(),
					unbonding_eras: Default::default(),
				},
			);
			RewardPools::<T>::insert(
				pool_id,
				RewardPool::<T> {
					last_recorded_reward_counter: Zero::zero(),
					last_recorded_total_payouts: Zero::zero(),
					total_rewards_claimed: Zero::zero(),
				},
			);
			ReversePoolIdLookup::<T>::insert(bonded_pool.bonded_account(), pool_id);
			Self::deposit_event(Event::<T>::Created {
				depositor: who.clone(),
				pool_id: pool_id.clone(),
			});
			Self::deposit_event(Event::<T>::Bonded {
				member: who,
				pool_id,
				bonded: amount,
				joined: true,
			});
			bonded_pool.put();

			Ok(())
		}

		/// Nominate on behalf of the pool.
		///
		/// The dispatch origin of this call must be signed by the pool nominator or the pool
		/// root role.
		///
		/// This directly forward the call to the staking pallet, on behalf of the pool bonded
		/// account.
		#[pallet::weight(T::WeightInfo::nominate(validators.len() as u32))]
		pub fn nominate(
			origin: OriginFor<T>,
			pool_id: PoolId,
			validators: Vec<T::AccountId>,
		) -> DispatchResult {
			let who = ensure_signed(origin)?;
			let bonded_pool = BondedPool::<T>::get(pool_id).ok_or(Error::<T>::PoolNotFound)?;
			ensure!(bonded_pool.can_nominate(&who), Error::<T>::NotNominator);
			T::StakingInterface::nominate(bonded_pool.bonded_account(), validators)
		}

		/// Set a new state for the pool.
		///
		/// The dispatch origin of this call must be signed by the state toggler, or the root role
		/// of the pool.
		#[pallet::weight(T::WeightInfo::set_state())]
		pub fn set_state(
			origin: OriginFor<T>,
			pool_id: PoolId,
			state: PoolState,
		) -> DispatchResult {
			let who = ensure_signed(origin)?;
			let mut bonded_pool = BondedPool::<T>::get(pool_id).ok_or(Error::<T>::PoolNotFound)?;
			ensure!(bonded_pool.state != PoolState::Destroying, Error::<T>::CanNotChangeState);

			if bonded_pool.can_toggle_state(&who) {
				bonded_pool.set_state(state);
			} else if bonded_pool.ok_to_be_open(Zero::zero()).is_err() &&
				state == PoolState::Destroying
			{
				// If the pool has bad properties, then anyone can set it as destroying
				bonded_pool.set_state(PoolState::Destroying);
			} else {
				Err(Error::<T>::CanNotChangeState)?;
			}

			bonded_pool.put();

			Ok(())
		}

		/// Set a new metadata for the pool.
		///
		/// The dispatch origin of this call must be signed by the state toggler, or the root role
		/// of the pool.
		#[pallet::weight(T::WeightInfo::set_metadata(metadata.len() as u32))]
		pub fn set_metadata(
			origin: OriginFor<T>,
			pool_id: PoolId,
			metadata: Vec<u8>,
		) -> DispatchResult {
			let who = ensure_signed(origin)?;
			let metadata: BoundedVec<_, _> =
				metadata.try_into().map_err(|_| Error::<T>::MetadataExceedsMaxLen)?;
			ensure!(
				BondedPool::<T>::get(pool_id)
					.ok_or(Error::<T>::PoolNotFound)?
					.can_set_metadata(&who),
				Error::<T>::DoesNotHavePermission
			);

			Metadata::<T>::mutate(pool_id, |pool_meta| *pool_meta = metadata);

			Ok(())
		}

		/// Update configurations for the nomination pools. The origin for this call must be
		/// Root.
		///
		/// # Arguments
		///
		/// * `min_join_bond` - Set [`MinJoinBond`].
		/// * `min_create_bond` - Set [`MinCreateBond`].
		/// * `max_pools` - Set [`MaxPools`].
		/// * `max_members` - Set [`MaxPoolMembers`].
		/// * `max_members_per_pool` - Set [`MaxPoolMembersPerPool`].
		#[pallet::weight(T::WeightInfo::set_configs())]
		pub fn set_configs(
			origin: OriginFor<T>,
			min_join_bond: ConfigOp<BalanceOf<T>>,
			min_create_bond: ConfigOp<BalanceOf<T>>,
			max_pools: ConfigOp<u32>,
			max_members: ConfigOp<u32>,
			max_members_per_pool: ConfigOp<u32>,
		) -> DispatchResult {
			ensure_root(origin)?;

			macro_rules! config_op_exp {
				($storage:ty, $op:ident) => {
					match $op {
						ConfigOp::Noop => (),
						ConfigOp::Set(v) => <$storage>::put(v),
						ConfigOp::Remove => <$storage>::kill(),
					}
				};
			}

			config_op_exp!(MinJoinBond::<T>, min_join_bond);
			config_op_exp!(MinCreateBond::<T>, min_create_bond);
			config_op_exp!(MaxPools::<T>, max_pools);
			config_op_exp!(MaxPoolMembers::<T>, max_members);
			config_op_exp!(MaxPoolMembersPerPool::<T>, max_members_per_pool);
			Ok(())
		}

		/// Update the roles of the pool.
		///
		/// The root is the only entity that can change any of the roles, including itself,
		/// excluding the depositor, who can never change.
		///
		/// It emits an event, notifying UIs of the role change. This event is quite relevant to
		/// most pool members and they should be informed of changes to pool roles.
		#[pallet::weight(T::WeightInfo::update_roles())]
		pub fn update_roles(
			origin: OriginFor<T>,
			pool_id: PoolId,
			new_root: ConfigOp<T::AccountId>,
			new_nominator: ConfigOp<T::AccountId>,
			new_state_toggler: ConfigOp<T::AccountId>,
		) -> DispatchResult {
			let mut bonded_pool = match ensure_root(origin.clone()) {
				Ok(()) => BondedPool::<T>::get(pool_id).ok_or(Error::<T>::PoolNotFound)?,
				Err(frame_support::error::BadOrigin) => {
					let who = ensure_signed(origin)?;
					let bonded_pool =
						BondedPool::<T>::get(pool_id).ok_or(Error::<T>::PoolNotFound)?;
					ensure!(bonded_pool.can_update_roles(&who), Error::<T>::DoesNotHavePermission);
					bonded_pool
				},
			};

			match new_root {
				ConfigOp::Noop => (),
				ConfigOp::Remove => bonded_pool.roles.root = None,
				ConfigOp::Set(v) => bonded_pool.roles.root = Some(v),
			};
			match new_nominator {
				ConfigOp::Noop => (),
				ConfigOp::Remove => bonded_pool.roles.nominator = None,
				ConfigOp::Set(v) => bonded_pool.roles.nominator = Some(v),
			};
			match new_state_toggler {
				ConfigOp::Noop => (),
				ConfigOp::Remove => bonded_pool.roles.state_toggler = None,
				ConfigOp::Set(v) => bonded_pool.roles.state_toggler = Some(v),
			};

			Self::deposit_event(Event::<T>::RolesUpdated {
				root: bonded_pool.roles.root.clone(),
				nominator: bonded_pool.roles.nominator.clone(),
				state_toggler: bonded_pool.roles.state_toggler.clone(),
			});

			bonded_pool.put();
			Ok(())
		}

		/// Chill on behalf of the pool.
		///
		/// The dispatch origin of this call must be signed by the pool nominator or the pool
		/// root role, same as [`Pallet::nominate`].
		///
		/// This directly forward the call to the staking pallet, on behalf of the pool bonded
		/// account.
		#[pallet::weight(T::WeightInfo::chill())]
		pub fn chill(origin: OriginFor<T>, pool_id: PoolId) -> DispatchResult {
			let who = ensure_signed(origin)?;
			let bonded_pool = BondedPool::<T>::get(pool_id).ok_or(Error::<T>::PoolNotFound)?;
			ensure!(bonded_pool.can_nominate(&who), Error::<T>::NotNominator);
			T::StakingInterface::chill(bonded_pool.bonded_account())
		}
	}

	#[pallet::hooks]
	impl<T: Config> Hooks<BlockNumberFor<T>> for Pallet<T> {
		fn integrity_test() {
			assert!(
				T::MinPointsToBalance::get() > 0,
				"Minimum points to balance ratio must be greater than 0"
			);
			assert!(
				sp_std::mem::size_of::<RewardPoints>() >=
					2 * sp_std::mem::size_of::<BalanceOf<T>>(),
				"bit-length of the reward points must be at least twice as much as balance"
			);
			assert!(
				T::StakingInterface::bonding_duration() < TotalUnbondingPools::<T>::get(),
				"There must be more unbonding pools then the bonding duration /
				so a slash can be applied to relevant unboding pools. (We assume /
				the bonding duration > slash deffer duration.",
			);
		}
	}
}

impl<T: Config> Pallet<T> {
	/// Remove everything related to the given bonded pool.
	///
	/// All sub-pools are also deleted. All accounts are dusted and the leftover of the reward
	/// account is returned to the depositor.
	pub fn dissolve_pool(bonded_pool: BondedPool<T>) {
		let reward_account = bonded_pool.reward_account();
		let bonded_account = bonded_pool.bonded_account();

		ReversePoolIdLookup::<T>::remove(&bonded_account);
		RewardPools::<T>::remove(bonded_pool.id);
		SubPoolsStorage::<T>::remove(bonded_pool.id);

		// Kill accounts from storage by making their balance go below ED. We assume that the
		// accounts have no references that would prevent destruction once we get to this point. We
		// don't work with the system pallet directly, but
		// 1. we drain the reward account and kill it. This account should never have any extra
		// consumers anyway.
		// 2. the bonded account should become a 'killed stash' in the staking system, and all of
		//    its consumers removed.
		debug_assert_eq!(frame_system::Pallet::<T>::consumers(&reward_account), 0);
		debug_assert_eq!(frame_system::Pallet::<T>::consumers(&bonded_account), 0);
		debug_assert_eq!(
			T::StakingInterface::total_stake(&bonded_account).unwrap_or_default(),
			Zero::zero()
		);

		// This shouldn't fail, but if it does we don't really care
		let reward_pool_remaining = T::Currency::free_balance(&reward_account);
		let _ = T::Currency::transfer(
			&reward_account,
			&bonded_pool.roles.depositor,
			reward_pool_remaining,
			ExistenceRequirement::AllowDeath,
		);

		// TODO: this is purely defensive.
		T::Currency::make_free_balance_be(&reward_account, Zero::zero());
		T::Currency::make_free_balance_be(&bonded_pool.bonded_account(), Zero::zero());

		Self::deposit_event(Event::<T>::Destroyed { pool_id: bonded_pool.id });
		bonded_pool.remove();
	}

	/// Create the main, bonded account of a pool with the given id.
	pub fn create_bonded_account(id: PoolId) -> T::AccountId {
		T::PalletId::get().into_sub_account_truncating((AccountType::Bonded, id))
	}

	/// Create the reward account of a pool with the given id.
	pub fn create_reward_account(id: PoolId) -> T::AccountId {
		// NOTE: in order to have a distinction in the test account id type (u128), we put
		// account_type first so it does not get truncated out.
		T::PalletId::get().into_sub_account_truncating((AccountType::Reward, id))
	}

	/// Get the member with their associated bonded and reward pool.
	fn get_member_with_pools(
		who: &T::AccountId,
	) -> Result<(PoolMember<T>, BondedPool<T>, RewardPool<T>), Error<T>> {
		let member = PoolMembers::<T>::get(&who).ok_or(Error::<T>::PoolMemberNotFound)?;
		let bonded_pool =
			BondedPool::<T>::get(member.pool_id).defensive_ok_or(DefensiveError::PoolNotFound)?;
		let reward_pool =
			RewardPools::<T>::get(member.pool_id).defensive_ok_or(DefensiveError::PoolNotFound)?;
		Ok((member, bonded_pool, reward_pool))
	}

	/// Persist the member with their associated bonded and reward pool into storage, consuming
	/// all of them.
	fn put_member_with_pools(
		member_account: &T::AccountId,
		member: PoolMember<T>,
		bonded_pool: BondedPool<T>,
		reward_pool: RewardPool<T>,
	) {
		bonded_pool.put();
		RewardPools::insert(member.pool_id, reward_pool);
		PoolMembers::<T>::insert(member_account, member);
	}

	/// Calculate the equivalent point of `new_funds` in a pool with `current_balance` and
	/// `current_points`.
	fn balance_to_point(
		current_balance: BalanceOf<T>,
		current_points: BalanceOf<T>,
		new_funds: BalanceOf<T>,
	) -> BalanceOf<T> {
		let u256 = |x| T::BalanceToU256::convert(x);
		let balance = |x| T::U256ToBalance::convert(x);
		match (current_balance.is_zero(), current_points.is_zero()) {
			(_, true) => new_funds.saturating_mul(POINTS_TO_BALANCE_INIT_RATIO.into()),
			(true, false) => {
				// The pool was totally slashed.
				// This is the equivalent of `(current_points / 1) * new_funds`.
				new_funds.saturating_mul(current_points)
			},
			(false, false) => {
				// Equivalent to (current_points / current_balance) * new_funds
				balance(
					u256(current_points)
						.saturating_mul(u256(new_funds))
						// We check for zero above
						.div(u256(current_balance)),
				)
			},
		}
	}

	/// Calculate the equivalent balance of `points` in a pool with `current_balance` and
	/// `current_points`.
	fn point_to_balance(
		current_balance: BalanceOf<T>,
		current_points: BalanceOf<T>,
		points: BalanceOf<T>,
	) -> BalanceOf<T> {
		let u256 = |x| T::BalanceToU256::convert(x);
		let balance = |x| T::U256ToBalance::convert(x);
		if current_balance.is_zero() || current_points.is_zero() || points.is_zero() {
			// There is nothing to unbond
			return Zero::zero()
		}

		// Equivalent of (current_balance / current_points) * points
		balance(u256(current_balance).saturating_mul(u256(points)))
			// We check for zero above
			.div(current_points)
	}

<<<<<<< HEAD
=======
	/// Calculate the rewards for `member`.
	///
	/// Returns the payout amount.
	fn calculate_member_payout(
		member: &mut PoolMember<T>,
		bonded_pool: &mut BondedPool<T>,
		reward_pool: &mut RewardPool<T>,
	) -> Result<BalanceOf<T>, DispatchError> {
		let u256 = |x| T::BalanceToU256::convert(x);
		let balance = |x| T::U256ToBalance::convert(x);

		let last_total_earnings = reward_pool.total_earnings;
		reward_pool.update_total_earnings_and_balance(bonded_pool.id);

		// Notice there is an edge case where total_earnings have not increased and this is zero
		let new_earnings = u256(reward_pool.total_earnings.saturating_sub(last_total_earnings));

		// The new points that will be added to the pool. For every unit of balance that has been
		// earned by the reward pool, we inflate the reward pool points by `bonded_pool.points`. In
		// effect this allows each, single unit of balance (e.g. plank) to be divvied up pro rata
		// among members based on points.
		let new_points = u256(bonded_pool.points).saturating_mul(new_earnings);

		// The points of the reward pool after taking into account the new earnings. Notice that
		// this only stays even or increases over time except for when we subtract member virtual
		// shares.
		let current_points = bonded_pool.bound_check(reward_pool.points.saturating_add(new_points));

		// The rewards pool's earnings since the last time this member claimed a payout.
		let new_earnings_since_last_claim =
			reward_pool.total_earnings.saturating_sub(member.reward_pool_total_earnings);

		// The points of the reward pool that belong to the member.
		let member_virtual_points =
			// The members portion of the reward pool
			u256(member.active_points())
			// times the amount the pool has earned since the member last claimed.
			.saturating_mul(u256(new_earnings_since_last_claim));

		let member_payout = if member_virtual_points.is_zero() ||
			current_points.is_zero() ||
			reward_pool.balance.is_zero()
		{
			Zero::zero()
		} else {
			// Equivalent to `(member_virtual_points / current_points) * reward_pool.balance`
			let numerator = {
				let numerator = member_virtual_points.saturating_mul(u256(reward_pool.balance));
				bonded_pool.bound_check(numerator)
			};
			balance(
				numerator
					// We check for zero above
					.div(current_points),
			)
		};

		// Record updates
		if reward_pool.total_earnings == BalanceOf::<T>::max_value() {
			bonded_pool.set_state(PoolState::Destroying);
		};

		member.reward_pool_total_earnings = reward_pool.total_earnings;
		reward_pool.points = current_points.saturating_sub(member_virtual_points);
		reward_pool.balance = reward_pool.balance.saturating_sub(member_payout);

		Ok(member_payout)
	}

>>>>>>> 9a140a61
	/// If the member has some rewards, transfer a payout from the reward pool to the member.
	// Emits events and potentially modifies pool state if any arithmetic saturates, but does
	// not persist any of the mutable inputs to storage.
	fn do_reward_payout(
		member_account: &T::AccountId,
		member: &mut PoolMember<T>,
		bonded_pool: &mut BondedPool<T>,
		reward_pool: &mut RewardPool<T>,
	) -> Result<BalanceOf<T>, DispatchError> {
		debug_assert_eq!(member.pool_id, bonded_pool.id);

		// a member who has no skin in the game anymore cannot claim any rewards.
		ensure!(!member.active_points().is_zero(), Error::<T>::FullyUnbonding);

		let was_destroying = bonded_pool.is_destroying();

		let current_reward_counter =
			reward_pool.current_reward_counter(bonded_pool.id, bonded_pool.points);
		let pending_rewards = member.pending_rewards(current_reward_counter);

		member.last_recorded_reward_counter = current_reward_counter;
		reward_pool.total_rewards_claimed += pending_rewards;

		if pending_rewards.is_zero() {
			return Ok(pending_rewards)
		}

		// Transfer payout to the member.
		T::Currency::transfer(
			&bonded_pool.reward_account(),
			&member_account,
			pending_rewards,
			ExistenceRequirement::AllowDeath,
		)?;

		// TODO don't do this either, call site should do.
		Self::deposit_event(Event::<T>::PaidOut {
			member: member_account.clone(),
			pool_id: member.pool_id,
			payout: pending_rewards,
		});

		if bonded_pool.is_destroying() && !was_destroying {
			Self::deposit_event(Event::<T>::StateChanged {
				pool_id: member.pool_id,
				new_state: PoolState::Destroying,
			});
		}

		Ok(pending_rewards)
	}

	/// Ensure the correctness of the state of this pallet.
	///
	/// This should be valid before or after each state transition of this pallet.
	///
	/// ## Invariants:
	///
	/// First, let's consider pools:
	///
	/// * `BondedPools` and `RewardPools` must all have the EXACT SAME key-set.
	/// * `SubPoolsStorage` must be a subset of the above superset.
	/// * `Metadata` keys must be a subset of the above superset.
	/// * the count of the above set must be less than `MaxPools`.
	///
	/// Then, considering members as well:
	///
	/// * each `BondedPool.member_counter` must be:
	///   - correct (compared to actual count of member who have `.pool_id` this pool)
	///   - less than `MaxPoolMembersPerPool`.
	/// * each `member.pool_id` must correspond to an existing `BondedPool.id` (which implies the
	///   existence of the reward pool as well).
	/// * count of all members must be less than `MaxPoolMembers`.
	///
	/// Then, considering unbonding members:
	///
	/// for each pool:
	///   * sum of the balance that's tracked in all unbonding pools must be the same as the
	///     unbonded balance of the main account, as reported by the staking interface.
	///   * sum of the balance that's tracked in all unbonding pools, plus the bonded balance of the
	///     main account should be less than or qual to the total balance of the main account.
	///
	/// ## Sanity check level
	///
	/// To cater for tests that want to escape parts of these checks, this function is split into
	/// multiple `level`s, where the higher the level, the more checks we performs. So,
	/// `sanity_check(255)` is the strongest sanity check, and `0` performs no checks.
	#[cfg(any(test, debug_assertions))]
	pub fn sanity_checks(level: u8) -> Result<(), &'static str> {
		if level.is_zero() {
			return Ok(())
		}
		// note: while a bit wacky, since they have the same key, even collecting to vec should
		// result in the same set of keys, in the same order.
		let bonded_pools = BondedPools::<T>::iter_keys().collect::<Vec<_>>();
		let reward_pools = RewardPools::<T>::iter_keys().collect::<Vec<_>>();
		assert_eq!(bonded_pools, reward_pools);

		assert!(Metadata::<T>::iter_keys().all(|k| bonded_pools.contains(&k)));
		assert!(SubPoolsStorage::<T>::iter_keys().all(|k| bonded_pools.contains(&k)));

		assert!(MaxPools::<T>::get().map_or(true, |max| bonded_pools.len() <= (max as usize)));

		for id in reward_pools {
			let account = Self::create_reward_account(id);
			assert!(T::Currency::free_balance(&account) >= T::Currency::minimum_balance());
		}

		let mut pools_members = BTreeMap::<PoolId, u32>::new();
		let mut all_members = 0u32;
		PoolMembers::<T>::iter().for_each(|(_, d)| {
			assert!(BondedPools::<T>::contains_key(d.pool_id));
			assert!(!d.total_points().is_zero(), "no member should have zero points: {:?}", d);
			*pools_members.entry(d.pool_id).or_default() += 1;
			all_members += 1;
		});

		BondedPools::<T>::iter().for_each(|(id, inner)| {
			let bonded_pool = BondedPool { id, inner };
			assert_eq!(
				pools_members.get(&id).map(|x| *x).unwrap_or_default(),
				bonded_pool.member_counter
			);
			assert!(MaxPoolMembersPerPool::<T>::get()
				.map_or(true, |max| bonded_pool.member_counter <= max));

			let depositor = PoolMembers::<T>::get(&bonded_pool.roles.depositor).unwrap();
			assert!(
				bonded_pool.is_destroying_and_only_depositor(depositor.active_points()) ||
					depositor.active_points() >= MinCreateBond::<T>::get(),
				"depositor must always have MinCreateBond stake in the pool, except for when the \
				pool is being destroyed and the depositor is the last member",
			);
		});
		assert!(MaxPoolMembers::<T>::get().map_or(true, |max| all_members <= max));

		if level <= 1 {
			return Ok(())
		}

		for (pool_id, _pool) in BondedPools::<T>::iter() {
			let pool_account = Pallet::<T>::create_bonded_account(pool_id);
			let subs = SubPoolsStorage::<T>::get(pool_id).unwrap_or_default();

			let sum_unbonding_balance = subs.sum_unbonding_balance();
			let bonded_balance =
				T::StakingInterface::active_stake(&pool_account).unwrap_or_default();
			let total_balance = T::Currency::total_balance(&pool_account);

			assert!(
				total_balance >= bonded_balance + sum_unbonding_balance,
				"faulty pool: {:?} / {:?}, total_balance {:?} >= bonded_balance {:?} + sum_unbonding_balance {:?}",
				pool_id,
				_pool,
				total_balance,
				bonded_balance,
				sum_unbonding_balance
			);
		}
		Ok(())
	}

	/// Fully unbond the shares of `member`, when executed from `origin`.
	///
	/// This is useful for backwards compatibility with the majority of tests that only deal with
	/// full unbonding, not partial unbonding.
	#[cfg(any(feature = "runtime-benchmarks", test))]
	pub fn fully_unbond(
		origin: frame_system::pallet_prelude::OriginFor<T>,
		member: T::AccountId,
	) -> DispatchResult {
		let points = PoolMembers::<T>::get(&member).map(|d| d.active_points()).unwrap_or_default();
		Self::unbond(origin, member, points)
	}
}

impl<T: Config> OnStakerSlash<T::AccountId, BalanceOf<T>> for Pallet<T> {
	fn on_slash(
		pool_account: &T::AccountId,
		// Bonded balance is always read directly from staking, therefore we need not update
		// anything here.
		slashed_bonded: BalanceOf<T>,
		slashed_unlocking: &BTreeMap<EraIndex, BalanceOf<T>>,
	) {
		if let Some(pool_id) = ReversePoolIdLookup::<T>::get(pool_account) {
			let mut sub_pools = match SubPoolsStorage::<T>::get(pool_id).defensive() {
				Some(sub_pools) => sub_pools,
				None => return,
			};
			for (era, slashed_balance) in slashed_unlocking.iter() {
				if let Some(pool) = sub_pools.with_era.get_mut(era) {
					pool.balance = *slashed_balance;
					Self::deposit_event(Event::<T>::UnbondingPoolSlashed {
						era: *era,
						pool_id,
						balance: *slashed_balance,
					});
				}
			}

			Self::deposit_event(Event::<T>::PoolSlashed { pool_id, balance: slashed_bonded });
			SubPoolsStorage::<T>::insert(pool_id, sub_pools);
		}
	}
}<|MERGE_RESOLUTION|>--- conflicted
+++ resolved
@@ -299,11 +299,6 @@
 //!   funds via vote splitting.
 //! * PoolMembers cannot quickly transfer to another pool if they do no like nominations, instead
 //!   they must wait for the unbonding duration.
-//!
-//! # Runtime builder warnings
-//!
-//! * Watch out for overflow of [`RewardPoints`] and [`BalanceOf`] types. Consider things like the
-//!   chains total issuance, staking reward rate, and burn rate.
 
 #![cfg_attr(not(feature = "std"), no_std)]
 
@@ -322,7 +317,7 @@
 use sp_core::U256;
 use sp_runtime::{
 	traits::{AccountIdConversion, Bounded, CheckedSub, Convert, Saturating, Zero},
-	FixedU128, FixedPointNumber,
+	FixedPointNumber, FixedU128,
 };
 use sp_staking::{EraIndex, OnStakerSlash, StakingInterface};
 use sp_std::{collections::btree_map::BTreeMap, fmt::Debug, ops::Div, vec::Vec};
@@ -354,11 +349,10 @@
 
 /// The balance type used by the currency system.
 pub type BalanceOf<T> = <T as Config>::CurrencyBalance;
-/// Type used to track the points of a reward pool.
-// TODO: remove all things related to the u256 stuff.
-pub type RewardPoints = U256;
 /// Type used for unique identifier of each pool.
 pub type PoolId = u32;
+/// The fixed point type used for all reward counters.
+pub type RewardCounter = FixedU128;
 
 type UnbondingPoolsWithEra<T> = BoundedBTreeMap<EraIndex, UnbondPool<T>, TotalUnbondingPools<T>>;
 
@@ -414,15 +408,16 @@
 	/// Assuming no massive burning events, we expect this value to always be below total issuance.
 	/// This value lines up with the [`RewardPool::total_earnings`] after a member claims a
 	/// payout.
-	pub last_recorded_reward_counter: FixedU128,
+	pub last_recorded_reward_counter: RewardCounter,
 	/// The eras in which this member is unbonding, mapped from era index to the number of
 	/// points scheduled to unbond in the given era.
 	pub unbonding_eras: BoundedBTreeMap<EraIndex, BalanceOf<T>, T::MaxUnbonding>,
 }
 
 impl<T: Config> PoolMember<T> {
-	fn pending_rewards(&self, current_reward_counter: FixedU128) -> BalanceOf<T> {
-		(current_reward_counter - self.last_recorded_reward_counter).saturating_mul_int(self.active_points())
+	fn pending_rewards(&self, current_reward_counter: RewardCounter) -> BalanceOf<T> {
+		(current_reward_counter - self.last_recorded_reward_counter)
+			.saturating_mul_int(self.active_points())
 	}
 
 	fn total_points(&self) -> BalanceOf<T> {
@@ -940,7 +935,7 @@
 #[codec(mel_bound(T: Config))]
 #[scale_info(skip_type_params(T))]
 pub struct RewardPool<T: Config> {
-	pub last_recorded_reward_counter: FixedU128,
+	pub last_recorded_reward_counter: RewardCounter,
 	pub last_recorded_total_payouts: BalanceOf<T>,
 	pub total_rewards_claimed: BalanceOf<T>,
 }
@@ -952,11 +947,12 @@
 		self.last_recorded_total_payouts = balance + self.total_rewards_claimed;
 	}
 
-	fn current_reward_counter(&self, id: PoolId, bonded_points: BalanceOf<T>) -> FixedU128 {
+	fn current_reward_counter(&self, id: PoolId, bonded_points: BalanceOf<T>) -> RewardCounter {
 		let balance = Self::current_balance(id);
 		let payouts_since_last_record =
 			balance + self.total_rewards_claimed - self.last_recorded_total_payouts;
-		self.last_recorded_reward_counter + (FixedU128::saturating_from_rational(payouts_since_last_record, bonded_points))
+		self.last_recorded_reward_counter +
+			(RewardCounter::saturating_from_rational(payouts_since_last_record, bonded_points))
 	}
 
 	fn current_balance(id: PoolId) -> BalanceOf<T> {
@@ -2058,11 +2054,6 @@
 				"Minimum points to balance ratio must be greater than 0"
 			);
 			assert!(
-				sp_std::mem::size_of::<RewardPoints>() >=
-					2 * sp_std::mem::size_of::<BalanceOf<T>>(),
-				"bit-length of the reward points must be at least twice as much as balance"
-			);
-			assert!(
 				T::StakingInterface::bonding_duration() < TotalUnbondingPools::<T>::get(),
 				"There must be more unbonding pools then the bonding duration /
 				so a slash can be applied to relevant unboding pools. (We assume /
@@ -2201,78 +2192,6 @@
 			.div(current_points)
 	}
 
-<<<<<<< HEAD
-=======
-	/// Calculate the rewards for `member`.
-	///
-	/// Returns the payout amount.
-	fn calculate_member_payout(
-		member: &mut PoolMember<T>,
-		bonded_pool: &mut BondedPool<T>,
-		reward_pool: &mut RewardPool<T>,
-	) -> Result<BalanceOf<T>, DispatchError> {
-		let u256 = |x| T::BalanceToU256::convert(x);
-		let balance = |x| T::U256ToBalance::convert(x);
-
-		let last_total_earnings = reward_pool.total_earnings;
-		reward_pool.update_total_earnings_and_balance(bonded_pool.id);
-
-		// Notice there is an edge case where total_earnings have not increased and this is zero
-		let new_earnings = u256(reward_pool.total_earnings.saturating_sub(last_total_earnings));
-
-		// The new points that will be added to the pool. For every unit of balance that has been
-		// earned by the reward pool, we inflate the reward pool points by `bonded_pool.points`. In
-		// effect this allows each, single unit of balance (e.g. plank) to be divvied up pro rata
-		// among members based on points.
-		let new_points = u256(bonded_pool.points).saturating_mul(new_earnings);
-
-		// The points of the reward pool after taking into account the new earnings. Notice that
-		// this only stays even or increases over time except for when we subtract member virtual
-		// shares.
-		let current_points = bonded_pool.bound_check(reward_pool.points.saturating_add(new_points));
-
-		// The rewards pool's earnings since the last time this member claimed a payout.
-		let new_earnings_since_last_claim =
-			reward_pool.total_earnings.saturating_sub(member.reward_pool_total_earnings);
-
-		// The points of the reward pool that belong to the member.
-		let member_virtual_points =
-			// The members portion of the reward pool
-			u256(member.active_points())
-			// times the amount the pool has earned since the member last claimed.
-			.saturating_mul(u256(new_earnings_since_last_claim));
-
-		let member_payout = if member_virtual_points.is_zero() ||
-			current_points.is_zero() ||
-			reward_pool.balance.is_zero()
-		{
-			Zero::zero()
-		} else {
-			// Equivalent to `(member_virtual_points / current_points) * reward_pool.balance`
-			let numerator = {
-				let numerator = member_virtual_points.saturating_mul(u256(reward_pool.balance));
-				bonded_pool.bound_check(numerator)
-			};
-			balance(
-				numerator
-					// We check for zero above
-					.div(current_points),
-			)
-		};
-
-		// Record updates
-		if reward_pool.total_earnings == BalanceOf::<T>::max_value() {
-			bonded_pool.set_state(PoolState::Destroying);
-		};
-
-		member.reward_pool_total_earnings = reward_pool.total_earnings;
-		reward_pool.points = current_points.saturating_sub(member_virtual_points);
-		reward_pool.balance = reward_pool.balance.saturating_sub(member_payout);
-
-		Ok(member_payout)
-	}
-
->>>>>>> 9a140a61
 	/// If the member has some rewards, transfer a payout from the reward pool to the member.
 	// Emits events and potentially modifies pool state if any arithmetic saturates, but does
 	// not persist any of the mutable inputs to storage.
