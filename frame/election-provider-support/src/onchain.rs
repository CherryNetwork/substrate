--- conflicted
+++ resolved
@@ -17,7 +17,6 @@
 
 //! An implementation of [`ElectionProvider`] that does an on-chain sequential phragmen.
 
-<<<<<<< HEAD
 use crate::{
 	BoundedSupportsOf, ElectionDataProvider, ElectionProvider, IntoUnboundedVoters, PageIndex,
 	TruncateIntoBoundedSupports,
@@ -26,10 +25,6 @@
 	traits::{ConstU32, Get},
 	weights::DispatchClass,
 };
-=======
-use crate::{ElectionDataProvider, ElectionProvider, IntoUnboundedVoters};
-use frame_support::{traits::Get, weights::DispatchClass};
->>>>>>> 7ca67ee8
 use sp_npos_elections::*;
 use sp_std::{collections::btree_map::BTreeMap, marker::PhantomData, prelude::*};
 
@@ -114,15 +109,14 @@
 			return Err(Error::NoMoreThenSinglePageExpected)
 		}
 
-		let unbounded_voters = Self::DataProvider::voters(T::VoterPageSize::get(), 0)
-			.map(|v| v.into_unbounded_voters())
-			.map_err(Error::DataProvider)?;
+		let voters =
+			Self::DataProvider::voters(T::VoterPageSize::get(), 0).map_err(Error::DataProvider)?;
 
 		let targets = Self::DataProvider::targets(T::TargetsPageSize::get(), 0)
 			.map_err(Error::DataProvider)?;
 		let desired_targets = Self::DataProvider::desired_targets().map_err(Error::DataProvider)?;
 
-		let stake_map: BTreeMap<T::AccountId, VoteWeight> = unbounded_voters
+		let stake_map: BTreeMap<T::AccountId, VoteWeight> = voters
 			.iter()
 			.map(|(validator, vote_weight, _)| (validator.clone(), *vote_weight))
 			.collect();
@@ -133,11 +127,7 @@
 		let ElectionResult { winners: _, assignments } = seq_phragmen::<_, T::Accuracy>(
 			desired_targets as usize,
 			targets,
-<<<<<<< HEAD
-			unbounded_voters,
-=======
 			voters.into_unbounded_voters(),
->>>>>>> 7ca67ee8
 			None,
 		)
 		.map_err(Error::from)?;
@@ -161,7 +151,6 @@
 	use crate::TryIntoBoundedSupports;
 
 	use super::*;
-	use crate::TryIntoBoundedVoters;
 	use frame_support::traits::ConstU32;
 	use sp_npos_elections::Support;
 	use sp_runtime::Perbill;
@@ -222,39 +211,22 @@
 	type OnChainPhragmen = OnChainSequentialPhragmen<Runtime>;
 
 	mod mock_data_provider {
-<<<<<<< HEAD
-		use frame_support::traits::ConstU32;
+		use frame_support::{bounded_vec, traits::ConstU32};
 
 		use super::*;
-		use crate::{data_provider, PageIndex};
-=======
-		use frame_support::{bounded_vec, traits::ConstU32};
-
-		use super::*;
-		use crate::{data_provider, VoterOf};
->>>>>>> 7ca67ee8
+		use crate::{data_provider, PageIndex, VoterOf};
 
 		pub struct DataProvider;
 		impl ElectionDataProvider for DataProvider {
 			type AccountId = AccountId;
 			type BlockNumber = BlockNumber;
 			type MaxVotesPerVoter = ConstU32<2>;
-<<<<<<< HEAD
-			fn voters(
-				_: Option<usize>,
-				_: PageIndex,
-			) -> data_provider::Result<Vec<crate::Voter<Self::AccountId, Self::MaxVotesPerVoter>>> {
-				Ok(vec![(1, 10, vec![10, 20]), (2, 20, vec![30, 20]), (3, 30, vec![10, 30])]
-					.try_into_bounded_voters()
-					.unwrap())
-=======
-			fn voters(_: Option<usize>) -> data_provider::Result<Vec<VoterOf<Self>>> {
+			fn voters(_: Option<usize>, _: PageIndex) -> data_provider::Result<Vec<VoterOf<Self>>> {
 				Ok(vec![
 					(1, 10, bounded_vec![10, 20]),
 					(2, 20, bounded_vec![30, 20]),
 					(3, 30, bounded_vec![10, 30]),
 				])
->>>>>>> 7ca67ee8
 			}
 
 			fn targets(_: Option<usize>, _: PageIndex) -> data_provider::Result<Vec<AccountId>> {
