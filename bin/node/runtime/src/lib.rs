--- conflicted
+++ resolved
@@ -2111,7 +2111,6 @@
 		}
 	}
 
-<<<<<<< HEAD
 	impl pallet_ipfs_rpc_runtime_api::RpcIpfsApi<Block> for Runtime {
 		fn retrieve_bytes(
 			public_key: sp_core::Bytes,
@@ -2119,7 +2118,9 @@
 			message: sp_core::Bytes,
 		) -> sp_core::Bytes {
 			Ipfs::retrieve_bytes(public_key, signature, message)
-=======
+		}
+	}
+
 	impl assets_api::AssetsApi<
 		Block,
 		AccountId,
@@ -2129,7 +2130,6 @@
 	{
 		fn account_balances(account: AccountId) -> Vec<(u32, Balance)> {
 			Assets::account_balances(account)
->>>>>>> 98f2e345
 		}
 	}
 
