// This file is part of Substrate.

// Copyright (C) 2019-2021 Parity Technologies (UK) Ltd.
// SPDX-License-Identifier: GPL-3.0-or-later WITH Classpath-exception-2.0

// This program is free software: you can redistribute it and/or modify
// it under the terms of the GNU General Public License as published by
// the Free Software Foundation, either version 3 of the License, or
// (at your option) any later version.

// This program is distributed in the hope that it will be useful,
// but WITHOUT ANY WARRANTY; without even the implied warranty of
// MERCHANTABILITY or FITNESS FOR A PARTICULAR PURPOSE. See the
// GNU General Public License for more details.

// You should have received a copy of the GNU General Public License
// along with this program. If not, see <https://www.gnu.org/licenses/>.

//! This crate provides an implementation of `WasmModule` that is baked by wasmi.

use codec::{Decode, Encode};
use log::{debug, error, trace};
use sc_allocator::{FreeingBumpHeapAllocator, Memory as MemoryT};
use sc_executor_common::{
	error::{Error, WasmError},
	runtime_blob::{DataSegmentsSnapshot, RuntimeBlob},
	sandbox,
	util::MemoryTransfer,
	wasm_runtime::{InvokeMethod, WasmInstance, WasmModule},
};
use sp_core::sandbox as sandbox_primitives;
use sp_runtime_interface::unpack_ptr_and_len;
use sp_wasm_interface::{
	Function, FunctionContext, MemoryId, Pointer, Result as WResult, Sandbox, WordSize,
};
use std::{cell::RefCell, rc::Rc, str, sync::Arc};
use wasmi::{
	memory_units::Pages,
	FuncInstance, ImportsBuilder, MemoryInstance, MemoryRef, Module, ModuleInstance, ModuleRef,
	RuntimeValue::{self, I32, I64},
	TableRef,
};

<<<<<<< HEAD
/// Wrapper around [`MemorRef`] that implements [`MemoryT`].
struct MemoryWrapper<'a>(&'a MemoryRef);

impl MemoryT for MemoryWrapper<'_> {
	fn with_access_mut<R>(&mut self, run: impl FnOnce(&mut [u8]) -> R) -> R {
		self.0.with_direct_access_mut(run)
	}

	fn with_access<R>(&self, run: impl FnOnce(&[u8]) -> R) -> R {
		self.0.with_direct_access(run)
	}

	fn pages(&self) -> u32 {
		self.0.current_size().0 as _
	}

	fn grow(&mut self, additional: u32) -> Result<(), ()> {
		self.0
			.grow(Pages(additional as _))
			.map_err(|e| {
				log::error!(
					target: "wasm-executor",
					"Failed to grow memory by {} pages: {:?}",
					additional,
					e,
				)
			})
			.map(drop)
	}
}

struct FunctionExecutor<'a> {
	sandbox_store: sandbox::Store<wasmi::FuncRef>,
	heap: FreeingBumpHeapAllocator,
=======
struct FunctionExecutor {
	sandbox_store: Rc<RefCell<sandbox::Store<wasmi::FuncRef>>>,
	heap: RefCell<sc_allocator::FreeingBumpHeapAllocator>,
>>>>>>> 6d09a45c
	memory: MemoryRef,
	table: Option<TableRef>,
	host_functions: Arc<Vec<&'static dyn Function>>,
	allow_missing_func_imports: bool,
	missing_functions: Arc<Vec<String>>,
}

impl FunctionExecutor {
	fn new(
		m: MemoryRef,
		heap_base: u32,
		t: Option<TableRef>,
		host_functions: Arc<Vec<&'static dyn Function>>,
		allow_missing_func_imports: bool,
		missing_functions: Arc<Vec<String>>,
	) -> Result<Self, Error> {
		Ok(FunctionExecutor {
<<<<<<< HEAD
			sandbox_store: sandbox::Store::new(),
			heap: FreeingBumpHeapAllocator::new(heap_base),
=======
			sandbox_store: Rc::new(RefCell::new(sandbox::Store::new(
				sandbox::SandboxBackend::Wasmi,
			))),
			heap: RefCell::new(sc_allocator::FreeingBumpHeapAllocator::new(heap_base)),
>>>>>>> 6d09a45c
			memory: m,
			table: t,
			host_functions,
			allow_missing_func_imports,
			missing_functions,
		})
	}
}

struct SandboxContext<'a> {
	executor: &'a mut FunctionExecutor,
	dispatch_thunk: wasmi::FuncRef,
}

impl<'a> sandbox::SandboxContext for SandboxContext<'a> {
	fn invoke(
		&mut self,
		invoke_args_ptr: Pointer<u8>,
		invoke_args_len: WordSize,
		state: u32,
		func_idx: sandbox::SupervisorFuncIndex,
	) -> Result<i64, Error> {
		let result = wasmi::FuncInstance::invoke(
			&self.dispatch_thunk,
			&[
				RuntimeValue::I32(u32::from(invoke_args_ptr) as i32),
				RuntimeValue::I32(invoke_args_len as i32),
				RuntimeValue::I32(state as i32),
				RuntimeValue::I32(usize::from(func_idx) as i32),
			],
			self.executor,
		);

		match result {
			Ok(Some(RuntimeValue::I64(val))) => Ok(val),
			Ok(_) => return Err("Supervisor function returned unexpected result!".into()),
			Err(err) => Err(Error::Trap(err)),
		}
	}

	fn supervisor_context(&mut self) -> &mut dyn FunctionContext {
		self.executor
	}
}

impl FunctionContext for FunctionExecutor {
	fn read_memory_into(&self, address: Pointer<u8>, dest: &mut [u8]) -> WResult<()> {
		self.memory.get_into(address.into(), dest).map_err(|e| e.to_string())
	}

	fn write_memory(&mut self, address: Pointer<u8>, data: &[u8]) -> WResult<()> {
		self.memory.set(address.into(), data).map_err(|e| e.to_string())
	}

	fn allocate_memory(&mut self, size: WordSize) -> WResult<Pointer<u8>> {
<<<<<<< HEAD
		let mut memory = MemoryWrapper(&self.memory);

		self.heap.allocate(&mut memory, size).map_err(|e| e.to_string())
	}

	fn deallocate_memory(&mut self, ptr: Pointer<u8>) -> WResult<()> {
		let mut memory = MemoryWrapper(&self.memory);

		self.heap.deallocate(&mut memory, ptr).map_err(|e| e.to_string())
=======
		let heap = &mut self.heap.borrow_mut();
		self.memory
			.with_direct_access_mut(|mem| heap.allocate(mem, size).map_err(|e| e.to_string()))
	}

	fn deallocate_memory(&mut self, ptr: Pointer<u8>) -> WResult<()> {
		let heap = &mut self.heap.borrow_mut();
		self.memory
			.with_direct_access_mut(|mem| heap.deallocate(mem, ptr).map_err(|e| e.to_string()))
>>>>>>> 6d09a45c
	}

	fn sandbox(&mut self) -> &mut dyn Sandbox {
		self
	}
}

impl Sandbox for FunctionExecutor {
	fn memory_get(
		&mut self,
		memory_id: MemoryId,
		offset: WordSize,
		buf_ptr: Pointer<u8>,
		buf_len: WordSize,
	) -> WResult<u32> {
		let sandboxed_memory =
			self.sandbox_store.borrow().memory(memory_id).map_err(|e| e.to_string())?;

		let len = buf_len as usize;

		let buffer = match sandboxed_memory.read(Pointer::new(offset as u32), len) {
			Err(_) => return Ok(sandbox_primitives::ERR_OUT_OF_BOUNDS),
			Ok(buffer) => buffer,
		};

		if let Err(_) = self.memory.set(buf_ptr.into(), &buffer) {
			return Ok(sandbox_primitives::ERR_OUT_OF_BOUNDS)
		}

		Ok(sandbox_primitives::ERR_OK)
	}

	fn memory_set(
		&mut self,
		memory_id: MemoryId,
		offset: WordSize,
		val_ptr: Pointer<u8>,
		val_len: WordSize,
	) -> WResult<u32> {
		let sandboxed_memory =
			self.sandbox_store.borrow().memory(memory_id).map_err(|e| e.to_string())?;

		let len = val_len as usize;

		let buffer = match self.memory.get(val_ptr.into(), len) {
			Err(_) => return Ok(sandbox_primitives::ERR_OUT_OF_BOUNDS),
			Ok(buffer) => buffer,
		};

		if let Err(_) = sandboxed_memory.write_from(Pointer::new(offset as u32), &buffer) {
			return Ok(sandbox_primitives::ERR_OUT_OF_BOUNDS)
		}

		Ok(sandbox_primitives::ERR_OK)
	}

	fn memory_teardown(&mut self, memory_id: MemoryId) -> WResult<()> {
		self.sandbox_store
			.borrow_mut()
			.memory_teardown(memory_id)
			.map_err(|e| e.to_string())
	}

	fn memory_new(&mut self, initial: u32, maximum: u32) -> WResult<MemoryId> {
		self.sandbox_store
			.borrow_mut()
			.new_memory(initial, maximum)
			.map_err(|e| e.to_string())
	}

	fn invoke(
		&mut self,
		instance_id: u32,
		export_name: &str,
		mut args: &[u8],
		return_val: Pointer<u8>,
		return_val_len: WordSize,
		state: u32,
	) -> WResult<u32> {
		trace!(target: "sp-sandbox", "invoke, instance_idx={}", instance_id);

		// Deserialize arguments and convert them into wasmi types.
		let args = Vec::<sp_wasm_interface::Value>::decode(&mut args)
			.map_err(|_| "Can't decode serialized arguments for the invocation")?
			.into_iter()
			.map(Into::into)
			.collect::<Vec<_>>();

		let instance =
			self.sandbox_store.borrow().instance(instance_id).map_err(|e| e.to_string())?;

		let dispatch_thunk = self
			.sandbox_store
			.borrow()
			.dispatch_thunk(instance_id)
			.map_err(|e| e.to_string())?;

		match instance.invoke(
			export_name,
			&args,
			state,
			&mut SandboxContext { dispatch_thunk, executor: self },
		) {
			Ok(None) => Ok(sandbox_primitives::ERR_OK),
			Ok(Some(val)) => {
				// Serialize return value and write it back into the memory.
				sp_wasm_interface::ReturnValue::Value(val.into()).using_encoded(|val| {
					if val.len() > return_val_len as usize {
						Err("Return value buffer is too small")?;
					}
					self.write_memory(return_val, val).map_err(|_| "Return value buffer is OOB")?;
					Ok(sandbox_primitives::ERR_OK)
				})
			},
			Err(_) => Ok(sandbox_primitives::ERR_EXECUTION),
		}
	}

	fn instance_teardown(&mut self, instance_id: u32) -> WResult<()> {
		self.sandbox_store
			.borrow_mut()
			.instance_teardown(instance_id)
			.map_err(|e| e.to_string())
	}

	fn instance_new(
		&mut self,
		dispatch_thunk_id: u32,
		wasm: &[u8],
		raw_env_def: &[u8],
		state: u32,
	) -> WResult<u32> {
		// Extract a dispatch thunk from instance's table by the specified index.
		let dispatch_thunk = {
			let table = self
				.table
				.as_ref()
				.ok_or_else(|| "Runtime doesn't have a table; sandbox is unavailable")?;
			table
				.get(dispatch_thunk_id)
				.map_err(|_| "dispatch_thunk_idx is out of the table bounds")?
				.ok_or_else(|| "dispatch_thunk_idx points on an empty table entry")?
		};

		let guest_env =
			match sandbox::GuestEnvironment::decode(&*self.sandbox_store.borrow(), raw_env_def) {
				Ok(guest_env) => guest_env,
				Err(_) => return Ok(sandbox_primitives::ERR_MODULE as u32),
			};

		let store = self.sandbox_store.clone();
		let result = store.borrow_mut().instantiate(
			wasm,
			guest_env,
			state,
			&mut SandboxContext { executor: self, dispatch_thunk: dispatch_thunk.clone() },
		);

		let instance_idx_or_err_code =
			match result.map(|i| i.register(&mut store.borrow_mut(), dispatch_thunk)) {
				Ok(instance_idx) => instance_idx,
				Err(sandbox::InstantiationError::StartTrapped) => sandbox_primitives::ERR_EXECUTION,
				Err(_) => sandbox_primitives::ERR_MODULE,
			};

		Ok(instance_idx_or_err_code)
	}

	fn get_global_val(
		&self,
		instance_idx: u32,
		name: &str,
	) -> WResult<Option<sp_wasm_interface::Value>> {
		self.sandbox_store
			.borrow()
			.instance(instance_idx)
			.map(|i| i.get_global_val(name))
			.map_err(|e| e.to_string())
	}
}

/// Will be used on initialization of a module to resolve function and memory imports.
struct Resolver<'a> {
	/// All the hot functions that we export for the WASM blob.
	host_functions: &'a [&'static dyn Function],
	/// Should we allow missing function imports?
	///
	/// If `true`, we return a stub that will return an error when being called.
	allow_missing_func_imports: bool,
	/// All the names of functions for that we did not provide a host function.
	missing_functions: RefCell<Vec<String>>,
	/// Will be used as initial and maximum size of the imported memory.
	heap_pages: u32,
	/// Optional maximum allowed heap pages.
	max_heap_pages: Option<u32>,
	/// By default, runtimes should import memory and this is `Some(_)` after
	/// resolving. However, to be backwards compatible, we also support memory
	/// exported by the WASM blob (this will be `None` after resolving).
	import_memory: RefCell<Option<MemoryRef>>,
}

impl<'a> Resolver<'a> {
	fn new(
		host_functions: &'a [&'static dyn Function],
		allow_missing_func_imports: bool,
		heap_pages: u32,
		max_heap_pages: Option<u32>,
	) -> Resolver<'a> {
		Resolver {
			host_functions,
			allow_missing_func_imports,
			missing_functions: RefCell::new(Vec::new()),
			heap_pages,
			max_heap_pages,
			import_memory: Default::default(),
		}
	}
}

impl<'a> wasmi::ModuleImportResolver for Resolver<'a> {
	fn resolve_func(
		&self,
		name: &str,
		signature: &wasmi::Signature,
	) -> std::result::Result<wasmi::FuncRef, wasmi::Error> {
		let signature = sp_wasm_interface::Signature::from(signature);
		for (function_index, function) in self.host_functions.iter().enumerate() {
			if name == function.name() {
				if signature == function.signature() {
					return Ok(wasmi::FuncInstance::alloc_host(signature.into(), function_index))
				} else {
					return Err(wasmi::Error::Instantiation(format!(
						"Invalid signature for function `{}` expected `{:?}`, got `{:?}`",
						function.name(),
						signature,
						function.signature(),
					)))
				}
			}
		}

		if self.allow_missing_func_imports {
			trace!(
				target: "wasm-executor",
				"Could not find function `{}`, a stub will be provided instead.",
				name,
			);
			let id = self.missing_functions.borrow().len() + self.host_functions.len();
			self.missing_functions.borrow_mut().push(name.to_string());

			Ok(wasmi::FuncInstance::alloc_host(signature.into(), id))
		} else {
			Err(wasmi::Error::Instantiation(format!("Export {} not found", name)))
		}
	}

	fn resolve_memory(
		&self,
		field_name: &str,
		_: &wasmi::MemoryDescriptor,
	) -> Result<MemoryRef, wasmi::Error> {
		if field_name == "memory" {
			match &mut *self.import_memory.borrow_mut() {
				Some(_) =>
					Err(wasmi::Error::Instantiation("Memory can not be imported twice!".into())),
				memory_ref @ None => {
					let memory = MemoryInstance::alloc(
						Pages(self.heap_pages as usize),
						self.max_heap_pages.map(|v| Pages(v as usize)),
					)?;
					*memory_ref = Some(memory.clone());
					Ok(memory)
				},
			}
		} else {
			Err(wasmi::Error::Instantiation(format!(
				"Unknown memory reference with name: {}",
				field_name
			)))
		}
	}
}

impl wasmi::Externals for FunctionExecutor {
	fn invoke_index(
		&mut self,
		index: usize,
		args: wasmi::RuntimeArgs,
	) -> Result<Option<wasmi::RuntimeValue>, wasmi::Trap> {
		let mut args = args.as_ref().iter().copied().map(Into::into);

		if let Some(function) = self.host_functions.clone().get(index) {
			function
				.execute(self, &mut args)
				.map_err(|msg| Error::FunctionExecution(function.name().to_string(), msg))
				.map_err(wasmi::Trap::from)
				.map(|v| v.map(Into::into))
		} else if self.allow_missing_func_imports &&
			index >= self.host_functions.len() &&
			index < self.host_functions.len() + self.missing_functions.len()
		{
			Err(Error::from(format!(
				"Function `{}` is only a stub. Calling a stub is not allowed.",
				self.missing_functions[index - self.host_functions.len()],
			))
			.into())
		} else {
			Err(Error::from(format!("Could not find host function with index: {}", index)).into())
		}
	}
}

fn get_mem_instance(module: &ModuleRef) -> Result<MemoryRef, Error> {
	Ok(module
		.export_by_name("memory")
		.ok_or_else(|| Error::InvalidMemoryReference)?
		.as_memory()
		.ok_or_else(|| Error::InvalidMemoryReference)?
		.clone())
}

/// Find the global named `__heap_base` in the given wasm module instance and
/// tries to get its value.
fn get_heap_base(module: &ModuleRef) -> Result<u32, Error> {
	let heap_base_val = module
		.export_by_name("__heap_base")
		.ok_or_else(|| Error::HeapBaseNotFoundOrInvalid)?
		.as_global()
		.ok_or_else(|| Error::HeapBaseNotFoundOrInvalid)?
		.get();

	match heap_base_val {
		wasmi::RuntimeValue::I32(v) => Ok(v as u32),
		_ => Err(Error::HeapBaseNotFoundOrInvalid),
	}
}

/// Call a given method in the given wasm-module runtime.
fn call_in_wasm_module(
	module_instance: &ModuleRef,
	memory: &MemoryRef,
	method: InvokeMethod,
	data: &[u8],
	host_functions: Arc<Vec<&'static dyn Function>>,
	allow_missing_func_imports: bool,
	missing_functions: Arc<Vec<String>>,
) -> Result<Vec<u8>, Error> {
	// Initialize FunctionExecutor.
	let table: Option<TableRef> = module_instance
		.export_by_name("__indirect_function_table")
		.and_then(|e| e.as_table().cloned());
	let heap_base = get_heap_base(module_instance)?;

	let mut function_executor = FunctionExecutor::new(
		memory.clone(),
		heap_base,
		table.clone(),
		host_functions,
		allow_missing_func_imports,
		missing_functions,
	)?;

	// Write the call data
	let offset = function_executor.allocate_memory(data.len() as u32)?;
	function_executor.write_memory(offset, data)?;

	let result = match method {
		InvokeMethod::Export(method) => module_instance.invoke_export(
			method,
			&[I32(u32::from(offset) as i32), I32(data.len() as i32)],
			&mut function_executor,
		),
		InvokeMethod::Table(func_ref) => {
			let func = table
				.ok_or(Error::NoTable)?
				.get(func_ref)?
				.ok_or(Error::NoTableEntryWithIndex(func_ref))?;
			FuncInstance::invoke(
				&func,
				&[I32(u32::from(offset) as i32), I32(data.len() as i32)],
				&mut function_executor,
			)
			.map_err(Into::into)
		},
		InvokeMethod::TableWithWrapper { dispatcher_ref, func } => {
			let dispatcher = table
				.ok_or(Error::NoTable)?
				.get(dispatcher_ref)?
				.ok_or(Error::NoTableEntryWithIndex(dispatcher_ref))?;

			FuncInstance::invoke(
				&dispatcher,
				&[I32(func as _), I32(u32::from(offset) as i32), I32(data.len() as i32)],
				&mut function_executor,
			)
			.map_err(Into::into)
		},
	};

	match result {
		Ok(Some(I64(r))) => {
			let (ptr, length) = unpack_ptr_and_len(r as u64);
			memory.get(ptr.into(), length as usize).map_err(|_| Error::Runtime)
		},
		Err(e) => {
			trace!(
				target: "wasm-executor",
				"Failed to execute code with {} pages",
				memory.current_size().0,
			);
			Err(e.into())
		},
		_ => Err(Error::InvalidReturn),
	}
}

/// Prepare module instance
fn instantiate_module(
	heap_pages: u32,
	module: &Module,
	host_functions: &[&'static dyn Function],
	allow_missing_func_imports: bool,
	max_heap_pages: Option<u32>,
) -> Result<(ModuleRef, Vec<String>, MemoryRef), Error> {
	let resolver =
		Resolver::new(host_functions, allow_missing_func_imports, heap_pages, max_heap_pages);
	// start module instantiation. Don't run 'start' function yet.
	let intermediate_instance =
		ModuleInstance::new(module, &ImportsBuilder::new().with_resolver("env", &resolver))?;

	// Verify that the module has the heap base global variable.
	let _ = get_heap_base(intermediate_instance.not_started_instance())?;

	// Get the memory reference. Runtimes should import memory, but to be backwards
	// compatible we also support exported memory.
	let memory = match resolver.import_memory.into_inner() {
		Some(memory) => memory,
		None => {
			debug!(
				target: "wasm-executor",
				"WASM blob does not imports memory, falling back to exported memory",
			);

			let memory = get_mem_instance(intermediate_instance.not_started_instance())?;
			memory.grow(Pages(heap_pages as usize)).map_err(|_| Error::Runtime)?;

			match (memory.maximum(), max_heap_pages) {
				(Some(max), Some(requested_max)) =>
					if max.0 as u32 > requested_max {
						return Err(Error::Other(format!(
							"Request maximum pages {} is smaller than exported memory maximum {}",
							requested_max, max.0,
						)))
					},
				(None, Some(max)) =>
					return Err(Error::Other(format!(
					"Requested maximum pages {} while exported memory doesn't provide any maximum",
					max,
				))),
				(_, None) => {},
			}

			memory
		},
	};

	if intermediate_instance.has_start() {
		// Runtime is not allowed to have the `start` function.
		Err(Error::RuntimeHasStartFn)
	} else {
		Ok((
			intermediate_instance.assert_no_start(),
			resolver.missing_functions.into_inner(),
			memory,
		))
	}
}

/// A state snapshot of an instance taken just after instantiation.
///
/// It is used for restoring the state of the module after execution.
#[derive(Clone)]
struct GlobalValsSnapshot {
	/// The list of all global mutable variables of the module in their sequential order.
	global_mut_values: Vec<RuntimeValue>,
}

impl GlobalValsSnapshot {
	// Returns `None` if instance is not valid.
	fn take(module_instance: &ModuleRef) -> Self {
		// Collect all values of mutable globals.
		let global_mut_values = module_instance
			.globals()
			.iter()
			.filter(|g| g.is_mutable())
			.map(|g| g.get())
			.collect();
		Self { global_mut_values }
	}

	/// Reset the runtime instance to the initial version by restoring
	/// the preserved memory and globals.
	///
	/// Returns `Err` if applying the snapshot is failed.
	fn apply(&self, instance: &ModuleRef) -> Result<(), WasmError> {
		for (global_ref, global_val) in instance
			.globals()
			.iter()
			.filter(|g| g.is_mutable())
			.zip(self.global_mut_values.iter())
		{
			// the instance should be the same as used for preserving and
			// we iterate the same way it as we do it for preserving values that means that the
			// types should be the same and all the values are mutable. So no error is expected/
			global_ref.set(*global_val).map_err(|_| WasmError::ApplySnapshotFailed)?;
		}
		Ok(())
	}
}

/// A runtime along with initial copy of data segments.
pub struct WasmiRuntime {
	/// A wasm module.
	module: Module,
	/// The host functions registered for this instance.
	host_functions: Arc<Vec<&'static dyn Function>>,
	/// Enable stub generation for functions that are not available in `host_functions`.
	/// These stubs will error when the wasm blob tries to call them.
	allow_missing_func_imports: bool,
	/// Numer of heap pages this runtime uses.
	heap_pages: u32,
	/// Optional maximum heap pages.
	max_heap_pages: Option<u32>,

	global_vals_snapshot: GlobalValsSnapshot,
	data_segments_snapshot: DataSegmentsSnapshot,
}

impl WasmModule for WasmiRuntime {
	fn new_instance(&self) -> Result<Box<dyn WasmInstance>, Error> {
		// Instantiate this module.
		let (instance, missing_functions, memory) = instantiate_module(
			self.heap_pages,
			&self.module,
			&self.host_functions,
			self.allow_missing_func_imports,
			self.max_heap_pages,
		)
		.map_err(|e| WasmError::Instantiation(e.to_string()))?;

		Ok(Box::new(WasmiInstance {
			instance,
			memory,
			global_vals_snapshot: self.global_vals_snapshot.clone(),
			data_segments_snapshot: self.data_segments_snapshot.clone(),
			host_functions: self.host_functions.clone(),
			allow_missing_func_imports: self.allow_missing_func_imports,
			missing_functions: Arc::new(missing_functions),
		}))
	}
}

/// Create a new `WasmiRuntime` given the code. This function loads the module and
/// stores it in the instance.
pub fn create_runtime(
	blob: RuntimeBlob,
	heap_pages: u32,
	host_functions: Vec<&'static dyn Function>,
	allow_missing_func_imports: bool,
	max_heap_pages: Option<u32>,
) -> Result<WasmiRuntime, WasmError> {
	let data_segments_snapshot =
		DataSegmentsSnapshot::take(&blob).map_err(|e| WasmError::Other(e.to_string()))?;

	let module =
		Module::from_parity_wasm_module(blob.into_inner()).map_err(|_| WasmError::InvalidModule)?;

	let global_vals_snapshot = {
		let (instance, _, _) = instantiate_module(
			heap_pages,
			&module,
			&host_functions,
			allow_missing_func_imports,
			max_heap_pages,
		)
		.map_err(|e| WasmError::Instantiation(e.to_string()))?;
		GlobalValsSnapshot::take(&instance)
	};

	Ok(WasmiRuntime {
		module,
		data_segments_snapshot,
		global_vals_snapshot,
		host_functions: Arc::new(host_functions),
		allow_missing_func_imports,
		heap_pages,
		max_heap_pages,
	})
}

/// Wasmi instance wrapper along with the state snapshot.
pub struct WasmiInstance {
	/// A wasm module instance.
	instance: ModuleRef,
	/// The memory instance of used by the wasm module.
	memory: MemoryRef,
	/// The snapshot of global variable values just after instantiation.
	global_vals_snapshot: GlobalValsSnapshot,
	/// The snapshot of data segments.
	data_segments_snapshot: DataSegmentsSnapshot,
	/// The host functions registered for this instance.
	host_functions: Arc<Vec<&'static dyn Function>>,
	/// Enable stub generation for functions that are not available in `host_functions`.
	/// These stubs will error when the wasm blob trie to call them.
	allow_missing_func_imports: bool,
	/// List of missing functions detected during function resolution
	missing_functions: Arc<Vec<String>>,
}

// This is safe because `WasmiInstance` does not leak any references to `self.memory` and
// `self.instance`
unsafe impl Send for WasmiInstance {}

impl WasmInstance for WasmiInstance {
	fn call(&mut self, method: InvokeMethod, data: &[u8]) -> Result<Vec<u8>, Error> {
		// We reuse a single wasm instance for multiple calls and a previous call (if any)
		// altered the state. Therefore, we need to restore the instance to original state.

		// First, zero initialize the linear memory.
		self.memory.erase().map_err(|e| {
			// Snapshot restoration failed. This is pretty unexpected since this can happen
			// if some invariant is broken or if the system is under extreme memory pressure
			// (so erasing fails).
			error!(target: "wasm-executor", "snapshot restoration failed: {}", e);
			WasmError::ErasingFailed(e.to_string())
		})?;

		// Second, reapply data segments into the linear memory.
		self.data_segments_snapshot
			.apply(|offset, contents| self.memory.set(offset, contents))?;

		// Third, restore the global variables to their initial values.
		self.global_vals_snapshot.apply(&self.instance)?;

		let res = call_in_wasm_module(
			&self.instance,
			&self.memory,
			method,
			data,
			self.host_functions.clone(),
			self.allow_missing_func_imports,
<<<<<<< HEAD
			self.missing_functions.as_ref(),
		);

		// Erase the memory to let the OS reclaim it.
		//
		// We are not interested in the result here, if this failed, we will retry it in the next
		// call to the runtime again.
		let _ = self.memory.erase();

		res
=======
			self.missing_functions.clone(),
		)
>>>>>>> 6d09a45c
	}

	fn get_global_const(&mut self, name: &str) -> Result<Option<sp_wasm_interface::Value>, Error> {
		match self.instance.export_by_name(name) {
			Some(global) => Ok(Some(
				global
					.as_global()
					.ok_or_else(|| format!("`{}` is not a global", name))?
					.get()
					.into(),
			)),
			None => Ok(None),
		}
	}

	fn linear_memory_base_ptr(&self) -> Option<*const u8> {
		Some(self.memory.direct_access().as_ref().as_ptr())
	}
}<|MERGE_RESOLUTION|>--- conflicted
+++ resolved
@@ -41,7 +41,6 @@
 	TableRef,
 };
 
-<<<<<<< HEAD
 /// Wrapper around [`MemorRef`] that implements [`MemoryT`].
 struct MemoryWrapper<'a>(&'a MemoryRef);
 
@@ -73,14 +72,9 @@
 	}
 }
 
-struct FunctionExecutor<'a> {
-	sandbox_store: sandbox::Store<wasmi::FuncRef>,
-	heap: FreeingBumpHeapAllocator,
-=======
 struct FunctionExecutor {
 	sandbox_store: Rc<RefCell<sandbox::Store<wasmi::FuncRef>>>,
 	heap: RefCell<sc_allocator::FreeingBumpHeapAllocator>,
->>>>>>> 6d09a45c
 	memory: MemoryRef,
 	table: Option<TableRef>,
 	host_functions: Arc<Vec<&'static dyn Function>>,
@@ -98,15 +92,10 @@
 		missing_functions: Arc<Vec<String>>,
 	) -> Result<Self, Error> {
 		Ok(FunctionExecutor {
-<<<<<<< HEAD
-			sandbox_store: sandbox::Store::new(),
-			heap: FreeingBumpHeapAllocator::new(heap_base),
-=======
 			sandbox_store: Rc::new(RefCell::new(sandbox::Store::new(
 				sandbox::SandboxBackend::Wasmi,
 			))),
 			heap: RefCell::new(sc_allocator::FreeingBumpHeapAllocator::new(heap_base)),
->>>>>>> 6d09a45c
 			memory: m,
 			table: t,
 			host_functions,
@@ -162,17 +151,6 @@
 	}
 
 	fn allocate_memory(&mut self, size: WordSize) -> WResult<Pointer<u8>> {
-<<<<<<< HEAD
-		let mut memory = MemoryWrapper(&self.memory);
-
-		self.heap.allocate(&mut memory, size).map_err(|e| e.to_string())
-	}
-
-	fn deallocate_memory(&mut self, ptr: Pointer<u8>) -> WResult<()> {
-		let mut memory = MemoryWrapper(&self.memory);
-
-		self.heap.deallocate(&mut memory, ptr).map_err(|e| e.to_string())
-=======
 		let heap = &mut self.heap.borrow_mut();
 		self.memory
 			.with_direct_access_mut(|mem| heap.allocate(mem, size).map_err(|e| e.to_string()))
@@ -182,7 +160,6 @@
 		let heap = &mut self.heap.borrow_mut();
 		self.memory
 			.with_direct_access_mut(|mem| heap.deallocate(mem, ptr).map_err(|e| e.to_string()))
->>>>>>> 6d09a45c
 	}
 
 	fn sandbox(&mut self) -> &mut dyn Sandbox {
@@ -834,21 +811,8 @@
 			data,
 			self.host_functions.clone(),
 			self.allow_missing_func_imports,
-<<<<<<< HEAD
-			self.missing_functions.as_ref(),
-		);
-
-		// Erase the memory to let the OS reclaim it.
-		//
-		// We are not interested in the result here, if this failed, we will retry it in the next
-		// call to the runtime again.
-		let _ = self.memory.erase();
-
-		res
-=======
 			self.missing_functions.clone(),
 		)
->>>>>>> 6d09a45c
 	}
 
 	fn get_global_const(&mut self, name: &str) -> Result<Option<sp_wasm_interface::Value>, Error> {
