// This file is part of Substrate.

// Copyright (C) 2018-2022 Parity Technologies (UK) Ltd.
// SPDX-License-Identifier: GPL-3.0-or-later WITH Classpath-exception-2.0

// This program is free software: you can redistribute it and/or modify
// it under the terms of the GNU General Public License as published by
// the Free Software Foundation, either version 3 of the License, or
// (at your option) any later version.

// This program is distributed in the hope that it will be useful,
// but WITHOUT ANY WARRANTY; without even the implied warranty of
// MERCHANTABILITY or FITNESS FOR A PARTICULAR PURPOSE. See the
// GNU General Public License for more details.

// You should have received a copy of the GNU General Public License
// along with this program. If not, see <https://www.gnu.org/licenses/>.

//! The Substrate runtime. This can be compiled with `#[no_std]`, ready for Wasm.

#![cfg_attr(not(feature = "std"), no_std)]
// `construct_runtime!` does a lot of recursion and requires us to increase the limit to 512.
#![recursion_limit = "512"]

use codec::{Decode, Encode, MaxEncodedLen};
use frame_election_provider_support::{
	onchain, BalancingConfig, ElectionDataProvider, SequentialPhragmen, VoteWeight,
};
use frame_support::{
	construct_runtime,
	dispatch::DispatchClass,
	pallet_prelude::Get,
	parameter_types,
	traits::{
		AsEnsureOriginWithArg, ConstU128, ConstU16, ConstU32, Currency, EitherOfDiverse,
		EqualPrivilegeOnly, Everything, Imbalance, InstanceFilter, KeyOwnerProofSystem,
		LockIdentifier, Nothing, OnUnbalanced, U128CurrencyToVote,
	},
	weights::{
		constants::{BlockExecutionWeight, ExtrinsicBaseWeight, RocksDbWeight, WEIGHT_PER_SECOND},
		ConstantMultiplier, IdentityFee, Weight,
	},
	PalletId, RuntimeDebug,
};
use frame_system::{
	limits::{BlockLength, BlockWeights},
	EnsureRoot, EnsureRootWithSuccess, EnsureSigned,
};
pub use node_primitives::{AccountId, Signature};
use node_primitives::{AccountIndex, Balance, BlockNumber, Hash, Index, Moment};
use pallet_election_provider_multi_phase::SolutionAccuracyOf;
use pallet_grandpa::{
	fg_primitives, AuthorityId as GrandpaId, AuthorityList as GrandpaAuthorityList,
};
use pallet_im_online::sr25519::AuthorityId as ImOnlineId;
use pallet_session::historical::{self as pallet_session_historical};
pub use pallet_transaction_payment::{CurrencyAdapter, Multiplier, TargetedFeeAdjustment};
use pallet_transaction_payment::{FeeDetails, RuntimeDispatchInfo};
use sp_api::impl_runtime_apis;
use sp_authority_discovery::AuthorityId as AuthorityDiscoveryId;
use sp_core::{crypto::KeyTypeId, OpaqueMetadata};
use sp_inherents::{CheckInherentsResult, InherentData};
use sp_runtime::{
	create_runtime_str,
	curve::PiecewiseLinear,
	generic, impl_opaque_keys,
	traits::{
		self, BlakeTwo256, Block as BlockT, ConvertInto, NumberFor, OpaqueKeys,
		SaturatedConversion, StaticLookup,
	},
	transaction_validity::{TransactionPriority, TransactionSource, TransactionValidity},
	ApplyExtrinsicResult, FixedPointNumber, FixedU128, Perbill, Percent, Permill, Perquintill,
};
use sp_std::prelude::*;
#[cfg(any(feature = "std", test))]
use sp_version::NativeVersion;
use sp_version::RuntimeVersion;
use static_assertions::const_assert;

#[cfg(any(feature = "std", test))]
pub use frame_system::Call as SystemCall;
#[cfg(any(feature = "std", test))]
pub use pallet_balances::Call as BalancesCall;
#[cfg(any(feature = "std", test))]
pub use pallet_staking::StakerStatus;
#[cfg(any(feature = "std", test))]
pub use pallet_sudo::Call as SudoCall;
#[cfg(any(feature = "std", test))]
pub use sp_runtime::BuildStorage;

/// Implementations of some helper traits passed into runtime modules as associated types.
pub mod impls;
#[cfg(not(feature = "runtime-benchmarks"))]
use impls::AllianceIdentityVerifier;
use impls::{AllianceProposalProvider, Author, CreditToBlockAuthor};

/// Constant values used within the runtime.
pub mod constants;
use constants::{currency::*, time::*};
use sp_runtime::generic::Era;

/// Generated voter bag information.
mod voter_bags;

// Make the WASM binary available.
#[cfg(feature = "std")]
include!(concat!(env!("OUT_DIR"), "/wasm_binary.rs"));

/// Wasm binary unwrapped. If built with `SKIP_WASM_BUILD`, the function panics.
#[cfg(feature = "std")]
pub fn wasm_binary_unwrap() -> &'static [u8] {
	WASM_BINARY.expect(
		"Development wasm binary is not available. This means the client is built with \
		 `SKIP_WASM_BUILD` flag and it is only usable for production chains. Please rebuild with \
		 the flag disabled.",
	)
}

/// Runtime version.
#[sp_version::runtime_version]
pub const VERSION: RuntimeVersion = RuntimeVersion {
	spec_name: create_runtime_str!("node"),
	impl_name: create_runtime_str!("substrate-node"),
	authoring_version: 10,
	// Per convention: if the runtime behavior changes, increment spec_version
	// and set impl_version to 0. If only runtime
	// implementation changes and behavior does not, then leave spec_version as
	// is and increment impl_version.
	spec_version: 268,
	impl_version: 0,
	apis: RUNTIME_API_VERSIONS,
	transaction_version: 2,
	state_version: 1,
};

/// The BABE epoch configuration at genesis.
pub const BABE_GENESIS_EPOCH_CONFIG: sp_consensus_babe::BabeEpochConfiguration =
	sp_consensus_babe::BabeEpochConfiguration {
		c: PRIMARY_PROBABILITY,
		allowed_slots: sp_consensus_babe::AllowedSlots::PrimaryAndSecondaryPlainSlots,
	};

/// Native version.
#[cfg(any(feature = "std", test))]
pub fn native_version() -> NativeVersion {
	NativeVersion { runtime_version: VERSION, can_author_with: Default::default() }
}

type NegativeImbalance = <Balances as Currency<AccountId>>::NegativeImbalance;

pub struct DealWithFees;
impl OnUnbalanced<NegativeImbalance> for DealWithFees {
	fn on_unbalanceds<B>(mut fees_then_tips: impl Iterator<Item = NegativeImbalance>) {
		if let Some(fees) = fees_then_tips.next() {
			// for fees, 80% to treasury, 20% to author
			let mut split = fees.ration(80, 20);
			if let Some(tips) = fees_then_tips.next() {
				// for tips, if any, 80% to treasury, 20% to author (though this can be anything)
				tips.ration_merge_into(80, 20, &mut split);
			}
			Treasury::on_unbalanced(split.0);
			Author::on_unbalanced(split.1);
		}
	}
}

/// We assume that ~10% of the block weight is consumed by `on_initialize` handlers.
/// This is used to limit the maximal weight of a single extrinsic.
const AVERAGE_ON_INITIALIZE_RATIO: Perbill = Perbill::from_percent(10);
/// We allow `Normal` extrinsics to fill up the block up to 75%, the rest can be used
/// by  Operational  extrinsics.
const NORMAL_DISPATCH_RATIO: Perbill = Perbill::from_percent(75);
/// We allow for 2 seconds of compute with a 6 second average block time.
const MAXIMUM_BLOCK_WEIGHT: Weight = WEIGHT_PER_SECOND.saturating_mul(2);

parameter_types! {
	pub const BlockHashCount: BlockNumber = 2400;
	pub const Version: RuntimeVersion = VERSION;
	pub RuntimeBlockLength: BlockLength =
		BlockLength::max_with_normal_ratio(5 * 1024 * 1024, NORMAL_DISPATCH_RATIO);
	pub RuntimeBlockWeights: BlockWeights = BlockWeights::builder()
		.base_block(BlockExecutionWeight::get())
		.for_class(DispatchClass::all(), |weights| {
			weights.base_extrinsic = ExtrinsicBaseWeight::get();
		})
		.for_class(DispatchClass::Normal, |weights| {
			weights.max_total = Some(NORMAL_DISPATCH_RATIO * MAXIMUM_BLOCK_WEIGHT);
		})
		.for_class(DispatchClass::Operational, |weights| {
			weights.max_total = Some(MAXIMUM_BLOCK_WEIGHT);
			// Operational transactions have some extra reserved space, so that they
			// are included even if block reached `MAXIMUM_BLOCK_WEIGHT`.
			weights.reserved = Some(
				MAXIMUM_BLOCK_WEIGHT - NORMAL_DISPATCH_RATIO * MAXIMUM_BLOCK_WEIGHT
			);
		})
		.avg_block_initialization(AVERAGE_ON_INITIALIZE_RATIO)
		.build_or_panic();
}

const_assert!(NORMAL_DISPATCH_RATIO.deconstruct() >= AVERAGE_ON_INITIALIZE_RATIO.deconstruct());

impl frame_system::Config for Runtime {
	type BaseCallFilter = Everything;
	type BlockWeights = RuntimeBlockWeights;
	type BlockLength = RuntimeBlockLength;
	type DbWeight = RocksDbWeight;
	type RuntimeOrigin = RuntimeOrigin;
	type RuntimeCall = RuntimeCall;
	type Index = Index;
	type BlockNumber = BlockNumber;
	type Hash = Hash;
	type Hashing = BlakeTwo256;
	type AccountId = AccountId;
	type Lookup = Indices;
	type Header = generic::Header<BlockNumber, BlakeTwo256>;
	type RuntimeEvent = RuntimeEvent;
	type BlockHashCount = BlockHashCount;
	type Version = Version;
	type PalletInfo = PalletInfo;
	type AccountData = pallet_balances::AccountData<Balance>;
	type OnNewAccount = ();
	type OnKilledAccount = ();
	type SystemWeightInfo = frame_system::weights::SubstrateWeight<Runtime>;
	type SS58Prefix = ConstU16<42>;
	type OnSetCode = ();
	type MaxConsumers = ConstU32<16>;
}

impl pallet_randomness_collective_flip::Config for Runtime {}

impl pallet_utility::Config for Runtime {
	type RuntimeEvent = RuntimeEvent;
	type RuntimeCall = RuntimeCall;
	type PalletsOrigin = OriginCaller;
	type WeightInfo = pallet_utility::weights::SubstrateWeight<Runtime>;
}

parameter_types! {
	// One storage item; key size is 32; value is size 4+4+16+32 bytes = 56 bytes.
	pub const DepositBase: Balance = deposit(1, 88);
	// Additional storage item size of 32 bytes.
	pub const DepositFactor: Balance = deposit(0, 32);
}

impl pallet_multisig::Config for Runtime {
	type RuntimeEvent = RuntimeEvent;
	type RuntimeCall = RuntimeCall;
	type Currency = Balances;
	type DepositBase = DepositBase;
	type DepositFactor = DepositFactor;
	type MaxSignatories = ConstU16<100>;
	type WeightInfo = pallet_multisig::weights::SubstrateWeight<Runtime>;
}

parameter_types! {
	// One storage item; key size 32, value size 8; .
	pub const ProxyDepositBase: Balance = deposit(1, 8);
	// Additional storage item size of 33 bytes.
	pub const ProxyDepositFactor: Balance = deposit(0, 33);
	pub const AnnouncementDepositBase: Balance = deposit(1, 8);
	pub const AnnouncementDepositFactor: Balance = deposit(0, 66);
}

/// The type used to represent the kinds of proxying allowed.
#[derive(
	Copy,
	Clone,
	Eq,
	PartialEq,
	Ord,
	PartialOrd,
	Encode,
	Decode,
	RuntimeDebug,
	MaxEncodedLen,
	scale_info::TypeInfo,
)]
pub enum ProxyType {
	Any,
	NonTransfer,
	Governance,
	Staking,
}
impl Default for ProxyType {
	fn default() -> Self {
		Self::Any
	}
}
impl InstanceFilter<RuntimeCall> for ProxyType {
	fn filter(&self, c: &RuntimeCall) -> bool {
		match self {
			ProxyType::Any => true,
			ProxyType::NonTransfer => !matches!(
				c,
				RuntimeCall::Balances(..) |
					RuntimeCall::Assets(..) |
					RuntimeCall::Uniques(..) |
					RuntimeCall::Vesting(pallet_vesting::Call::vested_transfer { .. }) |
					RuntimeCall::Indices(pallet_indices::Call::transfer { .. })
			),
			ProxyType::Governance => matches!(
				c,
				RuntimeCall::Democracy(..) |
					RuntimeCall::Council(..) |
					RuntimeCall::Society(..) |
					RuntimeCall::TechnicalCommittee(..) |
					RuntimeCall::Elections(..) |
					RuntimeCall::Treasury(..)
			),
			ProxyType::Staking => matches!(c, RuntimeCall::Staking(..)),
		}
	}
	fn is_superset(&self, o: &Self) -> bool {
		match (self, o) {
			(x, y) if x == y => true,
			(ProxyType::Any, _) => true,
			(_, ProxyType::Any) => false,
			(ProxyType::NonTransfer, _) => true,
			_ => false,
		}
	}
}

impl pallet_proxy::Config for Runtime {
	type RuntimeEvent = RuntimeEvent;
	type RuntimeCall = RuntimeCall;
	type Currency = Balances;
	type ProxyType = ProxyType;
	type ProxyDepositBase = ProxyDepositBase;
	type ProxyDepositFactor = ProxyDepositFactor;
	type MaxProxies = ConstU32<32>;
	type WeightInfo = pallet_proxy::weights::SubstrateWeight<Runtime>;
	type MaxPending = ConstU32<32>;
	type CallHasher = BlakeTwo256;
	type AnnouncementDepositBase = AnnouncementDepositBase;
	type AnnouncementDepositFactor = AnnouncementDepositFactor;
}

parameter_types! {
	pub MaximumSchedulerWeight: Weight = Perbill::from_percent(80) *
		RuntimeBlockWeights::get().max_block;
	// Retry a scheduled item every 10 blocks (1 minute) until the preimage exists.
	pub const NoPreimagePostponement: Option<u32> = Some(10);
}

impl pallet_scheduler::Config for Runtime {
	type RuntimeEvent = RuntimeEvent;
	type RuntimeOrigin = RuntimeOrigin;
	type PalletsOrigin = OriginCaller;
	type RuntimeCall = RuntimeCall;
	type MaximumWeight = MaximumSchedulerWeight;
	type ScheduleOrigin = EnsureRoot<AccountId>;
	type MaxScheduledPerBlock = ConstU32<50>;
	type WeightInfo = pallet_scheduler::weights::SubstrateWeight<Runtime>;
	type OriginPrivilegeCmp = EqualPrivilegeOnly;
	type PreimageProvider = Preimage;
	type NoPreimagePostponement = NoPreimagePostponement;
}

parameter_types! {
	pub const PreimageMaxSize: u32 = 4096 * 1024;
	pub const PreimageBaseDeposit: Balance = 1 * DOLLARS;
	// One cent: $10,000 / MB
	pub const PreimageByteDeposit: Balance = 1 * CENTS;
}

impl pallet_preimage::Config for Runtime {
	type WeightInfo = pallet_preimage::weights::SubstrateWeight<Runtime>;
	type RuntimeEvent = RuntimeEvent;
	type Currency = Balances;
	type ManagerOrigin = EnsureRoot<AccountId>;
	type MaxSize = PreimageMaxSize;
	type BaseDeposit = PreimageBaseDeposit;
	type ByteDeposit = PreimageByteDeposit;
}

parameter_types! {
	// NOTE: Currently it is not possible to change the epoch duration after the chain has started.
	//       Attempting to do so will brick block production.
	pub const EpochDuration: u64 = EPOCH_DURATION_IN_SLOTS;
	pub const ExpectedBlockTime: Moment = MILLISECS_PER_BLOCK;
	pub const ReportLongevity: u64 =
		BondingDuration::get() as u64 * SessionsPerEra::get() as u64 * EpochDuration::get();
}

impl pallet_babe::Config for Runtime {
	type EpochDuration = EpochDuration;
	type ExpectedBlockTime = ExpectedBlockTime;
	type EpochChangeTrigger = pallet_babe::ExternalTrigger;
	type DisabledValidators = Session;

	type KeyOwnerProofSystem = Historical;

	type KeyOwnerProof = <Self::KeyOwnerProofSystem as KeyOwnerProofSystem<(
		KeyTypeId,
		pallet_babe::AuthorityId,
	)>>::Proof;

	type KeyOwnerIdentification = <Self::KeyOwnerProofSystem as KeyOwnerProofSystem<(
		KeyTypeId,
		pallet_babe::AuthorityId,
	)>>::IdentificationTuple;

	type HandleEquivocation =
		pallet_babe::EquivocationHandler<Self::KeyOwnerIdentification, Offences, ReportLongevity>;

	type WeightInfo = ();
	type MaxAuthorities = MaxAuthorities;
}

parameter_types! {
	pub const IndexDeposit: Balance = 1 * DOLLARS;
}

impl pallet_indices::Config for Runtime {
	type AccountIndex = AccountIndex;
	type Currency = Balances;
	type Deposit = IndexDeposit;
	type RuntimeEvent = RuntimeEvent;
	type WeightInfo = pallet_indices::weights::SubstrateWeight<Runtime>;
}

parameter_types! {
	pub const ExistentialDeposit: Balance = 1 * DOLLARS;
	// For weight estimation, we assume that the most locks on an individual account will be 50.
	// This number may need to be adjusted in the future if this assumption no longer holds true.
	pub const MaxLocks: u32 = 50;
	pub const MaxReserves: u32 = 50;
}

impl pallet_balances::Config for Runtime {
	type MaxLocks = MaxLocks;
	type MaxReserves = MaxReserves;
	type ReserveIdentifier = [u8; 8];
	type Balance = Balance;
	type DustRemoval = ();
	type RuntimeEvent = RuntimeEvent;
	type ExistentialDeposit = ExistentialDeposit;
	type AccountStore = frame_system::Pallet<Runtime>;
	type WeightInfo = pallet_balances::weights::SubstrateWeight<Runtime>;
}

parameter_types! {
	pub const TransactionByteFee: Balance = 10 * MILLICENTS;
	pub const OperationalFeeMultiplier: u8 = 5;
	pub const TargetBlockFullness: Perquintill = Perquintill::from_percent(25);
	pub AdjustmentVariable: Multiplier = Multiplier::saturating_from_rational(1, 100_000);
	pub MinimumMultiplier: Multiplier = Multiplier::saturating_from_rational(1, 1_000_000_000u128);
}

impl pallet_transaction_payment::Config for Runtime {
	type RuntimeEvent = RuntimeEvent;
	type OnChargeTransaction = CurrencyAdapter<Balances, DealWithFees>;
	type OperationalFeeMultiplier = OperationalFeeMultiplier;
	type WeightToFee = IdentityFee<Balance>;
	type LengthToFee = ConstantMultiplier<Balance, TransactionByteFee>;
	type FeeMultiplierUpdate =
		TargetedFeeAdjustment<Self, TargetBlockFullness, AdjustmentVariable, MinimumMultiplier>;
}

impl pallet_asset_tx_payment::Config for Runtime {
	type RuntimeEvent = RuntimeEvent;
	type Fungibles = Assets;
	type OnChargeAssetTransaction = pallet_asset_tx_payment::FungiblesAdapter<
		pallet_assets::BalanceToAssetBalance<Balances, Runtime, ConvertInto>,
		CreditToBlockAuthor,
	>;
}

parameter_types! {
	pub const MinimumPeriod: Moment = SLOT_DURATION / 2;
}

impl pallet_timestamp::Config for Runtime {
	type Moment = Moment;
	type OnTimestampSet = Babe;
	type MinimumPeriod = MinimumPeriod;
	type WeightInfo = pallet_timestamp::weights::SubstrateWeight<Runtime>;
}

parameter_types! {
	pub const UncleGenerations: BlockNumber = 5;
}

impl pallet_authorship::Config for Runtime {
	type FindAuthor = pallet_session::FindAccountFromAuthorIndex<Self, Babe>;
	type UncleGenerations = UncleGenerations;
	type FilterUncle = ();
	type EventHandler = (Staking, ImOnline);
}

impl_opaque_keys! {
	pub struct SessionKeys {
		pub grandpa: Grandpa,
		pub babe: Babe,
		pub im_online: ImOnline,
		pub authority_discovery: AuthorityDiscovery,
	}
}

impl pallet_session::Config for Runtime {
	type RuntimeEvent = RuntimeEvent;
	type ValidatorId = <Self as frame_system::Config>::AccountId;
	type ValidatorIdOf = pallet_staking::StashOf<Self>;
	type ShouldEndSession = Babe;
	type NextSessionRotation = Babe;
	type SessionManager = pallet_session::historical::NoteHistoricalRoot<Self, Staking>;
	type SessionHandler = <SessionKeys as OpaqueKeys>::KeyTypeIdProviders;
	type Keys = SessionKeys;
	type WeightInfo = pallet_session::weights::SubstrateWeight<Runtime>;
}

impl pallet_session::historical::Config for Runtime {
	type FullIdentification = pallet_staking::Exposure<AccountId, Balance>;
	type FullIdentificationOf = pallet_staking::ExposureOf<Runtime>;
}

pallet_staking_reward_curve::build! {
	const REWARD_CURVE: PiecewiseLinear<'static> = curve!(
		min_inflation: 0_025_000,
		max_inflation: 0_100_000,
		ideal_stake: 0_500_000,
		falloff: 0_050_000,
		max_piece_count: 40,
		test_precision: 0_005_000,
	);
}

parameter_types! {
	pub const SessionsPerEra: sp_staking::SessionIndex = 6;
	pub const BondingDuration: sp_staking::EraIndex = 24 * 28;
	pub const SlashDeferDuration: sp_staking::EraIndex = 24 * 7; // 1/4 the bonding duration.
	pub const RewardCurve: &'static PiecewiseLinear<'static> = &REWARD_CURVE;
	pub const MaxNominatorRewardedPerValidator: u32 = 256;
	pub const OffendingValidatorsThreshold: Perbill = Perbill::from_percent(17);
	pub OffchainRepeat: BlockNumber = 5;
	pub HistoryDepth: u32 = 84;
}

pub struct StakingBenchmarkingConfig;
impl pallet_staking::BenchmarkingConfig for StakingBenchmarkingConfig {
	type MaxNominators = ConstU32<1000>;
	type MaxValidators = ConstU32<1000>;
}

impl pallet_staking::Config for Runtime {
	type MaxNominations = MaxNominations;
	type Currency = Balances;
	type CurrencyBalance = Balance;
	type UnixTime = Timestamp;
	type CurrencyToVote = U128CurrencyToVote;
	type RewardRemainder = Treasury;
	type RuntimeEvent = RuntimeEvent;
	type Slash = Treasury; // send the slashed funds to the treasury.
	type Reward = (); // rewards are minted from the void
	type SessionsPerEra = SessionsPerEra;
	type BondingDuration = BondingDuration;
	type SlashDeferDuration = SlashDeferDuration;
	/// A super-majority of the council can cancel the slash.
	type SlashCancelOrigin = EitherOfDiverse<
		EnsureRoot<AccountId>,
		pallet_collective::EnsureProportionAtLeast<AccountId, CouncilCollective, 3, 4>,
	>;
	type SessionInterface = Self;
	type EraPayout = pallet_staking::ConvertCurve<RewardCurve>;
	type NextNewSession = Session;
	type MaxNominatorRewardedPerValidator = MaxNominatorRewardedPerValidator;
	type OffendingValidatorsThreshold = OffendingValidatorsThreshold;
	type ElectionProvider = ElectionProviderMultiPhase;
	type GenesisElectionProvider = onchain::UnboundedExecution<OnChainSeqPhragmen>;
	type VoterList = VoterBagsList;
	// This a placeholder, to be introduced in the next PR as an instance of bags-list
	type TargetList = pallet_staking::UseValidatorsMap<Self>;
	type MaxUnlockingChunks = ConstU32<32>;
	type HistoryDepth = HistoryDepth;
	type OnStakerSlash = NominationPools;
	type WeightInfo = pallet_staking::weights::SubstrateWeight<Runtime>;
	type BenchmarkingConfig = StakingBenchmarkingConfig;
}

impl pallet_fast_unstake::Config for Runtime {
	type RuntimeEvent = RuntimeEvent;
	type ControlOrigin = frame_system::EnsureRoot<AccountId>;
	type Deposit = ConstU128<{ DOLLARS }>;
	type DepositCurrency = Balances;
	type WeightInfo = ();
}

parameter_types! {
	// phase durations. 1/4 of the last session for each.
	pub const SignedPhase: u32 = EPOCH_DURATION_IN_BLOCKS / 4;
	pub const UnsignedPhase: u32 = EPOCH_DURATION_IN_BLOCKS / 4;

	// signed config
	pub const SignedRewardBase: Balance = 1 * DOLLARS;
	pub const SignedDepositBase: Balance = 1 * DOLLARS;
	pub const SignedDepositByte: Balance = 1 * CENTS;

	pub BetterUnsignedThreshold: Perbill = Perbill::from_rational(1u32, 10_000);

	// miner configs
	pub const MultiPhaseUnsignedPriority: TransactionPriority = StakingUnsignedPriority::get() - 1u64;
	pub MinerMaxWeight: Weight = RuntimeBlockWeights::get()
		.get(DispatchClass::Normal)
		.max_extrinsic.expect("Normal extrinsics have a weight limit configured; qed")
		.saturating_sub(BlockExecutionWeight::get());
	// Solution can occupy 90% of normal block size
	pub MinerMaxLength: u32 = Perbill::from_rational(9u32, 10) *
		*RuntimeBlockLength::get()
		.max
		.get(DispatchClass::Normal);
}

frame_election_provider_support::generate_solution_type!(
	#[compact]
	pub struct NposSolution16::<
		VoterIndex = u32,
		TargetIndex = u16,
		Accuracy = sp_runtime::PerU16,
		MaxVoters = MaxElectingVoters,
	>(16)
);

parameter_types! {
	pub MaxNominations: u32 = <NposSolution16 as frame_election_provider_support::NposSolution>::LIMIT as u32;
	pub MaxElectingVoters: u32 = 10_000;
}

/// The numbers configured here could always be more than the the maximum limits of staking pallet
/// to ensure election snapshot will not run out of memory. For now, we set them to smaller values
/// since the staking is bounded and the weight pipeline takes hours for this single pallet.
pub struct ElectionProviderBenchmarkConfig;
impl pallet_election_provider_multi_phase::BenchmarkingConfig for ElectionProviderBenchmarkConfig {
	const VOTERS: [u32; 2] = [1000, 2000];
	const TARGETS: [u32; 2] = [500, 1000];
	const ACTIVE_VOTERS: [u32; 2] = [500, 800];
	const DESIRED_TARGETS: [u32; 2] = [200, 400];
	const SNAPSHOT_MAXIMUM_VOTERS: u32 = 1000;
	const MINER_MAXIMUM_VOTERS: u32 = 1000;
	const MAXIMUM_TARGETS: u32 = 300;
}

/// Maximum number of iterations for balancing that will be executed in the embedded OCW
/// miner of election provider multi phase.
pub const MINER_MAX_ITERATIONS: u32 = 10;

/// A source of random balance for NposSolver, which is meant to be run by the OCW election miner.
pub struct OffchainRandomBalancing;
impl Get<Option<BalancingConfig>> for OffchainRandomBalancing {
	fn get() -> Option<BalancingConfig> {
		use sp_runtime::traits::TrailingZeroInput;
		let iterations = match MINER_MAX_ITERATIONS {
			0 => 0,
			max => {
				let seed = sp_io::offchain::random_seed();
				let random = <u32>::decode(&mut TrailingZeroInput::new(&seed))
					.expect("input is padded with zeroes; qed") %
					max.saturating_add(1);
				random as usize
			},
		};

		let config = BalancingConfig { iterations, tolerance: 0 };
		Some(config)
	}
}

pub struct OnChainSeqPhragmen;
impl onchain::Config for OnChainSeqPhragmen {
	type System = Runtime;
	type Solver = SequentialPhragmen<
		AccountId,
		pallet_election_provider_multi_phase::SolutionAccuracyOf<Runtime>,
	>;
	type DataProvider = <Runtime as pallet_election_provider_multi_phase::Config>::DataProvider;
	type WeightInfo = frame_election_provider_support::weights::SubstrateWeight<Runtime>;
}

impl onchain::BoundedConfig for OnChainSeqPhragmen {
	type VotersBound = MaxElectingVoters;
	type TargetsBound = ConstU32<2_000>;
}

impl pallet_election_provider_multi_phase::MinerConfig for Runtime {
	type AccountId = AccountId;
	type MaxLength = MinerMaxLength;
	type MaxWeight = MinerMaxWeight;
	type Solution = NposSolution16;
	type MaxVotesPerVoter =
	<<Self as pallet_election_provider_multi_phase::Config>::DataProvider as ElectionDataProvider>::MaxVotesPerVoter;

	// The unsigned submissions have to respect the weight of the submit_unsigned call, thus their
	// weight estimate function is wired to this call's weight.
	fn solution_weight(v: u32, t: u32, a: u32, d: u32) -> Weight {
		<
			<Self as pallet_election_provider_multi_phase::Config>::WeightInfo
			as
			pallet_election_provider_multi_phase::WeightInfo
		>::submit_unsigned(v, t, a, d)
	}
}

impl pallet_election_provider_multi_phase::Config for Runtime {
	type RuntimeEvent = RuntimeEvent;
	type Currency = Balances;
	type EstimateCallFee = TransactionPayment;
	type SignedPhase = SignedPhase;
	type UnsignedPhase = UnsignedPhase;
	type BetterUnsignedThreshold = BetterUnsignedThreshold;
	type BetterSignedThreshold = ();
	type OffchainRepeat = OffchainRepeat;
	type MinerTxPriority = MultiPhaseUnsignedPriority;
	type MinerConfig = Self;
	type SignedMaxSubmissions = ConstU32<10>;
	type SignedRewardBase = SignedRewardBase;
	type SignedDepositBase = SignedDepositBase;
	type SignedDepositByte = SignedDepositByte;
	type SignedMaxRefunds = ConstU32<3>;
	type SignedDepositWeight = ();
	type SignedMaxWeight = MinerMaxWeight;
	type SlashHandler = (); // burn slashes
	type RewardHandler = (); // nothing to do upon rewards
	type DataProvider = Staking;
	type Fallback = onchain::BoundedExecution<OnChainSeqPhragmen>;
	type GovernanceFallback = onchain::BoundedExecution<OnChainSeqPhragmen>;
	type Solver = SequentialPhragmen<AccountId, SolutionAccuracyOf<Self>, OffchainRandomBalancing>;
	type ForceOrigin = EnsureRootOrHalfCouncil;
	type MaxElectableTargets = ConstU16<{ u16::MAX }>;
	type MaxElectingVoters = MaxElectingVoters;
	type BenchmarkingConfig = ElectionProviderBenchmarkConfig;
	type WeightInfo = pallet_election_provider_multi_phase::weights::SubstrateWeight<Self>;
}

parameter_types! {
	pub const BagThresholds: &'static [u64] = &voter_bags::THRESHOLDS;
}

type VoterBagsListInstance = pallet_bags_list::Instance1;
impl pallet_bags_list::Config<VoterBagsListInstance> for Runtime {
	type RuntimeEvent = RuntimeEvent;
	/// The voter bags-list is loosely kept up to date, and the real source of truth for the score
	/// of each node is the staking pallet.
	type ScoreProvider = Staking;
	type BagThresholds = BagThresholds;
	type Score = VoteWeight;
	type WeightInfo = pallet_bags_list::weights::SubstrateWeight<Runtime>;
}

parameter_types! {
	pub const PostUnbondPoolsWindow: u32 = 4;
	pub const NominationPoolsPalletId: PalletId = PalletId(*b"py/nopls");
	pub const MaxPointsToBalance: u8 = 10;
}

use sp_runtime::traits::Convert;
pub struct BalanceToU256;
impl Convert<Balance, sp_core::U256> for BalanceToU256 {
	fn convert(balance: Balance) -> sp_core::U256 {
		sp_core::U256::from(balance)
	}
}
pub struct U256ToBalance;
impl Convert<sp_core::U256, Balance> for U256ToBalance {
	fn convert(n: sp_core::U256) -> Balance {
		n.try_into().unwrap_or(Balance::max_value())
	}
}

impl pallet_nomination_pools::Config for Runtime {
	type WeightInfo = ();
	type RuntimeEvent = RuntimeEvent;
	type Currency = Balances;
	type CurrencyBalance = Balance;
	type RewardCounter = FixedU128;
	type BalanceToU256 = BalanceToU256;
	type U256ToBalance = U256ToBalance;
	type StakingInterface = pallet_staking::Pallet<Self>;
	type PostUnbondingPoolsWindow = PostUnbondPoolsWindow;
	type MaxMetadataLen = ConstU32<256>;
	type MaxUnbonding = ConstU32<8>;
	type PalletId = NominationPoolsPalletId;
	type MaxPointsToBalance = MaxPointsToBalance;
}

parameter_types! {
	pub const VoteLockingPeriod: BlockNumber = 30 * DAYS;
}

impl pallet_conviction_voting::Config for Runtime {
	type WeightInfo = pallet_conviction_voting::weights::SubstrateWeight<Self>;
	type RuntimeEvent = RuntimeEvent;
	type Currency = Balances;
	type VoteLockingPeriod = VoteLockingPeriod;
	type MaxVotes = ConstU32<512>;
	type MaxTurnout = frame_support::traits::TotalIssuanceOf<Balances, Self::AccountId>;
	type Polls = Referenda;
}

parameter_types! {
	pub const AlarmInterval: BlockNumber = 1;
	pub const SubmissionDeposit: Balance = 100 * DOLLARS;
	pub const UndecidingTimeout: BlockNumber = 28 * DAYS;
}

pub struct TracksInfo;
impl pallet_referenda::TracksInfo<Balance, BlockNumber> for TracksInfo {
	type Id = u16;
	type RuntimeOrigin = <RuntimeOrigin as frame_support::traits::OriginTrait>::PalletsOrigin;
	fn tracks() -> &'static [(Self::Id, pallet_referenda::TrackInfo<Balance, BlockNumber>)] {
		static DATA: [(u16, pallet_referenda::TrackInfo<Balance, BlockNumber>); 1] = [(
			0u16,
			pallet_referenda::TrackInfo {
				name: "root",
				max_deciding: 1,
				decision_deposit: 10,
				prepare_period: 4,
				decision_period: 4,
				confirm_period: 2,
				min_enactment_period: 4,
				min_approval: pallet_referenda::Curve::LinearDecreasing {
					length: Perbill::from_percent(100),
					floor: Perbill::from_percent(50),
					ceil: Perbill::from_percent(100),
				},
				min_support: pallet_referenda::Curve::LinearDecreasing {
					length: Perbill::from_percent(100),
					floor: Perbill::from_percent(0),
					ceil: Perbill::from_percent(100),
				},
			},
		)];
		&DATA[..]
	}
	fn track_for(id: &Self::RuntimeOrigin) -> Result<Self::Id, ()> {
		if let Ok(system_origin) = frame_system::RawOrigin::try_from(id.clone()) {
			match system_origin {
				frame_system::RawOrigin::Root => Ok(0),
				_ => Err(()),
			}
		} else {
			Err(())
		}
	}
}
pallet_referenda::impl_tracksinfo_get!(TracksInfo, Balance, BlockNumber);

impl pallet_referenda::Config for Runtime {
	type WeightInfo = pallet_referenda::weights::SubstrateWeight<Self>;
	type RuntimeCall = RuntimeCall;
	type RuntimeEvent = RuntimeEvent;
	type Scheduler = Scheduler;
	type Currency = pallet_balances::Pallet<Self>;
	type SubmitOrigin = EnsureSigned<AccountId>;
	type CancelOrigin = EnsureRoot<AccountId>;
	type KillOrigin = EnsureRoot<AccountId>;
	type Slash = ();
	type Votes = pallet_conviction_voting::VotesOf<Runtime>;
	type Tally = pallet_conviction_voting::TallyOf<Runtime>;
	type SubmissionDeposit = SubmissionDeposit;
	type MaxQueued = ConstU32<100>;
	type UndecidingTimeout = UndecidingTimeout;
	type AlarmInterval = AlarmInterval;
	type Tracks = TracksInfo;
}

impl pallet_referenda::Config<pallet_referenda::Instance2> for Runtime {
	type WeightInfo = pallet_referenda::weights::SubstrateWeight<Self>;
	type RuntimeCall = RuntimeCall;
	type RuntimeEvent = RuntimeEvent;
	type Scheduler = Scheduler;
	type Currency = pallet_balances::Pallet<Self>;
	type SubmitOrigin = EnsureSigned<AccountId>;
	type CancelOrigin = EnsureRoot<AccountId>;
	type KillOrigin = EnsureRoot<AccountId>;
	type Slash = ();
	type Votes = pallet_ranked_collective::Votes;
	type Tally = pallet_ranked_collective::TallyOf<Runtime>;
	type SubmissionDeposit = SubmissionDeposit;
	type MaxQueued = ConstU32<100>;
	type UndecidingTimeout = UndecidingTimeout;
	type AlarmInterval = AlarmInterval;
	type Tracks = TracksInfo;
}

impl pallet_ranked_collective::Config for Runtime {
	type WeightInfo = pallet_ranked_collective::weights::SubstrateWeight<Self>;
	type RuntimeEvent = RuntimeEvent;
	type PromoteOrigin = EnsureRootWithSuccess<AccountId, ConstU16<65535>>;
	type DemoteOrigin = EnsureRootWithSuccess<AccountId, ConstU16<65535>>;
	type Polls = RankedPolls;
	type MinRankOfClass = traits::Identity;
	type VoteWeight = pallet_ranked_collective::Geometric;
}

impl pallet_remark::Config for Runtime {
	type WeightInfo = pallet_remark::weights::SubstrateWeight<Self>;
	type RuntimeEvent = RuntimeEvent;
}

parameter_types! {
	pub const LaunchPeriod: BlockNumber = 28 * 24 * 60 * MINUTES;
	pub const VotingPeriod: BlockNumber = 28 * 24 * 60 * MINUTES;
	pub const FastTrackVotingPeriod: BlockNumber = 3 * 24 * 60 * MINUTES;
	pub const MinimumDeposit: Balance = 100 * DOLLARS;
	pub const EnactmentPeriod: BlockNumber = 30 * 24 * 60 * MINUTES;
	pub const CooloffPeriod: BlockNumber = 28 * 24 * 60 * MINUTES;
	pub const MaxProposals: u32 = 100;
}

impl pallet_democracy::Config for Runtime {
	type Proposal = RuntimeCall;
	type RuntimeEvent = RuntimeEvent;
	type Currency = Balances;
	type EnactmentPeriod = EnactmentPeriod;
	type LaunchPeriod = LaunchPeriod;
	type VotingPeriod = VotingPeriod;
	type VoteLockingPeriod = EnactmentPeriod; // Same as EnactmentPeriod
	type MinimumDeposit = MinimumDeposit;
	/// A straight majority of the council can decide what their next motion is.
	type ExternalOrigin =
		pallet_collective::EnsureProportionAtLeast<AccountId, CouncilCollective, 1, 2>;
	/// A super-majority can have the next scheduled referendum be a straight majority-carries vote.
	type ExternalMajorityOrigin =
		pallet_collective::EnsureProportionAtLeast<AccountId, CouncilCollective, 3, 4>;
	/// A unanimous council can have the next scheduled referendum be a straight default-carries
	/// (NTB) vote.
	type ExternalDefaultOrigin =
		pallet_collective::EnsureProportionAtLeast<AccountId, CouncilCollective, 1, 1>;
	/// Two thirds of the technical committee can have an ExternalMajority/ExternalDefault vote
	/// be tabled immediately and with a shorter voting/enactment period.
	type FastTrackOrigin =
		pallet_collective::EnsureProportionAtLeast<AccountId, TechnicalCollective, 2, 3>;
	type InstantOrigin =
		pallet_collective::EnsureProportionAtLeast<AccountId, TechnicalCollective, 1, 1>;
	type InstantAllowed = frame_support::traits::ConstBool<true>;
	type FastTrackVotingPeriod = FastTrackVotingPeriod;
	// To cancel a proposal which has been passed, 2/3 of the council must agree to it.
	type CancellationOrigin =
		pallet_collective::EnsureProportionAtLeast<AccountId, CouncilCollective, 2, 3>;
	// To cancel a proposal before it has been passed, the technical committee must be unanimous or
	// Root must agree.
	type CancelProposalOrigin = EitherOfDiverse<
		EnsureRoot<AccountId>,
		pallet_collective::EnsureProportionAtLeast<AccountId, TechnicalCollective, 1, 1>,
	>;
	type BlacklistOrigin = EnsureRoot<AccountId>;
	// Any single technical committee member may veto a coming council proposal, however they can
	// only do it once and it lasts only for the cool-off period.
	type VetoOrigin = pallet_collective::EnsureMember<AccountId, TechnicalCollective>;
	type CooloffPeriod = CooloffPeriod;
	type PreimageByteDeposit = PreimageByteDeposit;
	type OperationalPreimageOrigin = pallet_collective::EnsureMember<AccountId, CouncilCollective>;
	type Slash = Treasury;
	type Scheduler = Scheduler;
	type PalletsOrigin = OriginCaller;
	type MaxVotes = ConstU32<100>;
	type WeightInfo = pallet_democracy::weights::SubstrateWeight<Runtime>;
	type MaxProposals = MaxProposals;
}

parameter_types! {
	pub const CouncilMotionDuration: BlockNumber = 5 * DAYS;
	pub const CouncilMaxProposals: u32 = 100;
	pub const CouncilMaxMembers: u32 = 100;
}

type CouncilCollective = pallet_collective::Instance1;
impl pallet_collective::Config<CouncilCollective> for Runtime {
	type RuntimeOrigin = RuntimeOrigin;
	type Proposal = RuntimeCall;
	type RuntimeEvent = RuntimeEvent;
	type MotionDuration = CouncilMotionDuration;
	type MaxProposals = CouncilMaxProposals;
	type MaxMembers = CouncilMaxMembers;
	type DefaultVote = pallet_collective::PrimeDefaultVote;
	type WeightInfo = pallet_collective::weights::SubstrateWeight<Runtime>;
}

parameter_types! {
	pub const CandidacyBond: Balance = 10 * DOLLARS;
	// 1 storage item created, key size is 32 bytes, value size is 16+16.
	pub const VotingBondBase: Balance = deposit(1, 64);
	// additional data per vote is 32 bytes (account id).
	pub const VotingBondFactor: Balance = deposit(0, 32);
	pub const TermDuration: BlockNumber = 7 * DAYS;
	pub const DesiredMembers: u32 = 13;
	pub const DesiredRunnersUp: u32 = 7;
	pub const MaxVoters: u32 = 10 * 1000;
	pub const MaxCandidates: u32 = 1000;
	pub const ElectionsPhragmenPalletId: LockIdentifier = *b"phrelect";
}

// Make sure that there are no more than `MaxMembers` members elected via elections-phragmen.
const_assert!(DesiredMembers::get() <= CouncilMaxMembers::get());

impl pallet_elections_phragmen::Config for Runtime {
	type RuntimeEvent = RuntimeEvent;
	type PalletId = ElectionsPhragmenPalletId;
	type Currency = Balances;
	type ChangeMembers = Council;
	// NOTE: this implies that council's genesis members cannot be set directly and must come from
	// this module.
	type InitializeMembers = Council;
	type CurrencyToVote = U128CurrencyToVote;
	type CandidacyBond = CandidacyBond;
	type VotingBondBase = VotingBondBase;
	type VotingBondFactor = VotingBondFactor;
	type LoserCandidate = ();
	type KickedMember = ();
	type DesiredMembers = DesiredMembers;
	type DesiredRunnersUp = DesiredRunnersUp;
	type TermDuration = TermDuration;
	type MaxVoters = MaxVoters;
	type MaxCandidates = MaxCandidates;
	type WeightInfo = pallet_elections_phragmen::weights::SubstrateWeight<Runtime>;
}

parameter_types! {
	pub const TechnicalMotionDuration: BlockNumber = 5 * DAYS;
	pub const TechnicalMaxProposals: u32 = 100;
	pub const TechnicalMaxMembers: u32 = 100;
}

type TechnicalCollective = pallet_collective::Instance2;
impl pallet_collective::Config<TechnicalCollective> for Runtime {
	type RuntimeOrigin = RuntimeOrigin;
	type Proposal = RuntimeCall;
	type RuntimeEvent = RuntimeEvent;
	type MotionDuration = TechnicalMotionDuration;
	type MaxProposals = TechnicalMaxProposals;
	type MaxMembers = TechnicalMaxMembers;
	type DefaultVote = pallet_collective::PrimeDefaultVote;
	type WeightInfo = pallet_collective::weights::SubstrateWeight<Runtime>;
}

type EnsureRootOrHalfCouncil = EitherOfDiverse<
	EnsureRoot<AccountId>,
	pallet_collective::EnsureProportionMoreThan<AccountId, CouncilCollective, 1, 2>,
>;
impl pallet_membership::Config<pallet_membership::Instance1> for Runtime {
	type RuntimeEvent = RuntimeEvent;
	type AddOrigin = EnsureRootOrHalfCouncil;
	type RemoveOrigin = EnsureRootOrHalfCouncil;
	type SwapOrigin = EnsureRootOrHalfCouncil;
	type ResetOrigin = EnsureRootOrHalfCouncil;
	type PrimeOrigin = EnsureRootOrHalfCouncil;
	type MembershipInitialized = TechnicalCommittee;
	type MembershipChanged = TechnicalCommittee;
	type MaxMembers = TechnicalMaxMembers;
	type WeightInfo = pallet_membership::weights::SubstrateWeight<Runtime>;
}

parameter_types! {
	pub const ProposalBond: Permill = Permill::from_percent(5);
	pub const ProposalBondMinimum: Balance = 1 * DOLLARS;
	pub const AllowedProposalPeriod: BlockNumber = ALLOWED_PROPOSAL_PERIOD;
	pub const SpendPeriod: BlockNumber = 1 * DAYS;
	pub const Burn: Permill = Permill::from_percent(50);
	pub const TipCountdown: BlockNumber = 1 * DAYS;
	pub const TipFindersFee: Percent = Percent::from_percent(20);
	pub const TipReportDepositBase: Balance = 1 * DOLLARS;
	pub const DataDepositPerByte: Balance = 1 * CENTS;
	pub const TreasuryPalletId: PalletId = PalletId(*b"py/trsry");
	pub const MaximumReasonLength: u32 = 300;
	pub const MaxApprovals: u32 = 100;
}

impl pallet_treasury::Config for Runtime {
	type PalletId = TreasuryPalletId;
	type Currency = Balances;
	type ApproveOrigin = EitherOfDiverse<
		EnsureRoot<AccountId>,
		pallet_collective::EnsureProportionAtLeast<AccountId, CouncilCollective, 3, 5>,
	>;
	type RejectOrigin = EitherOfDiverse<
		EnsureRoot<AccountId>,
		pallet_collective::EnsureProportionMoreThan<AccountId, CouncilCollective, 1, 2>,
	>;
	type RuntimeEvent = RuntimeEvent;
	type OnSlash = ();
	type ProposalBond = ProposalBond;
	type ProposalBondMinimum = ProposalBondMinimum;
	type ProposalBondMaximum = ();
	type AllowedProposalPeriod = AllowedProposalPeriod;
	type SpendPeriod = SpendPeriod;
	type Burn = Burn;
	type BurnDestination = ();
	type SpendFunds = Bounties;
	type WeightInfo = pallet_treasury::weights::SubstrateWeight<Runtime>;
	type MaxApprovals = MaxApprovals;
	// type SpendOrigin = frame_support::traits::NeverEnsureOrigin<u128>;
}

parameter_types! {
	pub const MaxIpfsOwned: u32 = 5;
}

impl pallet_ipfs::Config for Runtime {
	type Event = Event;
	type Currency = Balances;
	type AuthorityId = pallet_ipfs::crypto::AuthorityId;
	type Call = Call;
	type MaxIpfsOwned = MaxIpfsOwned;
	type WeightInfo = pallet_ipfs::weights::SubstrateWeight<Runtime>;
}

parameter_types! {
	pub const BountyCuratorDeposit: Permill = Permill::from_percent(50);
	pub const BountyValueMinimum: Balance = 5 * DOLLARS;
	pub const BountyDepositBase: Balance = 1 * DOLLARS;
	pub const CuratorDepositMultiplier: Permill = Permill::from_percent(50);
	pub const CuratorDepositMin: Balance = 1 * DOLLARS;
	pub const CuratorDepositMax: Balance = 100 * DOLLARS;
	pub const BountyDepositPayoutDelay: BlockNumber = 1 * DAYS;
	pub const BountyUpdatePeriod: BlockNumber = 14 * DAYS;
}

impl pallet_bounties::Config for Runtime {
	type RuntimeEvent = RuntimeEvent;
	type BountyDepositBase = BountyDepositBase;
	type BountyDepositPayoutDelay = BountyDepositPayoutDelay;
	type BountyUpdatePeriod = BountyUpdatePeriod;
	type CuratorDepositMultiplier = CuratorDepositMultiplier;
	type CuratorDepositMin = CuratorDepositMin;
	type CuratorDepositMax = CuratorDepositMax;
	type BountyValueMinimum = BountyValueMinimum;
	type DataDepositPerByte = DataDepositPerByte;
	type MaximumReasonLength = MaximumReasonLength;
	type WeightInfo = pallet_bounties::weights::SubstrateWeight<Runtime>;
	type ChildBountyManager = ChildBounties;
}

parameter_types! {
	pub const ChildBountyValueMinimum: Balance = 1 * DOLLARS;
}

impl pallet_child_bounties::Config for Runtime {
	type RuntimeEvent = RuntimeEvent;
	type MaxActiveChildBountyCount = ConstU32<5>;
	type ChildBountyValueMinimum = ChildBountyValueMinimum;
	type WeightInfo = pallet_child_bounties::weights::SubstrateWeight<Runtime>;
}

impl pallet_tips::Config for Runtime {
	type RuntimeEvent = RuntimeEvent;
	type DataDepositPerByte = DataDepositPerByte;
	type MaximumReasonLength = MaximumReasonLength;
	type Tippers = Elections;
	type TipCountdown = TipCountdown;
	type TipFindersFee = TipFindersFee;
	type TipReportDepositBase = TipReportDepositBase;
	type WeightInfo = pallet_tips::weights::SubstrateWeight<Runtime>;
}

parameter_types! {
	pub const DepositPerItem: Balance = deposit(1, 0);
	pub const DepositPerByte: Balance = deposit(0, 1);
	pub const MaxValueSize: u32 = 16 * 1024;
	pub const DeletionQueueDepth: u32 = 128;
	// The lazy deletion runs inside on_initialize.
	pub DeletionWeightLimit: Weight = RuntimeBlockWeights::get()
		.per_class
		.get(DispatchClass::Normal)
		.max_total
		.unwrap_or(RuntimeBlockWeights::get().max_block);
	pub Schedule: pallet_contracts::Schedule<Runtime> = Default::default();
}

impl pallet_contracts::Config for Runtime {
	type Time = Timestamp;
	type Randomness = RandomnessCollectiveFlip;
	type Currency = Balances;
	type RuntimeEvent = RuntimeEvent;
	type RuntimeCall = RuntimeCall;
	/// The safest default is to allow no calls at all.
	///
	/// Runtimes should whitelist dispatchables that are allowed to be called from contracts
	/// and make sure they are stable. Dispatchables exposed to contracts are not allowed to
	/// change because that would break already deployed contracts. The `Call` structure itself
	/// is not allowed to change the indices of existing pallets, too.
	type CallFilter = Nothing;
	type DepositPerItem = DepositPerItem;
	type DepositPerByte = DepositPerByte;
	type CallStack = [pallet_contracts::Frame<Self>; 31];
	type WeightPrice = pallet_transaction_payment::Pallet<Self>;
	type WeightInfo = pallet_contracts::weights::SubstrateWeight<Self>;
	type ChainExtension = ();
	type DeletionQueueDepth = DeletionQueueDepth;
	type DeletionWeightLimit = DeletionWeightLimit;
	type Schedule = Schedule;
	type AddressGenerator = pallet_contracts::DefaultAddressGenerator;
	type ContractAccessWeight = pallet_contracts::DefaultContractAccessWeight<RuntimeBlockWeights>;
	type MaxCodeLen = ConstU32<{ 128 * 1024 }>;
	type MaxStorageKeyLen = ConstU32<128>;
}

impl pallet_sudo::Config for Runtime {
	type RuntimeEvent = RuntimeEvent;
	type RuntimeCall = RuntimeCall;
}

parameter_types! {
	pub const ImOnlineUnsignedPriority: TransactionPriority = TransactionPriority::max_value();
	/// We prioritize im-online heartbeats over election solution submission.
	pub const StakingUnsignedPriority: TransactionPriority = TransactionPriority::max_value() / 2;
	pub const MaxAuthorities: u32 = 100;
	pub const MaxKeys: u32 = 10_000;
	pub const MaxPeerInHeartbeats: u32 = 10_000;
	pub const MaxPeerDataEncodingSize: u32 = 1_000;
}

impl<LocalCall> frame_system::offchain::CreateSignedTransaction<LocalCall> for Runtime
where
	RuntimeCall: From<LocalCall>,
{
	fn create_transaction<C: frame_system::offchain::AppCrypto<Self::Public, Self::Signature>>(
		call: RuntimeCall,
		public: <Signature as traits::Verify>::Signer,
		account: AccountId,
		nonce: Index,
	) -> Option<(RuntimeCall, <UncheckedExtrinsic as traits::Extrinsic>::SignaturePayload)> {
		let tip = 0;
		// take the biggest period possible.
		let period =
			BlockHashCount::get().checked_next_power_of_two().map(|c| c / 2).unwrap_or(2) as u64;
		let current_block = System::block_number()
			.saturated_into::<u64>()
			// The `System::block_number` is initialized with `n+1`,
			// so the actual block number is `n`.
			.saturating_sub(1);
		let era = Era::mortal(period, current_block);
		let extra = (
			frame_system::CheckNonZeroSender::<Runtime>::new(),
			frame_system::CheckSpecVersion::<Runtime>::new(),
			frame_system::CheckTxVersion::<Runtime>::new(),
			frame_system::CheckGenesis::<Runtime>::new(),
			frame_system::CheckEra::<Runtime>::from(era),
			frame_system::CheckNonce::<Runtime>::from(nonce),
			frame_system::CheckWeight::<Runtime>::new(),
			pallet_asset_tx_payment::ChargeAssetTxPayment::<Runtime>::from(tip, None),
		);
		let raw_payload = SignedPayload::new(call, extra)
			.map_err(|e| {
				log::warn!("Unable to create signed payload: {:?}", e);
			})
			.ok()?;
		let signature = raw_payload.using_encoded(|payload| C::sign(payload, public))?;
		let address = Indices::unlookup(account);
		let (call, extra, _) = raw_payload.deconstruct();
		Some((call, (address, signature, extra)))
	}
}

impl frame_system::offchain::SigningTypes for Runtime {
	type Public = <Signature as traits::Verify>::Signer;
	type Signature = Signature;
}

impl<C> frame_system::offchain::SendTransactionTypes<C> for Runtime
where
	RuntimeCall: From<C>,
{
	type Extrinsic = UncheckedExtrinsic;
	type OverarchingCall = RuntimeCall;
}

impl pallet_im_online::Config for Runtime {
	type AuthorityId = ImOnlineId;
	type RuntimeEvent = RuntimeEvent;
	type NextSessionRotation = Babe;
	type ValidatorSet = Historical;
	type ReportUnresponsiveness = Offences;
	type UnsignedPriority = ImOnlineUnsignedPriority;
	type WeightInfo = pallet_im_online::weights::SubstrateWeight<Runtime>;
	type MaxKeys = MaxKeys;
	type MaxPeerInHeartbeats = MaxPeerInHeartbeats;
	type MaxPeerDataEncodingSize = MaxPeerDataEncodingSize;
}

impl pallet_offences::Config for Runtime {
	type RuntimeEvent = RuntimeEvent;
	type IdentificationTuple = pallet_session::historical::IdentificationTuple<Self>;
	type OnOffenceHandler = Staking;
}

impl pallet_authority_discovery::Config for Runtime {
	type MaxAuthorities = MaxAuthorities;
}

impl pallet_grandpa::Config for Runtime {
	type RuntimeEvent = RuntimeEvent;

	type KeyOwnerProofSystem = Historical;

	type KeyOwnerProof =
		<Self::KeyOwnerProofSystem as KeyOwnerProofSystem<(KeyTypeId, GrandpaId)>>::Proof;

	type KeyOwnerIdentification = <Self::KeyOwnerProofSystem as KeyOwnerProofSystem<(
		KeyTypeId,
		GrandpaId,
	)>>::IdentificationTuple;

	type HandleEquivocation = pallet_grandpa::EquivocationHandler<
		Self::KeyOwnerIdentification,
		Offences,
		ReportLongevity,
	>;

	type WeightInfo = ();
	type MaxAuthorities = MaxAuthorities;
}

parameter_types! {
	pub const BasicDeposit: Balance = 10 * DOLLARS;       // 258 bytes on-chain
	pub const FieldDeposit: Balance = 250 * CENTS;        // 66 bytes on-chain
	pub const SubAccountDeposit: Balance = 2 * DOLLARS;   // 53 bytes on-chain
	pub const MaxSubAccounts: u32 = 100;
	pub const MaxAdditionalFields: u32 = 100;
	pub const MaxRegistrars: u32 = 20;
}

impl pallet_identity::Config for Runtime {
	type RuntimeEvent = RuntimeEvent;
	type Currency = Balances;
	type BasicDeposit = BasicDeposit;
	type FieldDeposit = FieldDeposit;
	type SubAccountDeposit = SubAccountDeposit;
	type MaxSubAccounts = MaxSubAccounts;
	type MaxAdditionalFields = MaxAdditionalFields;
	type MaxRegistrars = MaxRegistrars;
	type Slashed = Treasury;
	type ForceOrigin = EnsureRootOrHalfCouncil;
	type RegistrarOrigin = EnsureRootOrHalfCouncil;
	type WeightInfo = pallet_identity::weights::SubstrateWeight<Runtime>;
}

parameter_types! {
	pub const ConfigDepositBase: Balance = 5 * DOLLARS;
	pub const FriendDepositFactor: Balance = 50 * CENTS;
	pub const MaxFriends: u16 = 9;
	pub const RecoveryDeposit: Balance = 5 * DOLLARS;
}

impl pallet_recovery::Config for Runtime {
	type RuntimeEvent = RuntimeEvent;
	type WeightInfo = pallet_recovery::weights::SubstrateWeight<Runtime>;
	type RuntimeCall = RuntimeCall;
	type Currency = Balances;
	type ConfigDepositBase = ConfigDepositBase;
	type FriendDepositFactor = FriendDepositFactor;
	type MaxFriends = MaxFriends;
	type RecoveryDeposit = RecoveryDeposit;
}

parameter_types! {
	pub const CandidateDeposit: Balance = 10 * DOLLARS;
	pub const WrongSideDeduction: Balance = 2 * DOLLARS;
	pub const MaxStrikes: u32 = 10;
	pub const RotationPeriod: BlockNumber = 80 * HOURS;
	pub const PeriodSpend: Balance = 500 * DOLLARS;
	pub const MaxLockDuration: BlockNumber = 36 * 30 * DAYS;
	pub const ChallengePeriod: BlockNumber = 7 * DAYS;
	pub const MaxCandidateIntake: u32 = 10;
	pub const SocietyPalletId: PalletId = PalletId(*b"py/socie");
}

impl pallet_society::Config for Runtime {
	type RuntimeEvent = RuntimeEvent;
	type PalletId = SocietyPalletId;
	type Currency = Balances;
	type Randomness = RandomnessCollectiveFlip;
	type CandidateDeposit = CandidateDeposit;
	type WrongSideDeduction = WrongSideDeduction;
	type MaxStrikes = MaxStrikes;
	type PeriodSpend = PeriodSpend;
	type MembershipChanged = ();
	type RotationPeriod = RotationPeriod;
	type MaxLockDuration = MaxLockDuration;
	type FounderSetOrigin =
		pallet_collective::EnsureProportionMoreThan<AccountId, CouncilCollective, 1, 2>;
	type SuspensionJudgementOrigin = pallet_society::EnsureFounder<Runtime>;
	type MaxCandidateIntake = MaxCandidateIntake;
	type ChallengePeriod = ChallengePeriod;
}

parameter_types! {
	pub const MinVestedTransfer: Balance = 100 * DOLLARS;
}

impl pallet_vesting::Config for Runtime {
	type RuntimeEvent = RuntimeEvent;
	type Currency = Balances;
	type BlockNumberToBalance = ConvertInto;
	type MinVestedTransfer = MinVestedTransfer;
	type WeightInfo = pallet_vesting::weights::SubstrateWeight<Runtime>;
	// `VestingInfo` encode length is 36bytes. 28 schedules gets encoded as 1009 bytes, which is the
	// highest number of schedules that encodes less than 2^10.
	const MAX_VESTING_SCHEDULES: u32 = 28;
}

impl pallet_mmr::Config for Runtime {
	const INDEXING_PREFIX: &'static [u8] = b"mmr";
	type Hashing = <Runtime as frame_system::Config>::Hashing;
	type Hash = <Runtime as frame_system::Config>::Hash;
	type LeafData = pallet_mmr::ParentNumberAndHash<Self>;
	type OnNewRoot = ();
	type WeightInfo = ();
}

parameter_types! {
	pub const LotteryPalletId: PalletId = PalletId(*b"py/lotto");
	pub const MaxCalls: u32 = 10;
	pub const MaxGenerateRandom: u32 = 10;
}

impl pallet_lottery::Config for Runtime {
	type PalletId = LotteryPalletId;
	type RuntimeCall = RuntimeCall;
	type Currency = Balances;
	type Randomness = RandomnessCollectiveFlip;
	type RuntimeEvent = RuntimeEvent;
	type ManagerOrigin = EnsureRoot<AccountId>;
	type MaxCalls = MaxCalls;
	type ValidateCall = Lottery;
	type MaxGenerateRandom = MaxGenerateRandom;
	type WeightInfo = pallet_lottery::weights::SubstrateWeight<Runtime>;
}

parameter_types! {
	pub const AssetDeposit: Balance = 100 * DOLLARS;
	pub const ApprovalDeposit: Balance = 1 * DOLLARS;
	pub const StringLimit: u32 = 50;
	pub const MetadataDepositBase: Balance = 10 * DOLLARS;
	pub const MetadataDepositPerByte: Balance = 1 * DOLLARS;
}

impl pallet_assets::Config for Runtime {
	type RuntimeEvent = RuntimeEvent;
	type Balance = u128;
	type AssetId = u32;
	type Currency = Balances;
	type ForceOrigin = EnsureRoot<AccountId>;
	type AssetDeposit = AssetDeposit;
	type AssetAccountDeposit = ConstU128<DOLLARS>;
	type MetadataDepositBase = MetadataDepositBase;
	type MetadataDepositPerByte = MetadataDepositPerByte;
	type ApprovalDeposit = ApprovalDeposit;
	type StringLimit = StringLimit;
	type Freezer = ();
	type Extra = ();
	type WeightInfo = pallet_assets::weights::SubstrateWeight<Runtime>;
}

parameter_types! {
	pub IgnoredIssuance: Balance = Treasury::pot();
	pub const QueueCount: u32 = 300;
	pub const MaxQueueLen: u32 = 1000;
	pub const FifoQueueLen: u32 = 500;
	pub const Period: BlockNumber = 30 * DAYS;
	pub const MinFreeze: Balance = 100 * DOLLARS;
	pub const IntakePeriod: BlockNumber = 10;
	pub const MaxIntakeBids: u32 = 10;
}

impl pallet_gilt::Config for Runtime {
	type RuntimeEvent = RuntimeEvent;
	type Currency = Balances;
	type CurrencyBalance = Balance;
	type AdminOrigin = frame_system::EnsureRoot<AccountId>;
	type Deficit = ();
	type Surplus = ();
	type IgnoredIssuance = IgnoredIssuance;
	type QueueCount = QueueCount;
	type MaxQueueLen = MaxQueueLen;
	type FifoQueueLen = FifoQueueLen;
	type Period = Period;
	type MinFreeze = MinFreeze;
	type IntakePeriod = IntakePeriod;
	type MaxIntakeBids = MaxIntakeBids;
	type WeightInfo = pallet_gilt::weights::SubstrateWeight<Runtime>;
}

parameter_types! {
	pub const CollectionDeposit: Balance = 100 * DOLLARS;
	pub const ItemDeposit: Balance = 1 * DOLLARS;
	pub const KeyLimit: u32 = 32;
	pub const ValueLimit: u32 = 256;
}

impl pallet_uniques::Config for Runtime {
	type RuntimeEvent = RuntimeEvent;
	type CollectionId = u32;
	type ItemId = u32;
	type Currency = Balances;
	type ForceOrigin = frame_system::EnsureRoot<AccountId>;
	type CollectionDeposit = CollectionDeposit;
	type ItemDeposit = ItemDeposit;
	type MetadataDepositBase = MetadataDepositBase;
	type AttributeDepositBase = MetadataDepositBase;
	type DepositPerByte = MetadataDepositPerByte;
	type StringLimit = StringLimit;
	type KeyLimit = KeyLimit;
	type ValueLimit = ValueLimit;
	type WeightInfo = pallet_uniques::weights::SubstrateWeight<Runtime>;
	#[cfg(feature = "runtime-benchmarks")]
	type Helper = ();
	type CreateOrigin = AsEnsureOriginWithArg<EnsureSigned<AccountId>>;
	type Locker = ();
}

impl pallet_transaction_storage::Config for Runtime {
	type RuntimeEvent = RuntimeEvent;
	type Currency = Balances;
	type RuntimeCall = RuntimeCall;
	type FeeDestination = ();
	type WeightInfo = pallet_transaction_storage::weights::SubstrateWeight<Runtime>;
	type MaxBlockTransactions =
		ConstU32<{ pallet_transaction_storage::DEFAULT_MAX_BLOCK_TRANSACTIONS }>;
	type MaxTransactionSize =
		ConstU32<{ pallet_transaction_storage::DEFAULT_MAX_TRANSACTION_SIZE }>;
}

impl pallet_whitelist::Config for Runtime {
	type RuntimeEvent = RuntimeEvent;
	type RuntimeCall = RuntimeCall;
	type WhitelistOrigin = EnsureRoot<AccountId>;
	type DispatchWhitelistedOrigin = EnsureRoot<AccountId>;
	type PreimageProvider = Preimage;
	type WeightInfo = pallet_whitelist::weights::SubstrateWeight<Runtime>;
}

parameter_types! {
	pub const MigrationSignedDepositPerItem: Balance = 1 * CENTS;
	pub const MigrationSignedDepositBase: Balance = 20 * DOLLARS;
	pub const MigrationMaxKeyLen: u32 = 512;
}

impl pallet_state_trie_migration::Config for Runtime {
	type RuntimeEvent = RuntimeEvent;
	type ControlOrigin = EnsureRoot<AccountId>;
	type Currency = Balances;
	type MaxKeyLen = MigrationMaxKeyLen;
	type SignedDepositPerItem = MigrationSignedDepositPerItem;
	type SignedDepositBase = MigrationSignedDepositBase;
	// Warning: this is not advised, as it might allow the chain to be temporarily DOS-ed.
	// Preferably, if the chain's governance/maintenance team is planning on using a specific
	// account for the migration, put it here to make sure only that account can trigger the signed
	// migrations.
	type SignedFilter = EnsureSigned<Self::AccountId>;
	type WeightInfo = ();
}

const ALLIANCE_MOTION_DURATION_IN_BLOCKS: BlockNumber = 5 * DAYS;

parameter_types! {
	pub const AllianceMotionDuration: BlockNumber = ALLIANCE_MOTION_DURATION_IN_BLOCKS;
	pub const AllianceMaxProposals: u32 = 100;
	pub const AllianceMaxMembers: u32 = 100;
}

type AllianceCollective = pallet_collective::Instance3;
impl pallet_collective::Config<AllianceCollective> for Runtime {
	type RuntimeOrigin = RuntimeOrigin;
	type Proposal = RuntimeCall;
	type RuntimeEvent = RuntimeEvent;
	type MotionDuration = AllianceMotionDuration;
	type MaxProposals = AllianceMaxProposals;
	type MaxMembers = AllianceMaxMembers;
	type DefaultVote = pallet_collective::PrimeDefaultVote;
	type WeightInfo = pallet_collective::weights::SubstrateWeight<Runtime>;
}

parameter_types! {
	pub const MaxFounders: u32 = 10;
	pub const MaxFellows: u32 = AllianceMaxMembers::get() - MaxFounders::get();
	pub const MaxAllies: u32 = 100;
	pub const AllyDeposit: Balance = 10 * DOLLARS;
	pub const RetirementPeriod: BlockNumber = ALLIANCE_MOTION_DURATION_IN_BLOCKS + (1 * DAYS);
}

impl pallet_alliance::Config for Runtime {
	type RuntimeEvent = RuntimeEvent;
	type Proposal = RuntimeCall;
	type AdminOrigin = EitherOfDiverse<
		EnsureRoot<AccountId>,
		pallet_collective::EnsureProportionMoreThan<AccountId, AllianceCollective, 2, 3>,
	>;
	type MembershipManager = EitherOfDiverse<
		EnsureRoot<AccountId>,
		pallet_collective::EnsureProportionMoreThan<AccountId, AllianceCollective, 2, 3>,
	>;
	type AnnouncementOrigin = EitherOfDiverse<
		EnsureRoot<AccountId>,
		pallet_collective::EnsureProportionMoreThan<AccountId, AllianceCollective, 2, 3>,
	>;
	type Currency = Balances;
	type Slashed = Treasury;
	type InitializeMembers = AllianceMotion;
	type MembershipChanged = AllianceMotion;
	#[cfg(not(feature = "runtime-benchmarks"))]
	type IdentityVerifier = AllianceIdentityVerifier;
	#[cfg(feature = "runtime-benchmarks")]
	type IdentityVerifier = ();
	type ProposalProvider = AllianceProposalProvider;
	type MaxProposals = AllianceMaxProposals;
	type MaxFounders = MaxFounders;
	type MaxFellows = MaxFellows;
	type MaxAllies = MaxAllies;
	type MaxUnscrupulousItems = ConstU32<100>;
	type MaxWebsiteUrlLength = ConstU32<255>;
	type MaxAnnouncementsCount = ConstU32<100>;
	type MaxMembersCount = AllianceMaxMembers;
	type AllyDeposit = AllyDeposit;
	type WeightInfo = pallet_alliance::weights::SubstrateWeight<Runtime>;
	type RetirementPeriod = RetirementPeriod;
}

construct_runtime!(
	pub enum Runtime where
		Block = Block,
		NodeBlock = node_primitives::Block,
		UncheckedExtrinsic = UncheckedExtrinsic
	{
		System: frame_system,
		Utility: pallet_utility,
		Babe: pallet_babe,
		Timestamp: pallet_timestamp,
		// Authorship must be before session in order to note author in the correct session and era
		// for im-online and staking.
		Authorship: pallet_authorship,
		Indices: pallet_indices,
		Balances: pallet_balances,
		TransactionPayment: pallet_transaction_payment,
		AssetTxPayment: pallet_asset_tx_payment,
		ElectionProviderMultiPhase: pallet_election_provider_multi_phase,
		Staking: pallet_staking,
		Session: pallet_session,
		Democracy: pallet_democracy,
		Council: pallet_collective::<Instance1>,
		TechnicalCommittee: pallet_collective::<Instance2>,
		Elections: pallet_elections_phragmen,
		TechnicalMembership: pallet_membership::<Instance1>,
		Grandpa: pallet_grandpa,
		Treasury: pallet_treasury,
		Contracts: pallet_contracts,
		Sudo: pallet_sudo,
		ImOnline: pallet_im_online,
		AuthorityDiscovery: pallet_authority_discovery,
		Offences: pallet_offences,
		Historical: pallet_session_historical::{Pallet},
		RandomnessCollectiveFlip: pallet_randomness_collective_flip,
		Identity: pallet_identity,
		Society: pallet_society,
		Recovery: pallet_recovery,
		Vesting: pallet_vesting,
		Scheduler: pallet_scheduler,
		Preimage: pallet_preimage,
		Proxy: pallet_proxy,
		Multisig: pallet_multisig,
		Bounties: pallet_bounties,
		Tips: pallet_tips,
		Assets: pallet_assets,
		Mmr: pallet_mmr,
		Lottery: pallet_lottery,
		Gilt: pallet_gilt,
		Uniques: pallet_uniques,
		TransactionStorage: pallet_transaction_storage,
		VoterBagsList: pallet_bags_list::<Instance1>,
		StateTrieMigration: pallet_state_trie_migration,
		ChildBounties: pallet_child_bounties,
		Referenda: pallet_referenda,
		Remark: pallet_remark,
		ConvictionVoting: pallet_conviction_voting,
		Whitelist: pallet_whitelist,
		AllianceMotion: pallet_collective::<Instance3>,
		Alliance: pallet_alliance,
		NominationPools: pallet_nomination_pools,
		RankedPolls: pallet_referenda::<Instance2>,
		RankedCollective: pallet_ranked_collective,
<<<<<<< HEAD
		Ipfs: pallet_ipfs,
=======
		FastUnstake: pallet_fast_unstake,
>>>>>>> a3ed0119
	}
);

/// The address format for describing accounts.
pub type Address = sp_runtime::MultiAddress<AccountId, AccountIndex>;
/// Block header type as expected by this runtime.
pub type Header = generic::Header<BlockNumber, BlakeTwo256>;
/// Block type as expected by this runtime.
pub type Block = generic::Block<Header, UncheckedExtrinsic>;
/// A Block signed with a Justification
pub type SignedBlock = generic::SignedBlock<Block>;
/// BlockId type as expected by this runtime.
pub type BlockId = generic::BlockId<Block>;
/// The SignedExtension to the basic transaction logic.
///
/// When you change this, you **MUST** modify [`sign`] in `bin/node/testing/src/keyring.rs`!
///
/// [`sign`]: <../../testing/src/keyring.rs.html>
pub type SignedExtra = (
	frame_system::CheckNonZeroSender<Runtime>,
	frame_system::CheckSpecVersion<Runtime>,
	frame_system::CheckTxVersion<Runtime>,
	frame_system::CheckGenesis<Runtime>,
	frame_system::CheckEra<Runtime>,
	frame_system::CheckNonce<Runtime>,
	frame_system::CheckWeight<Runtime>,
	pallet_asset_tx_payment::ChargeAssetTxPayment<Runtime>,
);

/// Unchecked extrinsic type as expected by this runtime.
pub type UncheckedExtrinsic =
	generic::UncheckedExtrinsic<Address, RuntimeCall, Signature, SignedExtra>;
/// The payload being signed in transactions.
pub type SignedPayload = generic::SignedPayload<RuntimeCall, SignedExtra>;
/// Extrinsic type that has already been checked.
pub type CheckedExtrinsic = generic::CheckedExtrinsic<AccountId, RuntimeCall, SignedExtra>;
/// Executive: handles dispatch to the various modules.
pub type Executive = frame_executive::Executive<
	Runtime,
	Block,
	frame_system::ChainContext<Runtime>,
	Runtime,
	AllPalletsWithSystem,
	Migrations,
>;

// All migrations executed on runtime upgrade as a nested tuple of types implementing
// `OnRuntimeUpgrade`.
type Migrations = (
	pallet_nomination_pools::migration::v2::MigrateToV2<Runtime>,
	pallet_alliance::migration::Migration<Runtime>,
	pallet_contracts::Migration<Runtime>,
);

/// MMR helper types.
mod mmr {
	use super::Runtime;
	pub use pallet_mmr::primitives::*;

	pub type Leaf = <<Runtime as pallet_mmr::Config>::LeafData as LeafDataProvider>::LeafData;
	pub type Hash = <Runtime as pallet_mmr::Config>::Hash;
	pub type Hashing = <Runtime as pallet_mmr::Config>::Hashing;
}

#[cfg(feature = "runtime-benchmarks")]
#[macro_use]
extern crate frame_benchmarking;

#[cfg(feature = "runtime-benchmarks")]
mod benches {
	define_benchmarks!(
		[frame_benchmarking, BaselineBench::<Runtime>]
		[pallet_alliance, Alliance]
		[pallet_assets, Assets]
		[pallet_babe, Babe]
		[pallet_bags_list, VoterBagsList]
		[pallet_balances, Balances]
		[pallet_bounties, Bounties]
		[pallet_child_bounties, ChildBounties]
		[pallet_collective, Council]
		[pallet_conviction_voting, ConvictionVoting]
		[pallet_contracts, Contracts]
		[pallet_democracy, Democracy]
		[pallet_election_provider_multi_phase, ElectionProviderMultiPhase]
		[pallet_election_provider_support_benchmarking, EPSBench::<Runtime>]
		[pallet_elections_phragmen, Elections]
		[pallet_fast_unstake, FastUnstake]
		[pallet_gilt, Gilt]
		[pallet_grandpa, Grandpa]
		[pallet_identity, Identity]
		[pallet_im_online, ImOnline]
		[pallet_indices, Indices]
		[pallet_lottery, Lottery]
		[pallet_membership, TechnicalMembership]
		[pallet_mmr, Mmr]
		[pallet_multisig, Multisig]
		[pallet_nomination_pools, NominationPoolsBench::<Runtime>]
		[pallet_offences, OffencesBench::<Runtime>]
		[pallet_preimage, Preimage]
		[pallet_proxy, Proxy]
		[pallet_ranked_collective, RankedCollective]
		[pallet_referenda, Referenda]
		[pallet_recovery, Recovery]
		[pallet_remark, Remark]
		[pallet_scheduler, Scheduler]
		[pallet_session, SessionBench::<Runtime>]
		[pallet_staking, Staking]
		[pallet_state_trie_migration, StateTrieMigration]
		[frame_system, SystemBench::<Runtime>]
		[pallet_timestamp, Timestamp]
		[pallet_tips, Tips]
		[pallet_transaction_storage, TransactionStorage]
		[pallet_treasury, Treasury]
		[pallet_uniques, Uniques]
		[pallet_utility, Utility]
		[pallet_vesting, Vesting]
		[pallet_whitelist, Whitelist]
	);
}

impl_runtime_apis! {
	impl sp_api::Core<Block> for Runtime {
		fn version() -> RuntimeVersion {
			VERSION
		}

		fn execute_block(block: Block) {
			Executive::execute_block(block);
		}

		fn initialize_block(header: &<Block as BlockT>::Header) {
			Executive::initialize_block(header)
		}
	}

	impl sp_api::Metadata<Block> for Runtime {
		fn metadata() -> OpaqueMetadata {
			OpaqueMetadata::new(Runtime::metadata().into())
		}
	}

	impl sp_block_builder::BlockBuilder<Block> for Runtime {
		fn apply_extrinsic(extrinsic: <Block as BlockT>::Extrinsic) -> ApplyExtrinsicResult {
			Executive::apply_extrinsic(extrinsic)
		}

		fn finalize_block() -> <Block as BlockT>::Header {
			Executive::finalize_block()
		}

		fn inherent_extrinsics(data: InherentData) -> Vec<<Block as BlockT>::Extrinsic> {
			data.create_extrinsics()
		}

		fn check_inherents(block: Block, data: InherentData) -> CheckInherentsResult {
			data.check_extrinsics(&block)
		}
	}

	impl sp_transaction_pool::runtime_api::TaggedTransactionQueue<Block> for Runtime {
		fn validate_transaction(
			source: TransactionSource,
			tx: <Block as BlockT>::Extrinsic,
			block_hash: <Block as BlockT>::Hash,
		) -> TransactionValidity {
			Executive::validate_transaction(source, tx, block_hash)
		}
	}

	impl sp_offchain::OffchainWorkerApi<Block> for Runtime {
		fn offchain_worker(header: &<Block as BlockT>::Header) {
			Executive::offchain_worker(header)
		}
	}

	impl fg_primitives::GrandpaApi<Block> for Runtime {
		fn grandpa_authorities() -> GrandpaAuthorityList {
			Grandpa::grandpa_authorities()
		}

		fn current_set_id() -> fg_primitives::SetId {
			Grandpa::current_set_id()
		}

		fn submit_report_equivocation_unsigned_extrinsic(
			equivocation_proof: fg_primitives::EquivocationProof<
				<Block as BlockT>::Hash,
				NumberFor<Block>,
			>,
			key_owner_proof: fg_primitives::OpaqueKeyOwnershipProof,
		) -> Option<()> {
			let key_owner_proof = key_owner_proof.decode()?;

			Grandpa::submit_unsigned_equivocation_report(
				equivocation_proof,
				key_owner_proof,
			)
		}

		fn generate_key_ownership_proof(
			_set_id: fg_primitives::SetId,
			authority_id: GrandpaId,
		) -> Option<fg_primitives::OpaqueKeyOwnershipProof> {
			use codec::Encode;

			Historical::prove((fg_primitives::KEY_TYPE, authority_id))
				.map(|p| p.encode())
				.map(fg_primitives::OpaqueKeyOwnershipProof::new)
		}
	}

	impl pallet_nomination_pools_runtime_api::NominationPoolsApi<Block, AccountId, Balance> for Runtime {
		fn pending_rewards(member_account: AccountId) -> Balance {
			NominationPools::pending_rewards(member_account).unwrap_or_default()
		}
	}

	impl sp_consensus_babe::BabeApi<Block> for Runtime {
		fn configuration() -> sp_consensus_babe::BabeConfiguration {
			let epoch_config = Babe::epoch_config().unwrap_or(BABE_GENESIS_EPOCH_CONFIG);
			sp_consensus_babe::BabeConfiguration {
				slot_duration: Babe::slot_duration(),
				epoch_length: EpochDuration::get(),
				c: epoch_config.c,
				authorities: Babe::authorities().to_vec(),
				randomness: Babe::randomness(),
				allowed_slots: epoch_config.allowed_slots,
			}
		}

		fn current_epoch_start() -> sp_consensus_babe::Slot {
			Babe::current_epoch_start()
		}

		fn current_epoch() -> sp_consensus_babe::Epoch {
			Babe::current_epoch()
		}

		fn next_epoch() -> sp_consensus_babe::Epoch {
			Babe::next_epoch()
		}

		fn generate_key_ownership_proof(
			_slot: sp_consensus_babe::Slot,
			authority_id: sp_consensus_babe::AuthorityId,
		) -> Option<sp_consensus_babe::OpaqueKeyOwnershipProof> {
			use codec::Encode;

			Historical::prove((sp_consensus_babe::KEY_TYPE, authority_id))
				.map(|p| p.encode())
				.map(sp_consensus_babe::OpaqueKeyOwnershipProof::new)
		}

		fn submit_report_equivocation_unsigned_extrinsic(
			equivocation_proof: sp_consensus_babe::EquivocationProof<<Block as BlockT>::Header>,
			key_owner_proof: sp_consensus_babe::OpaqueKeyOwnershipProof,
		) -> Option<()> {
			let key_owner_proof = key_owner_proof.decode()?;

			Babe::submit_unsigned_equivocation_report(
				equivocation_proof,
				key_owner_proof,
			)
		}
	}

	impl sp_authority_discovery::AuthorityDiscoveryApi<Block> for Runtime {
		fn authorities() -> Vec<AuthorityDiscoveryId> {
			AuthorityDiscovery::authorities()
		}
	}

	impl frame_system_rpc_runtime_api::AccountNonceApi<Block, AccountId, Index> for Runtime {
		fn account_nonce(account: AccountId) -> Index {
			System::account_nonce(account)
		}
	}

	impl pallet_ipfs_rpc_runtime_api::RpcIpfsApi<Block> for Runtime {
		fn retrieve_bytes(
			public_key: sp_core::Bytes,
			signature:  sp_core::Bytes,
			message: sp_core::Bytes,
		) -> sp_core::Bytes {
			Ipfs::retrieve_bytes(public_key, signature, message)
		}
	}

	impl pallet_contracts_rpc_runtime_api::ContractsApi<
		Block, AccountId, Balance, BlockNumber, Hash,
	>
		for Runtime
	{
		fn call(
			origin: AccountId,
			dest: AccountId,
			value: Balance,
			gas_limit: u64,
			storage_deposit_limit: Option<Balance>,
			input_data: Vec<u8>,
		) -> pallet_contracts_primitives::ContractExecResult<Balance> {
			Contracts::bare_call(origin, dest, value, Weight::from_ref_time(gas_limit), storage_deposit_limit, input_data, true)
		}

		fn instantiate(
			origin: AccountId,
			value: Balance,
			gas_limit: u64,
			storage_deposit_limit: Option<Balance>,
			code: pallet_contracts_primitives::Code<Hash>,
			data: Vec<u8>,
			salt: Vec<u8>,
		) -> pallet_contracts_primitives::ContractInstantiateResult<AccountId, Balance>
		{
			Contracts::bare_instantiate(origin, value, Weight::from_ref_time(gas_limit), storage_deposit_limit, code, data, salt, true)
		}

		fn upload_code(
			origin: AccountId,
			code: Vec<u8>,
			storage_deposit_limit: Option<Balance>,
		) -> pallet_contracts_primitives::CodeUploadResult<Hash, Balance>
		{
			Contracts::bare_upload_code(origin, code, storage_deposit_limit)
		}

		fn get_storage(
			address: AccountId,
			key: Vec<u8>,
		) -> pallet_contracts_primitives::GetStorageResult {
			Contracts::get_storage(address, key)
		}
	}

	impl pallet_transaction_payment_rpc_runtime_api::TransactionPaymentApi<
		Block,
		Balance,
	> for Runtime {
		fn query_info(uxt: <Block as BlockT>::Extrinsic, len: u32) -> RuntimeDispatchInfo<Balance> {
			TransactionPayment::query_info(uxt, len)
		}
		fn query_fee_details(uxt: <Block as BlockT>::Extrinsic, len: u32) -> FeeDetails<Balance> {
			TransactionPayment::query_fee_details(uxt, len)
		}
	}

	impl pallet_transaction_payment_rpc_runtime_api::TransactionPaymentCallApi<Block, Balance, RuntimeCall>
		for Runtime
	{
		fn query_call_info(call: RuntimeCall, len: u32) -> RuntimeDispatchInfo<Balance> {
			TransactionPayment::query_call_info(call, len)
		}
		fn query_call_fee_details(call: RuntimeCall, len: u32) -> FeeDetails<Balance> {
			TransactionPayment::query_call_fee_details(call, len)
		}
	}

	impl pallet_mmr::primitives::MmrApi<
		Block,
		mmr::Hash,
	> for Runtime {
		fn generate_proof(leaf_index: pallet_mmr::primitives::LeafIndex)
			-> Result<(mmr::EncodableOpaqueLeaf, mmr::Proof<mmr::Hash>), mmr::Error>
		{
			Mmr::generate_batch_proof(vec![leaf_index]).and_then(|(leaves, proof)|
				Ok((
					mmr::EncodableOpaqueLeaf::from_leaf(&leaves[0]),
					mmr::BatchProof::into_single_leaf_proof(proof)?
				))
			)
		}

		fn verify_proof(leaf: mmr::EncodableOpaqueLeaf, proof: mmr::Proof<mmr::Hash>)
			-> Result<(), mmr::Error>
		{
			let leaf: mmr::Leaf = leaf
				.into_opaque_leaf()
				.try_decode()
				.ok_or(mmr::Error::Verify)?;
			Mmr::verify_leaves(vec![leaf], mmr::Proof::into_batch_proof(proof))
		}

		fn verify_proof_stateless(
			root: mmr::Hash,
			leaf: mmr::EncodableOpaqueLeaf,
			proof: mmr::Proof<mmr::Hash>
		) -> Result<(), mmr::Error> {
			let node = mmr::DataOrHash::Data(leaf.into_opaque_leaf());
			pallet_mmr::verify_leaves_proof::<mmr::Hashing, _>(root, vec![node], mmr::Proof::into_batch_proof(proof))
		}

		fn mmr_root() -> Result<mmr::Hash, mmr::Error> {
			Ok(Mmr::mmr_root())
		}

		fn generate_batch_proof(leaf_indices: Vec<pallet_mmr::primitives::LeafIndex>)
			-> Result<(Vec<mmr::EncodableOpaqueLeaf>, mmr::BatchProof<mmr::Hash>), mmr::Error>
		{
			Mmr::generate_batch_proof(leaf_indices)
				.map(|(leaves, proof)| (leaves.into_iter().map(|leaf| mmr::EncodableOpaqueLeaf::from_leaf(&leaf)).collect(), proof))
		}

		fn verify_batch_proof(leaves: Vec<mmr::EncodableOpaqueLeaf>, proof: mmr::BatchProof<mmr::Hash>)
			-> Result<(), mmr::Error>
		{
			let leaves = leaves.into_iter().map(|leaf|
				leaf.into_opaque_leaf()
				.try_decode()
				.ok_or(mmr::Error::Verify)).collect::<Result<Vec<mmr::Leaf>, mmr::Error>>()?;
			Mmr::verify_leaves(leaves, proof)
		}

		fn verify_batch_proof_stateless(
			root: mmr::Hash,
			leaves: Vec<mmr::EncodableOpaqueLeaf>,
			proof: mmr::BatchProof<mmr::Hash>
		) -> Result<(), mmr::Error> {
			let nodes = leaves.into_iter().map(|leaf|mmr::DataOrHash::Data(leaf.into_opaque_leaf())).collect();
			pallet_mmr::verify_leaves_proof::<mmr::Hashing, _>(root, nodes, proof)
		}
	}

	impl sp_session::SessionKeys<Block> for Runtime {
		fn generate_session_keys(seed: Option<Vec<u8>>) -> Vec<u8> {
			SessionKeys::generate(seed)
		}

		fn decode_session_keys(
			encoded: Vec<u8>,
		) -> Option<Vec<(Vec<u8>, KeyTypeId)>> {
			SessionKeys::decode_into_raw_public_keys(&encoded)
		}
	}

	#[cfg(feature = "try-runtime")]
	impl frame_try_runtime::TryRuntime<Block> for Runtime {
		fn on_runtime_upgrade() -> (Weight, Weight) {
			// NOTE: intentional unwrap: we don't want to propagate the error backwards, and want to
			// have a backtrace here. If any of the pre/post migration checks fail, we shall stop
			// right here and right now.
			let weight = Executive::try_runtime_upgrade().unwrap();
			(weight, RuntimeBlockWeights::get().max_block)
		}

		fn execute_block(
			block: Block,
			state_root_check: bool,
			select: frame_try_runtime::TryStateSelect
		) -> Weight {
			log::info!(
				target: "node-runtime",
				"try-runtime: executing block {:?} / root checks: {:?} / try-state-select: {:?}",
				block.header.hash(),
				state_root_check,
				select,
			);
			// NOTE: intentional unwrap: we don't want to propagate the error backwards, and want to
			// have a backtrace here.
			Executive::try_execute_block(block, state_root_check, select).unwrap()
		}
	}

	#[cfg(feature = "runtime-benchmarks")]
	impl frame_benchmarking::Benchmark<Block> for Runtime {
		fn benchmark_metadata(extra: bool) -> (
			Vec<frame_benchmarking::BenchmarkList>,
			Vec<frame_support::traits::StorageInfo>,
		) {
			use frame_benchmarking::{baseline, Benchmarking, BenchmarkList};
			use frame_support::traits::StorageInfoTrait;

			// Trying to add benchmarks directly to the Session Pallet caused cyclic dependency
			// issues. To get around that, we separated the Session benchmarks into its own crate,
			// which is why we need these two lines below.
			use pallet_session_benchmarking::Pallet as SessionBench;
			use pallet_offences_benchmarking::Pallet as OffencesBench;
			use pallet_election_provider_support_benchmarking::Pallet as EPSBench;
			use frame_system_benchmarking::Pallet as SystemBench;
			use baseline::Pallet as BaselineBench;
			use pallet_nomination_pools_benchmarking::Pallet as NominationPoolsBench;

			let mut list = Vec::<BenchmarkList>::new();
			list_benchmarks!(list, extra);

			let storage_info = AllPalletsWithSystem::storage_info();

			(list, storage_info)
		}

		fn dispatch_benchmark(
			config: frame_benchmarking::BenchmarkConfig
		) -> Result<Vec<frame_benchmarking::BenchmarkBatch>, sp_runtime::RuntimeString> {
			use frame_benchmarking::{baseline, Benchmarking, BenchmarkBatch,  TrackedStorageKey};

			// Trying to add benchmarks directly to the Session Pallet caused cyclic dependency
			// issues. To get around that, we separated the Session benchmarks into its own crate,
			// which is why we need these two lines below.
			use pallet_session_benchmarking::Pallet as SessionBench;
			use pallet_offences_benchmarking::Pallet as OffencesBench;
			use pallet_election_provider_support_benchmarking::Pallet as EPSBench;
			use frame_system_benchmarking::Pallet as SystemBench;
			use baseline::Pallet as BaselineBench;
			use pallet_nomination_pools_benchmarking::Pallet as NominationPoolsBench;

			impl pallet_session_benchmarking::Config for Runtime {}
			impl pallet_offences_benchmarking::Config for Runtime {}
			impl pallet_election_provider_support_benchmarking::Config for Runtime {}
			impl frame_system_benchmarking::Config for Runtime {}
			impl baseline::Config for Runtime {}
			impl pallet_nomination_pools_benchmarking::Config for Runtime {}

			use frame_support::traits::WhitelistedStorageKeys;
			let mut whitelist: Vec<TrackedStorageKey> = AllPalletsWithSystem::whitelisted_storage_keys();

			// Treasury Account
			// TODO: this is manual for now, someday we might be able to use a
			// macro for this particular key
			let treasury_key = frame_system::Account::<Runtime>::hashed_key_for(Treasury::account_id());
			whitelist.push(treasury_key.to_vec().into());

			let mut batches = Vec::<BenchmarkBatch>::new();
			let params = (&config, &whitelist);
			add_benchmarks!(params, batches);
			Ok(batches)
		}
	}
}

#[cfg(test)]
mod tests {
	use super::*;
	use frame_election_provider_support::NposSolution;
	use frame_support::traits::WhitelistedStorageKeys;
	use frame_system::offchain::CreateSignedTransaction;
	use sp_core::hexdisplay::HexDisplay;
	use sp_runtime::UpperOf;
	use std::collections::HashSet;

	#[test]
	fn check_whitelist() {
		let whitelist: HashSet<String> = AllPalletsWithSystem::whitelisted_storage_keys()
			.iter()
			.map(|e| HexDisplay::from(&e.key).to_string())
			.collect();

		// Block Number
		assert!(
			whitelist.contains("26aa394eea5630e07c48ae0c9558cef702a5c1b19ab7a04f536c519aca4983ac")
		);
		// Total Issuance
		assert!(
			whitelist.contains("c2261276cc9d1f8598ea4b6a74b15c2f57c875e4cff74148e4628f264b974c80")
		);
		// Execution Phase
		assert!(
			whitelist.contains("26aa394eea5630e07c48ae0c9558cef7ff553b5a9862a516939d82b3d3d8661a")
		);
		// Event Count
		assert!(
			whitelist.contains("26aa394eea5630e07c48ae0c9558cef70a98fdbe9ce6c55837576c60c7af3850")
		);
		// System Events
		assert!(
			whitelist.contains("26aa394eea5630e07c48ae0c9558cef780d41e5e16056765bc8461851072c9d7")
		);
		// System BlockWeight
		assert!(
			whitelist.contains("26aa394eea5630e07c48ae0c9558cef734abf5cb34d6244378cddbf18e849d96")
		);
	}

	#[test]
	fn validate_transaction_submitter_bounds() {
		fn is_submit_signed_transaction<T>()
		where
			T: CreateSignedTransaction<RuntimeCall>,
		{
		}

		is_submit_signed_transaction::<Runtime>();
	}

	#[test]
	fn perbill_as_onchain_accuracy() {
		type OnChainAccuracy =
			<<Runtime as pallet_election_provider_multi_phase::MinerConfig>::Solution as NposSolution>::Accuracy;
		let maximum_chain_accuracy: Vec<UpperOf<OnChainAccuracy>> = (0..MaxNominations::get())
			.map(|_| <UpperOf<OnChainAccuracy>>::from(OnChainAccuracy::one().deconstruct()))
			.collect();
		let _: UpperOf<OnChainAccuracy> =
			maximum_chain_accuracy.iter().fold(0, |acc, x| acc.checked_add(*x).unwrap());
	}

	#[test]
	fn call_size() {
		let size = core::mem::size_of::<RuntimeCall>();
		assert!(
			size <= 208,
			"size of RuntimeCall {} is more than 208 bytes: some calls have too big arguments, use Box to reduce the
			size of RuntimeCall.
			If the limit is too strong, maybe consider increase the limit to 300.",
			size,
		);
	}
}<|MERGE_RESOLUTION|>--- conflicted
+++ resolved
@@ -1089,7 +1089,7 @@
 	type SpendFunds = Bounties;
 	type WeightInfo = pallet_treasury::weights::SubstrateWeight<Runtime>;
 	type MaxApprovals = MaxApprovals;
-	// type SpendOrigin = frame_support::traits::NeverEnsureOrigin<u128>;
+	type SpendOrigin = frame_support::traits::NeverEnsureOrigin<u128>;
 }
 
 parameter_types! {
@@ -1097,10 +1097,10 @@
 }
 
 impl pallet_ipfs::Config for Runtime {
-	type Event = Event;
+	type RuntimeEvent = RuntimeEvent;
 	type Currency = Balances;
 	type AuthorityId = pallet_ipfs::crypto::AuthorityId;
-	type Call = Call;
+	type RuntimeCall = RuntimeCall;
 	type MaxIpfsOwned = MaxIpfsOwned;
 	type WeightInfo = pallet_ipfs::weights::SubstrateWeight<Runtime>;
 }
@@ -1678,11 +1678,8 @@
 		NominationPools: pallet_nomination_pools,
 		RankedPolls: pallet_referenda::<Instance2>,
 		RankedCollective: pallet_ranked_collective,
-<<<<<<< HEAD
 		Ipfs: pallet_ipfs,
-=======
 		FastUnstake: pallet_fast_unstake,
->>>>>>> a3ed0119
 	}
 );
 
