// This file is part of Substrate.

// Copyright (C) 2018-2022 Parity Technologies (UK) Ltd.
// SPDX-License-Identifier: GPL-3.0-or-later WITH Classpath-exception-2.0

// This program is free software: you can redistribute it and/or modify
// it under the terms of the GNU General Public License as published by
// the Free Software Foundation, either version 3 of the License, or
// (at your option) any later version.

// This program is distributed in the hope that it will be useful,
// but WITHOUT ANY WARRANTY; without even the implied warranty of
// MERCHANTABILITY or FITNESS FOR A PARTICULAR PURPOSE. See the
// GNU General Public License for more details.

// You should have received a copy of the GNU General Public License
// along with this program. If not, see <https://www.gnu.org/licenses/>.

use std::{
	collections::{HashMap, HashSet},
	hash,
	sync::Arc,
};

use futures::channel::mpsc::{channel, Sender};
use parking_lot::{Mutex, RwLock};
use sc_transaction_pool_api::{error, PoolStatus, ReadyTransactions};
use serde::Serialize;
use sp_runtime::{
	generic::BlockId,
	traits::{self, SaturatedConversion},
	transaction_validity::{TransactionSource, TransactionTag as Tag, ValidTransaction},
};
use std::time::Instant;

use super::{
	base_pool::{self as base, PruneStatus},
	listener::Listener,
	pool::{
		BlockHash, ChainApi, EventStream, ExtrinsicFor, ExtrinsicHash, Options, TransactionFor,
	},
	rotator::PoolRotator,
	watcher::Watcher,
};

/// Pre-validated transaction. Validated pool only accepts transactions wrapped in this enum.
#[derive(Debug)]
pub enum ValidatedTransaction<Hash, Ex, Error> {
	/// Transaction that has been validated successfully.
	Valid(base::Transaction<Hash, Ex>),
	/// Transaction that is invalid.
	Invalid(Hash, Error),
	/// Transaction which validity can't be determined.
	///
	/// We're notifying watchers about failure, if 'unknown' transaction is submitted.
	Unknown(Hash, Error),
}

impl<Hash, Ex, Error> ValidatedTransaction<Hash, Ex, Error> {
	/// Consume validity result, transaction data and produce ValidTransaction.
	pub fn valid_at(
		at: u64,
		hash: Hash,
		source: TransactionSource,
		data: Ex,
		bytes: usize,
		validity: ValidTransaction,
	) -> Self {
		Self::Valid(base::Transaction {
			data,
			bytes,
			hash,
			source,
			priority: validity.priority,
			requires: validity.requires,
			provides: validity.provides,
			propagate: validity.propagate,
			valid_till: at.saturated_into::<u64>().saturating_add(validity.longevity),
		})
	}
}

/// A type of validated transaction stored in the pool.
pub type ValidatedTransactionFor<B> =
	ValidatedTransaction<ExtrinsicHash<B>, ExtrinsicFor<B>, <B as ChainApi>::Error>;

/// A closure that returns true if the local node is a validator that can author blocks.
pub struct IsValidator(Box<dyn Fn() -> bool + Send + Sync>);

impl From<bool> for IsValidator {
	fn from(is_validator: bool) -> Self {
		Self(Box::new(move || is_validator))
	}
}

impl From<Box<dyn Fn() -> bool + Send + Sync>> for IsValidator {
	fn from(is_validator: Box<dyn Fn() -> bool + Send + Sync>) -> Self {
		Self(is_validator)
	}
}

/// Pool that deals with validated transactions.
pub struct ValidatedPool<B: ChainApi> {
	api: Arc<B>,
	is_validator: IsValidator,
	options: Options,
	listener: RwLock<Listener<ExtrinsicHash<B>, B>>,
	pool: RwLock<base::BasePool<ExtrinsicHash<B>, ExtrinsicFor<B>>>,
	import_notification_sinks: Mutex<Vec<Sender<ExtrinsicHash<B>>>>,
	rotator: PoolRotator<ExtrinsicHash<B>>,
}

impl<B: ChainApi> parity_util_mem::MallocSizeOf for ValidatedPool<B>
where
	ExtrinsicFor<B>: parity_util_mem::MallocSizeOf,
{
	fn size_of(&self, ops: &mut parity_util_mem::MallocSizeOfOps) -> usize {
		// other entries insignificant or non-primary references
		self.pool.size_of(ops)
	}
}

impl<B: ChainApi> ValidatedPool<B> {
	/// Create a new transaction pool.
	pub fn new(options: Options, is_validator: IsValidator, api: Arc<B>) -> Self {
		let base_pool = base::BasePool::new(options.reject_future_transactions);
		let ban_time = options.ban_time;
		Self {
			is_validator,
			options,
			listener: Default::default(),
			api,
			pool: RwLock::new(base_pool),
			import_notification_sinks: Default::default(),
			rotator: PoolRotator::new(ban_time),
		}
	}

	/// Bans given set of hashes.
	pub fn ban(&self, now: &Instant, hashes: impl IntoIterator<Item = ExtrinsicHash<B>>) {
		self.rotator.ban(now, hashes)
	}

	/// Returns true if transaction with given hash is currently banned from the pool.
	pub fn is_banned(&self, hash: &ExtrinsicHash<B>) -> bool {
		self.rotator.is_banned(hash)
	}

	/// A fast check before doing any further processing of a transaction, like validation.
	///
	/// If `ignore_banned` is `true`, it will not check if the transaction is banned.
	///
	/// It checks if the transaction is already imported or banned. If so, it returns an error.
	pub fn check_is_known(
		&self,
		tx_hash: &ExtrinsicHash<B>,
		ignore_banned: bool,
	) -> Result<(), B::Error> {
		if !ignore_banned && self.is_banned(tx_hash) {
			Err(error::Error::TemporarilyBanned.into())
		} else if self.pool.read().is_imported(tx_hash) {
			Err(error::Error::AlreadyImported(Box::new(*tx_hash)).into())
		} else {
			Ok(())
		}
	}

	/// Imports a bunch of pre-validated transactions to the pool.
	pub fn submit(
		&self,
		txs: impl IntoIterator<Item = ValidatedTransactionFor<B>>,
	) -> Vec<Result<ExtrinsicHash<B>, B::Error>> {
		let results = txs
			.into_iter()
			.map(|validated_tx| self.submit_one(validated_tx))
			.collect::<Vec<_>>();

		// only enforce limits if there is at least one imported transaction
		let removed = if results.iter().any(|res| res.is_ok()) {
			self.enforce_limits()
		} else {
			Default::default()
		};

		results
			.into_iter()
			.map(|res| match res {
				Ok(ref hash) if removed.contains(hash) =>
					Err(error::Error::ImmediatelyDropped.into()),
				other => other,
			})
			.collect()
	}

	/// Submit single pre-validated transaction to the pool.
	fn submit_one(&self, tx: ValidatedTransactionFor<B>) -> Result<ExtrinsicHash<B>, B::Error> {
		match tx {
			ValidatedTransaction::Valid(tx) => {
				if !tx.propagate && !(self.is_validator.0)() {
					return Err(error::Error::Unactionable.into())
				}

				let imported = self.pool.write().import(tx)?;

				if let base::Imported::Ready { ref hash, .. } = imported {
<<<<<<< HEAD
					self.import_notification_sinks.lock().retain_mut(|sink| {
						match sink.try_send(*hash) {
							Ok(()) => true,
							Err(e) =>
								if e.is_full() {
									log::warn!(
										target: "txpool",
										"[{:?}] Trying to notify an import but the channel is full",
										hash,
									);
									true
								} else {
									false
								},
						}
=======
					let sinks = &mut self.import_notification_sinks.lock();
					sinks.retain_mut(|sink| match sink.try_send(*hash) {
						Ok(()) => true,
						Err(e) =>
							if e.is_full() {
								log::warn!(
									target: "txpool",
									"[{:?}] Trying to notify an import but the channel is full",
									hash,
								);
								true
							} else {
								false
							},
>>>>>>> ce10b9f2
					});
				}

				let mut listener = self.listener.write();
				fire_events(&mut *listener, &imported);
				Ok(*imported.hash())
			},
			ValidatedTransaction::Invalid(hash, err) => {
				self.rotator.ban(&Instant::now(), std::iter::once(hash));
				Err(err)
			},
			ValidatedTransaction::Unknown(hash, err) => {
				self.listener.write().invalid(&hash);
				Err(err)
			},
		}
	}

	fn enforce_limits(&self) -> HashSet<ExtrinsicHash<B>> {
		let status = self.pool.read().status();
		let ready_limit = &self.options.ready;
		let future_limit = &self.options.future;

		log::debug!(target: "txpool", "Pool Status: {:?}", status);
		if ready_limit.is_exceeded(status.ready, status.ready_bytes) ||
			future_limit.is_exceeded(status.future, status.future_bytes)
		{
			log::debug!(
				target: "txpool",
				"Enforcing limits ({}/{}kB ready, {}/{}kB future",
				ready_limit.count, ready_limit.total_bytes / 1024,
				future_limit.count, future_limit.total_bytes / 1024,
			);

			// clean up the pool
			let removed = {
				let mut pool = self.pool.write();
				let removed = pool
					.enforce_limits(ready_limit, future_limit)
					.into_iter()
					.map(|x| x.hash)
					.collect::<HashSet<_>>();
				// ban all removed transactions
				self.rotator.ban(&Instant::now(), removed.iter().copied());
				removed
			};
			if !removed.is_empty() {
				log::debug!(target: "txpool", "Enforcing limits: {} dropped", removed.len());
			}

			// run notifications
			let mut listener = self.listener.write();
			for h in &removed {
				listener.dropped(h, None);
			}

			removed
		} else {
			Default::default()
		}
	}

	/// Import a single extrinsic and starts to watch their progress in the pool.
	pub fn submit_and_watch(
		&self,
		tx: ValidatedTransactionFor<B>,
	) -> Result<Watcher<ExtrinsicHash<B>, ExtrinsicHash<B>>, B::Error> {
		match tx {
			ValidatedTransaction::Valid(tx) => {
				let hash = self.api.hash_and_length(&tx.data).0;
				let watcher = self.listener.write().create_watcher(hash);
				self.submit(std::iter::once(ValidatedTransaction::Valid(tx)))
					.pop()
					.expect("One extrinsic passed; one result returned; qed")
					.map(|_| watcher)
			},
			ValidatedTransaction::Invalid(hash, err) => {
				self.rotator.ban(&Instant::now(), std::iter::once(hash));
				Err(err)
			},
			ValidatedTransaction::Unknown(_, err) => Err(err),
		}
	}

	/// Resubmits revalidated transactions back to the pool.
	///
	/// Removes and then submits passed transactions and all dependent transactions.
	/// Transactions that are missing from the pool are not submitted.
	pub fn resubmit(
		&self,
		mut updated_transactions: HashMap<ExtrinsicHash<B>, ValidatedTransactionFor<B>>,
	) {
		#[derive(Debug, Clone, Copy, PartialEq)]
		enum Status {
			Future,
			Ready,
			Failed,
			Dropped,
		}

		let (mut initial_statuses, final_statuses) = {
			let mut pool = self.pool.write();

			// remove all passed transactions from the ready/future queues
			// (this may remove additional transactions as well)
			//
			// for every transaction that has an entry in the `updated_transactions`,
			// we store updated validation result in txs_to_resubmit
			// for every transaction that has no entry in the `updated_transactions`,
			// we store last validation result (i.e. the pool entry) in txs_to_resubmit
			let mut initial_statuses = HashMap::new();
			let mut txs_to_resubmit = Vec::with_capacity(updated_transactions.len());
			while !updated_transactions.is_empty() {
				let hash = updated_transactions
					.keys()
					.next()
					.cloned()
					.expect("transactions is not empty; qed");

				// note we are not considering tx with hash invalid here - we just want
				// to remove it along with dependent transactions and `remove_subtree()`
				// does exactly what we need
				let removed = pool.remove_subtree(&[hash]);
				for removed_tx in removed {
					let removed_hash = removed_tx.hash;
					let updated_transaction = updated_transactions.remove(&removed_hash);
					let tx_to_resubmit = if let Some(updated_tx) = updated_transaction {
						updated_tx
					} else {
						// in most cases we'll end up in successful `try_unwrap`, but if not
						// we still need to reinsert transaction back to the pool => duplicate call
						let transaction = match Arc::try_unwrap(removed_tx) {
							Ok(transaction) => transaction,
							Err(transaction) => transaction.duplicate(),
						};
						ValidatedTransaction::Valid(transaction)
					};

					initial_statuses.insert(removed_hash, Status::Ready);
					txs_to_resubmit.push((removed_hash, tx_to_resubmit));
				}
				// make sure to remove the hash even if it's not present in the pool any more.
				updated_transactions.remove(&hash);
			}

			// if we're rejecting future transactions, then insertion order matters here:
			// if tx1 depends on tx2, then if tx1 is inserted before tx2, then it goes
			// to the future queue and gets rejected immediately
			// => let's temporary stop rejection and clear future queue before return
			pool.with_futures_enabled(|pool, reject_future_transactions| {
				// now resubmit all removed transactions back to the pool
				let mut final_statuses = HashMap::new();
				for (hash, tx_to_resubmit) in txs_to_resubmit {
					match tx_to_resubmit {
						ValidatedTransaction::Valid(tx) => match pool.import(tx) {
							Ok(imported) => match imported {
								base::Imported::Ready { promoted, failed, removed, .. } => {
									final_statuses.insert(hash, Status::Ready);
									for hash in promoted {
										final_statuses.insert(hash, Status::Ready);
									}
									for hash in failed {
										final_statuses.insert(hash, Status::Failed);
									}
									for tx in removed {
										final_statuses.insert(tx.hash, Status::Dropped);
									}
								},
								base::Imported::Future { .. } => {
									final_statuses.insert(hash, Status::Future);
								},
							},
							Err(err) => {
								// we do not want to fail if single transaction import has failed
								// nor we do want to propagate this error, because it could tx
								// unknown to caller => let's just notify listeners (and issue debug
								// message)
								log::warn!(
									target: "txpool",
									"[{:?}] Removing invalid transaction from update: {}",
									hash,
									err,
								);
								final_statuses.insert(hash, Status::Failed);
							},
						},
						ValidatedTransaction::Invalid(_, _) |
						ValidatedTransaction::Unknown(_, _) => {
							final_statuses.insert(hash, Status::Failed);
						},
					}
				}

				// if the pool is configured to reject future transactions, let's clear the future
				// queue, updating final statuses as required
				if reject_future_transactions {
					for future_tx in pool.clear_future() {
						final_statuses.insert(future_tx.hash, Status::Dropped);
					}
				}

				(initial_statuses, final_statuses)
			})
		};

		// and now let's notify listeners about status changes
		let mut listener = self.listener.write();
		for (hash, final_status) in final_statuses {
			let initial_status = initial_statuses.remove(&hash);
			if initial_status.is_none() || Some(final_status) != initial_status {
				match final_status {
					Status::Future => listener.future(&hash),
					Status::Ready => listener.ready(&hash, None),
					Status::Dropped => listener.dropped(&hash, None),
					Status::Failed => listener.invalid(&hash),
				}
			}
		}
	}

	/// For each extrinsic, returns tags that it provides (if known), or None (if it is unknown).
	pub fn extrinsics_tags(&self, hashes: &[ExtrinsicHash<B>]) -> Vec<Option<Vec<Tag>>> {
		self.pool
			.read()
			.by_hashes(hashes)
			.into_iter()
			.map(|existing_in_pool| {
				existing_in_pool.map(|transaction| transaction.provides.to_vec())
			})
			.collect()
	}

	/// Get ready transaction by hash
	pub fn ready_by_hash(&self, hash: &ExtrinsicHash<B>) -> Option<TransactionFor<B>> {
		self.pool.read().ready_by_hash(hash)
	}

	/// Prunes ready transactions that provide given list of tags.
	pub fn prune_tags(
		&self,
		tags: impl IntoIterator<Item = Tag>,
	) -> Result<PruneStatus<ExtrinsicHash<B>, ExtrinsicFor<B>>, B::Error> {
		// Perform tag-based pruning in the base pool
		let status = self.pool.write().prune_tags(tags);
		// Notify event listeners of all transactions
		// that were promoted to `Ready` or were dropped.
		{
			let mut listener = self.listener.write();
			for promoted in &status.promoted {
				fire_events(&mut *listener, promoted);
			}
			for f in &status.failed {
				listener.dropped(f, None);
			}
		}

		Ok(status)
	}

	/// Resubmit transactions that have been revalidated after prune_tags call.
	pub fn resubmit_pruned(
		&self,
		at: &BlockId<B::Block>,
		known_imported_hashes: impl IntoIterator<Item = ExtrinsicHash<B>> + Clone,
		pruned_hashes: Vec<ExtrinsicHash<B>>,
		pruned_xts: Vec<ValidatedTransactionFor<B>>,
	) -> Result<(), B::Error> {
		debug_assert_eq!(pruned_hashes.len(), pruned_xts.len());

		// Resubmit pruned transactions
		let results = self.submit(pruned_xts);

		// Collect the hashes of transactions that now became invalid (meaning that they are
		// successfully pruned).
		let hashes = results.into_iter().enumerate().filter_map(|(idx, r)| {
			match r.map_err(error::IntoPoolError::into_pool_error) {
				Err(Ok(error::Error::InvalidTransaction(_))) => Some(pruned_hashes[idx]),
				_ => None,
			}
		});
		// Fire `pruned` notifications for collected hashes and make sure to include
		// `known_imported_hashes` since they were just imported as part of the block.
		let hashes = hashes.chain(known_imported_hashes.into_iter());
		self.fire_pruned(at, hashes)?;

		// perform regular cleanup of old transactions in the pool
		// and update temporary bans.
		self.clear_stale(at)?;
		Ok(())
	}

	/// Fire notifications for pruned transactions.
	pub fn fire_pruned(
		&self,
		at: &BlockId<B::Block>,
		hashes: impl Iterator<Item = ExtrinsicHash<B>>,
	) -> Result<(), B::Error> {
		let header_hash = self
			.api
			.block_id_to_hash(at)?
			.ok_or_else(|| error::Error::InvalidBlockId(format!("{:?}", at)))?;
		let mut listener = self.listener.write();
		let mut set = HashSet::with_capacity(hashes.size_hint().0);
		for h in hashes {
			// `hashes` has possibly duplicate hashes.
			// we'd like to send out the `InBlock` notification only once.
			if !set.contains(&h) {
				listener.pruned(header_hash, &h);
				set.insert(h);
			}
		}
		Ok(())
	}

	/// Removes stale transactions from the pool.
	///
	/// Stale transactions are transaction beyond their longevity period.
	/// Note this function does not remove transactions that are already included in the chain.
	/// See `prune_tags` if you want this.
	pub fn clear_stale(&self, at: &BlockId<B::Block>) -> Result<(), B::Error> {
		let block_number = self
			.api
			.block_id_to_number(at)?
			.ok_or_else(|| error::Error::InvalidBlockId(format!("{:?}", at)))?
			.saturated_into::<u64>();
		let now = Instant::now();
		let to_remove = {
			self.ready()
				.filter(|tx| self.rotator.ban_if_stale(&now, block_number, tx))
				.map(|tx| tx.hash)
				.collect::<Vec<_>>()
		};
		let futures_to_remove: Vec<ExtrinsicHash<B>> = {
			let p = self.pool.read();
			let mut hashes = Vec::new();
			for tx in p.futures() {
				if self.rotator.ban_if_stale(&now, block_number, tx) {
					hashes.push(tx.hash);
				}
			}
			hashes
		};
		// removing old transactions
		self.remove_invalid(&to_remove);
		self.remove_invalid(&futures_to_remove);
		// clear banned transactions timeouts
		self.rotator.clear_timeouts(&now);

		Ok(())
	}

	/// Get api reference.
	pub fn api(&self) -> &B {
		&self.api
	}

	/// Return an event stream of notifications for when transactions are imported to the pool.
	///
	/// Consumers of this stream should use the `ready` method to actually get the
	/// pending transactions in the right order.
	pub fn import_notification_stream(&self) -> EventStream<ExtrinsicHash<B>> {
		const CHANNEL_BUFFER_SIZE: usize = 1024;

		let (sink, stream) = channel(CHANNEL_BUFFER_SIZE);
		self.import_notification_sinks.lock().push(sink);
		stream
	}

	/// Invoked when extrinsics are broadcasted.
	pub fn on_broadcasted(&self, propagated: HashMap<ExtrinsicHash<B>, Vec<String>>) {
		let mut listener = self.listener.write();
		for (hash, peers) in propagated.into_iter() {
			listener.broadcasted(&hash, peers);
		}
	}

	/// Remove a subtree of transactions from the pool and mark them invalid.
	///
	/// The transactions passed as an argument will be additionally banned
	/// to prevent them from entering the pool right away.
	/// Note this is not the case for the dependent transactions - those may
	/// still be valid so we want to be able to re-import them.
	pub fn remove_invalid(&self, hashes: &[ExtrinsicHash<B>]) -> Vec<TransactionFor<B>> {
		// early exit in case there is no invalid transactions.
		if hashes.is_empty() {
			return vec![]
		}

		log::debug!(target: "txpool", "Removing invalid transactions: {:?}", hashes);

		// temporarily ban invalid transactions
		self.rotator.ban(&Instant::now(), hashes.iter().cloned());

		let invalid = self.pool.write().remove_subtree(hashes);

		log::debug!(target: "txpool", "Removed invalid transactions: {:?}", invalid);

		let mut listener = self.listener.write();
		for tx in &invalid {
			listener.invalid(&tx.hash);
		}

		invalid
	}

	/// Get an iterator for ready transactions ordered by priority
	pub fn ready(&self) -> impl ReadyTransactions<Item = TransactionFor<B>> + Send {
		self.pool.read().ready()
	}

	/// Returns a Vec of hashes and extrinsics in the future pool.
	pub fn futures(&self) -> Vec<(ExtrinsicHash<B>, ExtrinsicFor<B>)> {
		self.pool.read().futures().map(|tx| (tx.hash, tx.data.clone())).collect()
	}

	/// Returns pool status.
	pub fn status(&self) -> PoolStatus {
		self.pool.read().status()
	}

	/// Notify all watchers that transactions in the block with hash have been finalized
	pub async fn on_block_finalized(&self, block_hash: BlockHash<B>) -> Result<(), B::Error> {
		log::trace!(target: "txpool", "Attempting to notify watchers of finalization for {}", block_hash);
		self.listener.write().finalized(block_hash);
		Ok(())
	}

	/// Notify the listener of retracted blocks
	pub fn on_block_retracted(&self, block_hash: BlockHash<B>) {
		self.listener.write().retracted(block_hash)
	}
}

fn fire_events<H, B, Ex>(listener: &mut Listener<H, B>, imported: &base::Imported<H, Ex>)
where
	H: hash::Hash + Eq + traits::Member + Serialize,
	B: ChainApi,
{
	match *imported {
		base::Imported::Ready { ref promoted, ref failed, ref removed, ref hash } => {
			listener.ready(hash, None);
			failed.iter().for_each(|f| listener.invalid(f));
			removed.iter().for_each(|r| listener.dropped(&r.hash, Some(hash)));
			promoted.iter().for_each(|p| listener.ready(p, None));
		},
		base::Imported::Future { ref hash } => listener.future(hash),
	}
}<|MERGE_RESOLUTION|>--- conflicted
+++ resolved
@@ -203,23 +203,6 @@
 				let imported = self.pool.write().import(tx)?;
 
 				if let base::Imported::Ready { ref hash, .. } = imported {
-<<<<<<< HEAD
-					self.import_notification_sinks.lock().retain_mut(|sink| {
-						match sink.try_send(*hash) {
-							Ok(()) => true,
-							Err(e) =>
-								if e.is_full() {
-									log::warn!(
-										target: "txpool",
-										"[{:?}] Trying to notify an import but the channel is full",
-										hash,
-									);
-									true
-								} else {
-									false
-								},
-						}
-=======
 					let sinks = &mut self.import_notification_sinks.lock();
 					sinks.retain_mut(|sink| match sink.try_send(*hash) {
 						Ok(()) => true,
@@ -234,7 +217,6 @@
 							} else {
 								false
 							},
->>>>>>> ce10b9f2
 					});
 				}
 
