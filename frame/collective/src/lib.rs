--- conflicted
+++ resolved
@@ -186,11 +186,7 @@
 		/// The runtime call dispatch type.
 		type Proposal: Parameter
 			+ Dispatchable<
-<<<<<<< HEAD
-				Origin = <Self as frame_system::Config>::Origin,
-=======
-				RuntimeOrigin = <Self as Config<I>>::RuntimeOrigin,
->>>>>>> a3ed0119
+				RuntimeOrigin = <Self as frame_system::Config>::RuntimeOrigin,
 				PostInfo = PostDispatchInfo,
 			> + From<frame_system::Call<Self>>
 			+ GetDispatchInfo;
