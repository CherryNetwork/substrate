--- conflicted
+++ resolved
@@ -13,9 +13,5 @@
             (TupleElement0, TupleElement1, TupleElement2, TupleElement3, TupleElement4, TupleElement5)
             (TupleElement0, TupleElement1, TupleElement2, TupleElement3, TupleElement4, TupleElement5, TupleElement6)
             (TupleElement0, TupleElement1, TupleElement2, TupleElement3, TupleElement4, TupleElement5, TupleElement6, TupleElement7)
-<<<<<<< HEAD
-          and 76 others
-=======
           and 78 others
->>>>>>> 7a4e5163
   = note: required because of the requirements on the impl of `StorageInfoTrait` for `frame_support::pallet_prelude::StorageValue<_GeneratedPrefixForStorageFoo<T>, Bar>`