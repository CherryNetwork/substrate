--- conflicted
+++ resolved
@@ -38,10 +38,7 @@
 
 [dev-dependencies]
 rand = "0.7.2"
-<<<<<<< HEAD
-=======
 serde_json = "1.0.85"
->>>>>>> cc370aa6
 zstd = { version = "0.11.2", default-features = false }
 sp-api = { version = "4.0.0-dev", path = "../api" }
 sp-state-machine = { version = "0.12.0", path = "../state-machine" }
