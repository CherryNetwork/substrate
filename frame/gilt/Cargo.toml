--- conflicted
+++ resolved
@@ -32,12 +32,8 @@
 default = ["std"]
 std = [
 	"codec/std",
-<<<<<<< HEAD
 	"log/std",
-	"frame-benchmarking/std",
-=======
 	"frame-benchmarking?/std",
->>>>>>> a3ed0119
 	"frame-support/std",
 	"frame-system/std",
 	"scale-info/std",
