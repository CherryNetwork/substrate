error[E0277]: the trait bound `Bar: WrapperTypeDecode` is not satisfied
  --> tests/pallet_ui/storage_ensure_span_are_ok_on_wrong_gen_unnamed.rs:10:12
   |
10 |     #[pallet::without_storage_info]
   |               ^^^^^^^^^^^^^^^^^^^^ the trait `WrapperTypeDecode` is not implemented for `Bar`
   |
   = help: the following other types implement trait `WrapperTypeDecode`:
             Arc<T>
             Box<T>
             Rc<T>
             frame_support::sp_runtime::sp_application_crypto::sp_core::Bytes
   = note: required because of the requirements on the impl of `Decode` for `Bar`
   = note: required because of the requirements on the impl of `FullCodec` for `Bar`
   = note: required because of the requirements on the impl of `PartialStorageInfoTrait` for `frame_support::pallet_prelude::StorageValue<_GeneratedPrefixForStorageFoo<T>, Bar>`

error[E0277]: the trait bound `Bar: EncodeLike` is not satisfied
  --> tests/pallet_ui/storage_ensure_span_are_ok_on_wrong_gen_unnamed.rs:10:12
   |
10 |     #[pallet::without_storage_info]
   |               ^^^^^^^^^^^^^^^^^^^^ the trait `EncodeLike` is not implemented for `Bar`
   |
   = help: the following other types implement trait `EncodeLike<T>`:
             <&&T as EncodeLike<T>>
             <&T as EncodeLike<T>>
             <&T as EncodeLike>
             <&[(K, V)] as EncodeLike<BTreeMap<LikeK, LikeV>>>
             <&[(T,)] as EncodeLike<BTreeSet<LikeT>>>
             <&[(T,)] as EncodeLike<BinaryHeap<LikeT>>>
             <&[(T,)] as EncodeLike<LinkedList<LikeT>>>
             <&[T] as EncodeLike<Vec<U>>>
           and 278 others
   = note: required because of the requirements on the impl of `FullEncode` for `Bar`
   = note: required because of the requirements on the impl of `FullCodec` for `Bar`
   = note: required because of the requirements on the impl of `PartialStorageInfoTrait` for `frame_support::pallet_prelude::StorageValue<_GeneratedPrefixForStorageFoo<T>, Bar>`

error[E0277]: the trait bound `Bar: WrapperTypeEncode` is not satisfied
  --> tests/pallet_ui/storage_ensure_span_are_ok_on_wrong_gen_unnamed.rs:10:12
   |
10 |     #[pallet::without_storage_info]
   |               ^^^^^^^^^^^^^^^^^^^^ the trait `WrapperTypeEncode` is not implemented for `Bar`
   |
   = help: the following other types implement trait `WrapperTypeEncode`:
             &T
             &mut T
             Arc<T>
             Box<T>
             Cow<'a, T>
             Rc<T>
             Vec<T>
             bytes::bytes::Bytes
           and 3 others
   = note: required because of the requirements on the impl of `Encode` for `Bar`
   = note: required because of the requirements on the impl of `FullEncode` for `Bar`
   = note: required because of the requirements on the impl of `FullCodec` for `Bar`
   = note: required because of the requirements on the impl of `PartialStorageInfoTrait` for `frame_support::pallet_prelude::StorageValue<_GeneratedPrefixForStorageFoo<T>, Bar>`

error[E0277]: the trait bound `Bar: TypeInfo` is not satisfied
  --> tests/pallet_ui/storage_ensure_span_are_ok_on_wrong_gen_unnamed.rs:21:12
   |
21 |     #[pallet::storage]
   |               ^^^^^^^ the trait `TypeInfo` is not implemented for `Bar`
   |
   = help: the following other types implement trait `TypeInfo`:
             &T
             &mut T
             ()
             (A, B)
             (A, B, C)
             (A, B, C, D)
             (A, B, C, D, E)
             (A, B, C, D, E, F)
<<<<<<< HEAD
           and 159 others
=======
           and 161 others
>>>>>>> 7a4e5163
   = note: required because of the requirements on the impl of `StaticTypeInfo` for `Bar`
   = note: required because of the requirements on the impl of `StorageEntryMetadataBuilder` for `frame_support::pallet_prelude::StorageValue<_GeneratedPrefixForStorageFoo<T>, Bar>`

error[E0277]: the trait bound `Bar: WrapperTypeDecode` is not satisfied
  --> tests/pallet_ui/storage_ensure_span_are_ok_on_wrong_gen_unnamed.rs:21:12
   |
21 |     #[pallet::storage]
   |               ^^^^^^^ the trait `WrapperTypeDecode` is not implemented for `Bar`
   |
   = help: the following other types implement trait `WrapperTypeDecode`:
             Arc<T>
             Box<T>
             Rc<T>
             frame_support::sp_runtime::sp_application_crypto::sp_core::Bytes
   = note: required because of the requirements on the impl of `Decode` for `Bar`
   = note: required because of the requirements on the impl of `FullCodec` for `Bar`
   = note: required because of the requirements on the impl of `StorageEntryMetadataBuilder` for `frame_support::pallet_prelude::StorageValue<_GeneratedPrefixForStorageFoo<T>, Bar>`

error[E0277]: the trait bound `Bar: EncodeLike` is not satisfied
  --> tests/pallet_ui/storage_ensure_span_are_ok_on_wrong_gen_unnamed.rs:21:12
   |
21 |     #[pallet::storage]
   |               ^^^^^^^ the trait `EncodeLike` is not implemented for `Bar`
   |
   = help: the following other types implement trait `EncodeLike<T>`:
             <&&T as EncodeLike<T>>
             <&T as EncodeLike<T>>
             <&T as EncodeLike>
             <&[(K, V)] as EncodeLike<BTreeMap<LikeK, LikeV>>>
             <&[(T,)] as EncodeLike<BTreeSet<LikeT>>>
             <&[(T,)] as EncodeLike<BinaryHeap<LikeT>>>
             <&[(T,)] as EncodeLike<LinkedList<LikeT>>>
             <&[T] as EncodeLike<Vec<U>>>
           and 278 others
   = note: required because of the requirements on the impl of `FullEncode` for `Bar`
   = note: required because of the requirements on the impl of `FullCodec` for `Bar`
   = note: required because of the requirements on the impl of `StorageEntryMetadataBuilder` for `frame_support::pallet_prelude::StorageValue<_GeneratedPrefixForStorageFoo<T>, Bar>`

error[E0277]: the trait bound `Bar: WrapperTypeEncode` is not satisfied
  --> tests/pallet_ui/storage_ensure_span_are_ok_on_wrong_gen_unnamed.rs:21:12
   |
21 |     #[pallet::storage]
   |               ^^^^^^^ the trait `WrapperTypeEncode` is not implemented for `Bar`
   |
   = help: the following other types implement trait `WrapperTypeEncode`:
             &T
             &mut T
             Arc<T>
             Box<T>
             Cow<'a, T>
             Rc<T>
             Vec<T>
             bytes::bytes::Bytes
           and 3 others
   = note: required because of the requirements on the impl of `Encode` for `Bar`
   = note: required because of the requirements on the impl of `FullEncode` for `Bar`
   = note: required because of the requirements on the impl of `FullCodec` for `Bar`
   = note: required because of the requirements on the impl of `StorageEntryMetadataBuilder` for `frame_support::pallet_prelude::StorageValue<_GeneratedPrefixForStorageFoo<T>, Bar>`<|MERGE_RESOLUTION|>--- conflicted
+++ resolved
@@ -69,11 +69,7 @@
              (A, B, C, D)
              (A, B, C, D, E)
              (A, B, C, D, E, F)
-<<<<<<< HEAD
-           and 159 others
-=======
            and 161 others
->>>>>>> 7a4e5163
    = note: required because of the requirements on the impl of `StaticTypeInfo` for `Bar`
    = note: required because of the requirements on the impl of `StorageEntryMetadataBuilder` for `frame_support::pallet_prelude::StorageValue<_GeneratedPrefixForStorageFoo<T>, Bar>`
 
