--- conflicted
+++ resolved
@@ -17,14 +17,7 @@
 
 use super::*;
 use crate::{mock::*, Event};
-<<<<<<< HEAD
-use frame_support::{
-	assert_noop, assert_ok, assert_storage_noop, bounded_btree_map,
-	storage::{with_transaction, TransactionOutcome},
-};
-=======
-use frame_support::{assert_err, assert_noop, assert_ok, assert_storage_noop, bounded_btree_map};
->>>>>>> 1c840b25
+use frame_support::{assert_noop, assert_ok, assert_storage_noop, bounded_btree_map};
 use pallet_balances::Event as BEvent;
 use sp_runtime::traits::Dispatchable;
 
@@ -2495,7 +2488,7 @@
 	fn depositor_permissioned_partial_unbond() {
 		ExtBuilder::default().ed(1).build_and_execute(|| {
 			// given
-			MinimumBond::set(5);
+			StakingMinBond::set(5);
 			assert_eq!(Pools::depositor_min_bond(), 5);
 
 			assert_eq!(PoolMembers::<Runtime>::get(10).unwrap().active_points(), 10);
@@ -2559,17 +2552,17 @@
 
 			Balances::make_free_balance_be(
 				&default_reward_account(),
-				3 * Balances::minimum_balance(),
+				4 * Balances::minimum_balance(),
 			);
 
 			assert_ok!(Pools::unbond(Origin::signed(20), 20, 2));
 			assert_eq!(
 				pool_events_since_last_call(),
 				vec![
-					// 2/3 of ed, which is 20's share.
 					Event::Created { depositor: 10, pool_id: 1 },
 					Event::Bonded { member: 10, pool_id: 1, bonded: 10, joined: true },
 					Event::Bonded { member: 20, pool_id: 1, bonded: 20, joined: true },
+					// 2/3 of ed, which is 20's share.
 					Event::PaidOut { member: 20, pool_id: 1, payout: 10 },
 					Event::Unbonded { member: 20, pool_id: 1, balance: 2, points: 2 }
 				]
@@ -2578,15 +2571,14 @@
 			CurrentEra::set(1);
 			Balances::make_free_balance_be(
 				&default_reward_account(),
-				3 * Balances::minimum_balance(),
+				4 * Balances::minimum_balance(),
 			);
 
 			assert_ok!(Pools::unbond(Origin::signed(20), 20, 3));
 			assert_eq!(
 				pool_events_since_last_call(),
 				vec![
-					// 2/3 of ed, which is 20's share.
-					Event::PaidOut { member: 20, pool_id: 1, payout: 2 * 5 },
+					Event::PaidOut { member: 20, pool_id: 1, payout: 6 },
 					Event::Unbonded { member: 20, pool_id: 1, points: 3, balance: 3 }
 				]
 			);
@@ -2594,15 +2586,15 @@
 			CurrentEra::set(2);
 			Balances::make_free_balance_be(
 				&default_reward_account(),
-				3 * Balances::minimum_balance(),
-			);
-
-			assert_ok!(Pools::unbond(Origin::signed(10), 10, 5));
-			assert_eq!(
-				pool_events_since_last_call(),
-				vec![
-					Event::PaidOut { member: 10, pool_id: 1, payout: 2 * 5 },
-					Event::Unbonded { member: 10, pool_id: 1, points: 5, balance: 5 }
+				4 * Balances::minimum_balance(),
+			);
+
+			assert_ok!(Pools::unbond(Origin::signed(20), 20, 5));
+			assert_eq!(
+				pool_events_since_last_call(),
+				vec![
+					Event::PaidOut { member: 20, pool_id: 1, payout: 3 },
+					Event::Unbonded { member: 20, pool_id: 1, points: 5, balance: 5 }
 				]
 			);
 
@@ -4209,7 +4201,7 @@
 			// set to zero. In other tests that we want to assert a scenario won't fail, we should
 			// also set the reward counters to some large value.
 			Balances::make_free_balance_be(&20, pool_bond * 2);
-			assert_err!(Pools::join(Origin::signed(20), pool_bond, 1), Error::<T>::OverflowRisk);
+			assert_noop!(Pools::join(Origin::signed(20), pool_bond, 1), Error::<T>::OverflowRisk);
 		})
 	}
 
