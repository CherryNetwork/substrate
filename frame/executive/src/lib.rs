// This file is part of Substrate.

// Copyright (C) 2017-2022 Parity Technologies (UK) Ltd.
// SPDX-License-Identifier: Apache-2.0

// Licensed under the Apache License, Version 2.0 (the "License");
// you may not use this file except in compliance with the License.
// You may obtain a copy of the License at
//
// 	http://www.apache.org/licenses/LICENSE-2.0
//
// Unless required by applicable law or agreed to in writing, software
// distributed under the License is distributed on an "AS IS" BASIS,
// WITHOUT WARRANTIES OR CONDITIONS OF ANY KIND, either express or implied.
// See the License for the specific language governing permissions and
// limitations under the License.

//! # Executive Module
//!
//! The Executive module acts as the orchestration layer for the runtime. It dispatches incoming
//! extrinsic calls to the respective modules in the runtime.
//!
//! ## Overview
//!
//! The executive module is not a typical pallet providing functionality around a specific feature.
//! It is a cross-cutting framework component for the FRAME. It works in conjunction with the
//! [FRAME System module](../frame_system/index.html) to perform these cross-cutting functions.
//!
//! The Executive module provides functions to:
//!
//! - Check transaction validity.
//! - Initialize a block.
//! - Apply extrinsics.
//! - Execute a block.
//! - Finalize a block.
//! - Start an off-chain worker.
//!
//! ### Implementations
//!
//! The Executive module provides the following implementations:
//!
//! - `ExecuteBlock`: Trait that can be used to execute a block.
//! - `Executive`: Type that can be used to make the FRAME available from the runtime.
//!
//! ## Usage
//!
//! The default Substrate node template declares the [`Executive`](./struct.Executive.html) type in
//! its library.
//!
//! ### Example
//!
//! `Executive` type declaration from the node template.
//!
//! ```
//! # use sp_runtime::generic;
//! # use frame_executive as executive;
//! # pub struct UncheckedExtrinsic {};
//! # pub struct Header {};
//! # type Context = frame_system::ChainContext<Runtime>;
//! # pub type Block = generic::Block<Header, UncheckedExtrinsic>;
//! # pub type Balances = u64;
//! # pub type AllPalletsWithSystem = u64;
//! # pub enum Runtime {};
//! # use sp_runtime::transaction_validity::{
//! #    TransactionValidity, UnknownTransaction, TransactionSource,
//! # };
//! # use sp_runtime::traits::ValidateUnsigned;
//! # impl ValidateUnsigned for Runtime {
//! #     type Call = ();
//! #
//! #     fn validate_unsigned(_source: TransactionSource, _call: &Self::Call) -> TransactionValidity {
//! #         UnknownTransaction::NoUnsignedValidator.into()
//! #     }
//! # }
//! /// Executive: handles dispatch to the various modules.
//! pub type Executive = executive::Executive<Runtime, Block, Context, Runtime, AllPalletsWithSystem>;
//! ```
//!
//! ### Custom `OnRuntimeUpgrade` logic
//!
//! You can add custom logic that should be called in your runtime on a runtime upgrade. This is
//! done by setting an optional generic parameter. The custom logic will be called before
//! the on runtime upgrade logic of all modules is called.
//!
//! ```
//! # use sp_runtime::generic;
//! # use frame_executive as executive;
//! # pub struct UncheckedExtrinsic {};
//! # pub struct Header {};
//! # type Context = frame_system::ChainContext<Runtime>;
//! # pub type Block = generic::Block<Header, UncheckedExtrinsic>;
//! # pub type Balances = u64;
//! # pub type AllPalletsWithSystem = u64;
//! # pub enum Runtime {};
//! # use sp_runtime::transaction_validity::{
//! #    TransactionValidity, UnknownTransaction, TransactionSource,
//! # };
//! # use sp_runtime::traits::ValidateUnsigned;
//! # impl ValidateUnsigned for Runtime {
//! #     type Call = ();
//! #
//! #     fn validate_unsigned(_source: TransactionSource, _call: &Self::Call) -> TransactionValidity {
//! #         UnknownTransaction::NoUnsignedValidator.into()
//! #     }
//! # }
//! struct CustomOnRuntimeUpgrade;
//! impl frame_support::traits::OnRuntimeUpgrade for CustomOnRuntimeUpgrade {
//!     fn on_runtime_upgrade() -> frame_support::weights::Weight {
//!         // Do whatever you want.
//!         frame_support::weights::Weight::zero()
//!     }
//! }
//!
//! pub type Executive = executive::Executive<Runtime, Block, Context, Runtime, AllPalletsWithSystem, CustomOnRuntimeUpgrade>;
//! ```

#![cfg_attr(not(feature = "std"), no_std)]

use codec::{Codec, Encode};
use frame_support::{
	dispatch::{DispatchClass, DispatchInfo, GetDispatchInfo, PostDispatchInfo},
	pallet_prelude::InvalidTransaction,
	traits::{
		EnsureInherentsAreFirst, ExecuteBlock, OffchainWorker, OnFinalize, OnIdle, OnInitialize,
		OnRuntimeUpgrade,
	},
	weights::Weight,
};
use sp_runtime::{
	generic::Digest,
	traits::{
		self, Applyable, CheckEqual, Checkable, Dispatchable, Header, NumberFor, One,
		ValidateUnsigned, Zero,
	},
	transaction_validity::{TransactionSource, TransactionValidity},
	ApplyExtrinsicResult,
};
use sp_std::{marker::PhantomData, prelude::*};

pub type CheckedOf<E, C> = <E as Checkable<C>>::Checked;
pub type CallOf<E, C> = <CheckedOf<E, C> as Applyable>::Call;
pub type OriginOf<E, C> = <CallOf<E, C> as Dispatchable>::RuntimeOrigin;

/// Main entry point for certain runtime actions as e.g. `execute_block`.
///
/// Generic parameters:
/// - `System`: Something that implements `frame_system::Config`
/// - `Block`: The block type of the runtime
/// - `Context`: The context that is used when checking an extrinsic.
/// - `UnsignedValidator`: The unsigned transaction validator of the runtime.
/// - `AllPalletsWithSystem`: Tuple that contains all pallets including frame system pallet. Will be
///   used to call hooks e.g. `on_initialize`.
/// - `OnRuntimeUpgrade`: Custom logic that should be called after a runtime upgrade. Modules are
///   already called by `AllPalletsWithSystem`. It will be called before all modules will be called.
pub struct Executive<
	System,
	Block,
	Context,
	UnsignedValidator,
	AllPalletsWithSystem,
	OnRuntimeUpgrade = (),
>(
	PhantomData<(
		System,
		Block,
		Context,
		UnsignedValidator,
		AllPalletsWithSystem,
		OnRuntimeUpgrade,
	)>,
);

impl<
		System: frame_system::Config + EnsureInherentsAreFirst<Block>,
		Block: traits::Block<Header = System::Header, Hash = System::Hash>,
		Context: Default,
		UnsignedValidator,
		AllPalletsWithSystem: OnRuntimeUpgrade
			+ OnInitialize<System::BlockNumber>
			+ OnIdle<System::BlockNumber>
			+ OnFinalize<System::BlockNumber>
			+ OffchainWorker<System::BlockNumber>,
		COnRuntimeUpgrade: OnRuntimeUpgrade,
	> ExecuteBlock<Block>
	for Executive<System, Block, Context, UnsignedValidator, AllPalletsWithSystem, COnRuntimeUpgrade>
where
	Block::Extrinsic: Checkable<Context> + Codec,
	CheckedOf<Block::Extrinsic, Context>: Applyable + GetDispatchInfo,
	CallOf<Block::Extrinsic, Context>:
		Dispatchable<Info = DispatchInfo, PostInfo = PostDispatchInfo>,
	OriginOf<Block::Extrinsic, Context>: From<Option<System::AccountId>>,
	UnsignedValidator: ValidateUnsigned<Call = CallOf<Block::Extrinsic, Context>>,
{
	fn execute_block(block: Block) {
		Executive::<
			System,
			Block,
			Context,
			UnsignedValidator,
			AllPalletsWithSystem,
			COnRuntimeUpgrade,
		>::execute_block(block);
	}
}

#[cfg(feature = "try-runtime")]
impl<
		System: frame_system::Config + EnsureInherentsAreFirst<Block>,
		Block: traits::Block<Header = System::Header, Hash = System::Hash>,
		Context: Default,
		UnsignedValidator,
		AllPalletsWithSystem: OnRuntimeUpgrade
			+ OnInitialize<System::BlockNumber>
			+ OnIdle<System::BlockNumber>
			+ OnFinalize<System::BlockNumber>
			+ OffchainWorker<System::BlockNumber>
			+ frame_support::traits::TryState<System::BlockNumber>,
		COnRuntimeUpgrade: OnRuntimeUpgrade,
	> Executive<System, Block, Context, UnsignedValidator, AllPalletsWithSystem, COnRuntimeUpgrade>
where
	Block::Extrinsic: Checkable<Context> + Codec,
	CheckedOf<Block::Extrinsic, Context>: Applyable + GetDispatchInfo,
	CallOf<Block::Extrinsic, Context>:
		Dispatchable<Info = DispatchInfo, PostInfo = PostDispatchInfo>,
	OriginOf<Block::Extrinsic, Context>: From<Option<System::AccountId>>,
	UnsignedValidator: ValidateUnsigned<Call = CallOf<Block::Extrinsic, Context>>,
{
	/// Execute given block, but don't as strict is the normal block execution.
	///
	/// Some consensus related checks such as the state root check can be switched off via
	/// `try_state_root`. Some additional non-consensus checks can be additionally enabled via
	/// `try_state`.
	///
	/// Should only be used for testing ONLY.
	pub fn try_execute_block(
		block: Block,
		try_state_root: bool,
		select: frame_try_runtime::TryStateSelect,
	) -> Result<frame_support::weights::Weight, &'static str> {
		use frame_support::traits::TryState;

		Self::initialize_block(block.header());
		Self::initial_checks(&block);

		let (header, extrinsics) = block.deconstruct();

		Self::execute_extrinsics_with_book_keeping(extrinsics, *header.number());

		// run the try-state checks of all pallets.
		<AllPalletsWithSystem as TryState<System::BlockNumber>>::try_state(
			*header.number(),
			select,
		)
		.map_err(|e| {
			frame_support::log::error!(target: "runtime::executive", "failure: {:?}", e);
			e
		})?;

		// do some of the checks that would normally happen in `final_checks`, but perhaps skip
		// the state root check.
		{
			let new_header = <frame_system::Pallet<System>>::finalize();
			let items_zip = header.digest().logs().iter().zip(new_header.digest().logs().iter());
			for (header_item, computed_item) in items_zip {
				header_item.check_equal(computed_item);
				assert!(header_item == computed_item, "Digest item must match that calculated.");
			}

			if try_state_root {
				let storage_root = new_header.state_root();
				header.state_root().check_equal(storage_root);
				assert!(
					header.state_root() == storage_root,
					"Storage root must match that calculated."
				);
			}

			assert!(
				header.extrinsics_root() == new_header.extrinsics_root(),
				"Transaction trie root must be valid.",
			);
		}

		Ok(frame_system::Pallet::<System>::block_weight().total())
	}

	/// Execute all `OnRuntimeUpgrade` of this runtime, including the pre and post migration checks.
	///
	/// This should only be used for testing.
	pub fn try_runtime_upgrade() -> Result<frame_support::weights::Weight, &'static str> {
		let weight = Self::execute_on_runtime_upgrade();
		Ok(weight)
	}
}

impl<
		System: frame_system::Config + EnsureInherentsAreFirst<Block>,
		Block: traits::Block<Header = System::Header, Hash = System::Hash>,
		Context: Default,
		UnsignedValidator,
		AllPalletsWithSystem: OnRuntimeUpgrade
			+ OnInitialize<System::BlockNumber>
			+ OnIdle<System::BlockNumber>
			+ OnFinalize<System::BlockNumber>
			+ OffchainWorker<System::BlockNumber>,
		COnRuntimeUpgrade: OnRuntimeUpgrade,
	> Executive<System, Block, Context, UnsignedValidator, AllPalletsWithSystem, COnRuntimeUpgrade>
where
	Block::Extrinsic: Checkable<Context> + Codec,
	CheckedOf<Block::Extrinsic, Context>: Applyable + GetDispatchInfo,
	CallOf<Block::Extrinsic, Context>:
		Dispatchable<Info = DispatchInfo, PostInfo = PostDispatchInfo>,
	OriginOf<Block::Extrinsic, Context>: From<Option<System::AccountId>>,
	UnsignedValidator: ValidateUnsigned<Call = CallOf<Block::Extrinsic, Context>>,
{
	/// Execute all `OnRuntimeUpgrade` of this runtime, and return the aggregate weight.
	pub fn execute_on_runtime_upgrade() -> frame_support::weights::Weight {
		<(COnRuntimeUpgrade, AllPalletsWithSystem) as OnRuntimeUpgrade>::on_runtime_upgrade()
	}

	/// Start the execution of a particular block.
	pub fn initialize_block(header: &System::Header) {
		sp_io::init_tracing();
		sp_tracing::enter_span!(sp_tracing::Level::TRACE, "init_block");
		let digests = Self::extract_pre_digest(header);
		Self::initialize_block_impl(header.number(), header.parent_hash(), &digests);
	}

	fn extract_pre_digest(header: &System::Header) -> Digest {
		let mut digest = <Digest>::default();
		header.digest().logs().iter().for_each(|d| {
			if d.as_pre_runtime().is_some() {
				digest.push(d.clone())
			}
		});
		digest
	}

	fn initialize_block_impl(
		block_number: &System::BlockNumber,
		parent_hash: &System::Hash,
		digest: &Digest,
	) {
		// Reset events before apply runtime upgrade hook.
		// This is required to preserve events from runtime upgrade hook.
		// This means the format of all the event related storages must always be compatible.
		<frame_system::Pallet<System>>::reset_events();

		let mut weight = Weight::zero();
		if Self::runtime_upgraded() {
			weight = weight.saturating_add(Self::execute_on_runtime_upgrade());
		}
		<frame_system::Pallet<System>>::initialize(block_number, parent_hash, digest);
		weight = weight.saturating_add(<AllPalletsWithSystem as OnInitialize<
			System::BlockNumber,
		>>::on_initialize(*block_number));
		weight = weight.saturating_add(
			<System::BlockWeights as frame_support::traits::Get<_>>::get().base_block,
		);
		<frame_system::Pallet<System>>::register_extra_weight_unchecked(
			weight,
			DispatchClass::Mandatory,
		);

		frame_system::Pallet::<System>::note_finished_initialize();
	}

	/// Returns if the runtime was upgraded since the last time this function was called.
	fn runtime_upgraded() -> bool {
		let last = frame_system::LastRuntimeUpgrade::<System>::get();
		let current = <System::Version as frame_support::traits::Get<_>>::get();

		if last.map(|v| v.was_upgraded(&current)).unwrap_or(true) {
			frame_system::LastRuntimeUpgrade::<System>::put(
				frame_system::LastRuntimeUpgradeInfo::from(current),
			);
			true
		} else {
			false
		}
	}

	fn initial_checks(block: &Block) {
		sp_tracing::enter_span!(sp_tracing::Level::TRACE, "initial_checks");
		let header = block.header();

		// Check that `parent_hash` is correct.
		let n = *header.number();
		assert!(
			n > System::BlockNumber::zero() &&
				<frame_system::Pallet<System>>::block_hash(n - System::BlockNumber::one()) ==
					*header.parent_hash(),
			"Parent hash should be valid.",
		);

		if let Err(i) = System::ensure_inherents_are_first(block) {
			panic!("Invalid inherent position for extrinsic at index {}", i);
		}
	}

	/// Actually execute all transitions for `block`.
	pub fn execute_block(block: Block) {
		sp_io::init_tracing();
		sp_tracing::within_span! {
			sp_tracing::info_span!("execute_block", ?block);

			Self::initialize_block(block.header());

			// any initial checks
			Self::initial_checks(&block);

			let signature_batching = sp_runtime::SignatureBatching::start();

			// execute extrinsics
			let (header, extrinsics) = block.deconstruct();
			Self::execute_extrinsics_with_book_keeping(extrinsics, *header.number());

			if !signature_batching.verify() {
				panic!("Signature verification failed.");
			}

			// any final checks
			Self::final_checks(&header);
		}
	}

	/// Execute given extrinsics and take care of post-extrinsics book-keeping.
	fn execute_extrinsics_with_book_keeping(
		extrinsics: Vec<Block::Extrinsic>,
		block_number: NumberFor<Block>,
	) {
		extrinsics.into_iter().for_each(|e| {
			if let Err(e) = Self::apply_extrinsic(e) {
				let err: &'static str = e.into();
				panic!("{}", err)
			}
		});

		// post-extrinsics book-keeping
		<frame_system::Pallet<System>>::note_finished_extrinsics();

		Self::idle_and_finalize_hook(block_number);
	}

	/// Finalize the block - it is up the caller to ensure that all header fields are valid
	/// except state-root.
	pub fn finalize_block() -> System::Header {
		sp_io::init_tracing();
		sp_tracing::enter_span!(sp_tracing::Level::TRACE, "finalize_block");
		<frame_system::Pallet<System>>::note_finished_extrinsics();
		let block_number = <frame_system::Pallet<System>>::block_number();

		Self::idle_and_finalize_hook(block_number);

		<frame_system::Pallet<System>>::finalize()
	}

	fn idle_and_finalize_hook(block_number: NumberFor<Block>) {
		let weight = <frame_system::Pallet<System>>::block_weight();
		let max_weight = <System::BlockWeights as frame_support::traits::Get<_>>::get().max_block;
		let remaining_weight = max_weight.saturating_sub(weight.total());

		if remaining_weight.all_gt(Weight::zero()) {
			let used_weight = <AllPalletsWithSystem as OnIdle<System::BlockNumber>>::on_idle(
				block_number,
				remaining_weight,
			);
			<frame_system::Pallet<System>>::register_extra_weight_unchecked(
				used_weight,
				DispatchClass::Mandatory,
			);
		}

		<AllPalletsWithSystem as OnFinalize<System::BlockNumber>>::on_finalize(block_number);
	}

	/// Apply extrinsic outside of the block execution function.
	///
	/// This doesn't attempt to validate anything regarding the block, but it builds a list of uxt
	/// hashes.
	pub fn apply_extrinsic(uxt: Block::Extrinsic) -> ApplyExtrinsicResult {
		sp_io::init_tracing();
		let encoded = uxt.encode();
		let encoded_len = encoded.len();
		sp_tracing::enter_span!(sp_tracing::info_span!("apply_extrinsic",
				ext=?sp_core::hexdisplay::HexDisplay::from(&encoded)));
		// Verify that the signature is good.
		let xt = uxt.check(&Default::default())?;

		// We don't need to make sure to `note_extrinsic` only after we know it's going to be
		// executed to prevent it from leaking in storage since at this point, it will either
		// execute or panic (and revert storage changes).
		<frame_system::Pallet<System>>::note_extrinsic(encoded);

		// AUDIT: Under no circumstances may this function panic from here onwards.

		// Decode parameters and dispatch
		let dispatch_info = xt.get_dispatch_info();
		let r = Applyable::apply::<UnsignedValidator>(xt, &dispatch_info, encoded_len)?;

		// Mandatory(inherents) are not allowed to fail.
		//
		// The entire block should be discarded if an inherent fails to apply. Otherwise
		// it may open an attack vector.
		if r.is_err() && dispatch_info.class == DispatchClass::Mandatory {
			return Err(InvalidTransaction::BadMandatory.into())
		}

		<frame_system::Pallet<System>>::note_applied_extrinsic(&r, dispatch_info);

		Ok(r.map(|_| ()).map_err(|e| e.error))
	}

	fn final_checks(header: &System::Header) {
		sp_tracing::enter_span!(sp_tracing::Level::TRACE, "final_checks");
		// remove temporaries
		let new_header = <frame_system::Pallet<System>>::finalize();

		// check digest
		assert_eq!(
			header.digest().logs().len(),
			new_header.digest().logs().len(),
			"Number of digest items must match that calculated."
		);
		let items_zip = header.digest().logs().iter().zip(new_header.digest().logs().iter());
		for (header_item, computed_item) in items_zip {
			header_item.check_equal(computed_item);
			assert!(header_item == computed_item, "Digest item must match that calculated.");
		}

		// check storage root.
		let storage_root = new_header.state_root();
		header.state_root().check_equal(storage_root);
		assert!(header.state_root() == storage_root, "Storage root must match that calculated.");

		assert!(
			header.extrinsics_root() == new_header.extrinsics_root(),
			"Transaction trie root must be valid.",
		);
	}

	/// Check a given signed transaction for validity. This doesn't execute any
	/// side-effects; it merely checks whether the transaction would panic if it were included or
	/// not.
	///
	/// Changes made to storage should be discarded.
	pub fn validate_transaction(
		source: TransactionSource,
		uxt: Block::Extrinsic,
		block_hash: Block::Hash,
	) -> TransactionValidity {
		sp_io::init_tracing();
		use sp_tracing::{enter_span, within_span};

		<frame_system::Pallet<System>>::initialize(
			&(frame_system::Pallet::<System>::block_number() + One::one()),
			&block_hash,
			&Default::default(),
		);

		enter_span! { sp_tracing::Level::TRACE, "validate_transaction" };

		let encoded_len = within_span! { sp_tracing::Level::TRACE, "using_encoded";
			uxt.using_encoded(|d| d.len())
		};

		let xt = within_span! { sp_tracing::Level::TRACE, "check";
			uxt.check(&Default::default())
		}?;

		let dispatch_info = within_span! { sp_tracing::Level::TRACE, "dispatch_info";
			xt.get_dispatch_info()
		};

		if dispatch_info.class == DispatchClass::Mandatory {
			return Err(InvalidTransaction::MandatoryValidation.into())
		}

		within_span! {
			sp_tracing::Level::TRACE, "validate";
			xt.validate::<UnsignedValidator>(source, &dispatch_info, encoded_len)
		}
	}

	/// Start an offchain worker and generate extrinsics.
	pub fn offchain_worker(header: &System::Header) {
		sp_io::init_tracing();
		// We need to keep events available for offchain workers,
		// hence we initialize the block manually.
		// OffchainWorker RuntimeApi should skip initialization.
		let digests = header.digest().clone();

		<frame_system::Pallet<System>>::initialize(header.number(), header.parent_hash(), &digests);

		// Frame system only inserts the parent hash into the block hashes as normally we don't know
		// the hash for the header before. However, here we are aware of the hash and we can add it
		// as well.
		frame_system::BlockHash::<System>::insert(header.number(), header.hash());

		<AllPalletsWithSystem as OffchainWorker<System::BlockNumber>>::offchain_worker(
			*header.number(),
		)
	}
}

#[cfg(test)]
mod tests {
	use super::*;

	use sp_core::H256;
	use sp_runtime::{
		generic::{DigestItem, Era},
		testing::{Block, Digest, Header},
		traits::{BlakeTwo256, Block as BlockT, Header as HeaderT, IdentityLookup},
		transaction_validity::{
			InvalidTransaction, TransactionValidityError, UnknownTransaction, ValidTransaction,
		},
		DispatchError,
	};

	use frame_support::{
		assert_err, parameter_types,
		traits::{
			ConstU32, ConstU64, ConstU8, Currency, LockIdentifier, LockableCurrency,
			WithdrawReasons,
		},
		weights::{ConstantMultiplier, IdentityFee, RuntimeDbWeight, Weight, WeightToFee},
	};
	use frame_system::{Call as SystemCall, ChainContext, LastRuntimeUpgradeInfo};
	use pallet_balances::Call as BalancesCall;
	use pallet_transaction_payment::CurrencyAdapter;

	const TEST_KEY: &[u8] = b":test:key:";

	#[frame_support::pallet]
	mod custom {
		use frame_support::pallet_prelude::*;
		use frame_system::pallet_prelude::*;

		#[pallet::pallet]
		#[pallet::generate_store(pub(super) trait Store)]
		pub struct Pallet<T>(_);

		#[pallet::config]
		pub trait Config: frame_system::Config {}

		#[pallet::hooks]
		impl<T: Config> Hooks<BlockNumberFor<T>> for Pallet<T> {
			// module hooks.
			// one with block number arg and one without
			fn on_initialize(n: T::BlockNumber) -> Weight {
				println!("on_initialize({})", n);
				Weight::from_ref_time(175)
			}

			fn on_idle(n: T::BlockNumber, remaining_weight: Weight) -> Weight {
				println!("on_idle{}, {})", n, remaining_weight);
				Weight::from_ref_time(175)
			}

			fn on_finalize(n: T::BlockNumber) {
				println!("on_finalize({})", n);
			}

			fn on_runtime_upgrade() -> Weight {
				sp_io::storage::set(super::TEST_KEY, "module".as_bytes());
				Weight::from_ref_time(200)
			}

			fn offchain_worker(n: T::BlockNumber) {
				assert_eq!(T::BlockNumber::from(1u32), n);
			}
		}

		#[pallet::call]
		impl<T: Config> Pallet<T> {
			#[pallet::weight(100)]
			pub fn some_function(origin: OriginFor<T>) -> DispatchResult {
				// NOTE: does not make any different.
				frame_system::ensure_signed(origin)?;
				Ok(())
			}

			#[pallet::weight((200, DispatchClass::Operational))]
			pub fn some_root_operation(origin: OriginFor<T>) -> DispatchResult {
				frame_system::ensure_root(origin)?;
				Ok(())
			}

			#[pallet::weight(0)]
			pub fn some_unsigned_message(origin: OriginFor<T>) -> DispatchResult {
				frame_system::ensure_none(origin)?;
				Ok(())
			}

			#[pallet::weight(0)]
			pub fn allowed_unsigned(origin: OriginFor<T>) -> DispatchResult {
				frame_system::ensure_root(origin)?;
				Ok(())
			}

			#[pallet::weight(0)]
			pub fn unallowed_unsigned(origin: OriginFor<T>) -> DispatchResult {
				frame_system::ensure_root(origin)?;
				Ok(())
			}

			#[pallet::weight((0, DispatchClass::Mandatory))]
			pub fn inherent_call(origin: OriginFor<T>) -> DispatchResult {
				frame_system::ensure_none(origin)?;
				Ok(())
			}

			#[pallet::weight(0)]
			pub fn calculate_storage_root(_origin: OriginFor<T>) -> DispatchResult {
				let root = sp_io::storage::root(sp_runtime::StateVersion::V1);
				sp_io::storage::set("storage_root".as_bytes(), &root);
				Ok(())
			}
		}

		#[pallet::inherent]
		impl<T: Config> ProvideInherent for Pallet<T> {
			type Call = Call<T>;

			type Error = sp_inherents::MakeFatalError<()>;

			const INHERENT_IDENTIFIER: [u8; 8] = *b"test1234";

			fn create_inherent(_data: &InherentData) -> Option<Self::Call> {
				None
			}

			fn is_inherent(call: &Self::Call) -> bool {
				*call == Call::<T>::inherent_call {}
			}
		}

		#[pallet::validate_unsigned]
		impl<T: Config> ValidateUnsigned for Pallet<T> {
			type Call = Call<T>;

			// Inherent call is accepted for being dispatched
			fn pre_dispatch(call: &Self::Call) -> Result<(), TransactionValidityError> {
				match call {
					Call::allowed_unsigned { .. } => Ok(()),
					Call::inherent_call { .. } => Ok(()),
					_ => Err(UnknownTransaction::NoUnsignedValidator.into()),
				}
			}

			// Inherent call is not validated as unsigned
			fn validate_unsigned(
				_source: TransactionSource,
				call: &Self::Call,
			) -> TransactionValidity {
				match call {
					Call::allowed_unsigned { .. } => Ok(Default::default()),
					_ => UnknownTransaction::NoUnsignedValidator.into(),
				}
			}
		}
	}

	frame_support::construct_runtime!(
		pub enum Runtime where
			Block = TestBlock,
			NodeBlock = TestBlock,
			UncheckedExtrinsic = TestUncheckedExtrinsic
		{
			System: frame_system::{Pallet, Call, Config, Storage, Event<T>},
			Balances: pallet_balances::{Pallet, Call, Storage, Config<T>, Event<T>},
			TransactionPayment: pallet_transaction_payment::{Pallet, Storage, Event<T>},
			Custom: custom::{Pallet, Call, ValidateUnsigned, Inherent},
		}
	);

	parameter_types! {
		pub BlockWeights: frame_system::limits::BlockWeights =
			frame_system::limits::BlockWeights::builder()
				.base_block(Weight::from_ref_time(10))
				.for_class(DispatchClass::all(), |weights| weights.base_extrinsic = Weight::from_ref_time(5))
				.for_class(DispatchClass::non_mandatory(), |weights| weights.max_total = Weight::from_ref_time(1024).set_proof_size(u64::MAX).into())
				.build_or_panic();
		pub const DbWeight: RuntimeDbWeight = RuntimeDbWeight {
			read: 10,
			write: 100,
		};
	}
	impl frame_system::Config for Runtime {
		type BaseCallFilter = frame_support::traits::Everything;
		type BlockWeights = BlockWeights;
		type BlockLength = ();
		type DbWeight = ();
		type RuntimeOrigin = RuntimeOrigin;
		type Index = u64;
		type RuntimeCall = RuntimeCall;
		type BlockNumber = u64;
		type Hash = sp_core::H256;
		type Hashing = BlakeTwo256;
		type AccountId = u64;
		type Lookup = IdentityLookup<u64>;
		type Header = Header;
		type RuntimeEvent = RuntimeEvent;
		type BlockHashCount = ConstU64<250>;
		type Version = RuntimeVersion;
		type PalletInfo = PalletInfo;
		type AccountData = pallet_balances::AccountData<Balance>;
		type OnNewAccount = ();
		type OnKilledAccount = ();
		type SystemWeightInfo = ();
		type SS58Prefix = ();
		type OnSetCode = ();
		type MaxConsumers = ConstU32<16>;
	}

	type Balance = u64;
	impl pallet_balances::Config for Runtime {
		type Balance = Balance;
		type RuntimeEvent = RuntimeEvent;
		type DustRemoval = ();
		type ExistentialDeposit = ConstU64<1>;
		type AccountStore = System;
		type MaxLocks = ();
		type MaxReserves = ();
		type ReserveIdentifier = [u8; 8];
		type WeightInfo = ();
	}

	parameter_types! {
		pub const TransactionByteFee: Balance = 0;
	}
	impl pallet_transaction_payment::Config for Runtime {
		type RuntimeEvent = RuntimeEvent;
		type OnChargeTransaction = CurrencyAdapter<Balances, ()>;
		type OperationalFeeMultiplier = ConstU8<5>;
		type WeightToFee = IdentityFee<Balance>;
		type LengthToFee = ConstantMultiplier<Balance, TransactionByteFee>;
		type FeeMultiplierUpdate = ();
	}
	impl custom::Config for Runtime {}

	pub struct RuntimeVersion;
	impl frame_support::traits::Get<sp_version::RuntimeVersion> for RuntimeVersion {
		fn get() -> sp_version::RuntimeVersion {
			RuntimeVersionTestValues::get().clone()
		}
	}

	parameter_types! {
		pub static RuntimeVersionTestValues: sp_version::RuntimeVersion =
			Default::default();
	}

	type SignedExtra = (
		frame_system::CheckEra<Runtime>,
		frame_system::CheckNonce<Runtime>,
		frame_system::CheckWeight<Runtime>,
		pallet_transaction_payment::ChargeTransactionPayment<Runtime>,
	);
	type TestXt = sp_runtime::testing::TestXt<RuntimeCall, SignedExtra>;
	type TestBlock = Block<TestXt>;
	type TestUncheckedExtrinsic = TestXt;

	// Will contain `true` when the custom runtime logic was called.
	const CUSTOM_ON_RUNTIME_KEY: &[u8] = b":custom:on_runtime";

	struct CustomOnRuntimeUpgrade;
	impl OnRuntimeUpgrade for CustomOnRuntimeUpgrade {
		fn on_runtime_upgrade() -> Weight {
			sp_io::storage::set(TEST_KEY, "custom_upgrade".as_bytes());
			sp_io::storage::set(CUSTOM_ON_RUNTIME_KEY, &true.encode());
			System::deposit_event(frame_system::Event::CodeUpdated);
			Weight::from_ref_time(100)
		}
	}

	type Executive = super::Executive<
		Runtime,
		Block<TestXt>,
		ChainContext<Runtime>,
		Runtime,
		AllPalletsWithSystem,
		CustomOnRuntimeUpgrade,
	>;

	fn extra(nonce: u64, fee: Balance) -> SignedExtra {
		(
			frame_system::CheckEra::from(Era::Immortal),
			frame_system::CheckNonce::from(nonce),
			frame_system::CheckWeight::new(),
			pallet_transaction_payment::ChargeTransactionPayment::from(fee),
		)
	}

	fn sign_extra(who: u64, nonce: u64, fee: Balance) -> Option<(u64, SignedExtra)> {
		Some((who, extra(nonce, fee)))
	}

	fn call_transfer(dest: u64, value: u64) -> RuntimeCall {
		RuntimeCall::Balances(BalancesCall::transfer { dest, value })
	}

	#[test]
	fn balance_transfer_dispatch_works() {
		let mut t = frame_system::GenesisConfig::default().build_storage::<Runtime>().unwrap();
		pallet_balances::GenesisConfig::<Runtime> { balances: vec![(1, 211)] }
			.assimilate_storage(&mut t)
			.unwrap();
		let xt = TestXt::new(call_transfer(2, 69), sign_extra(1, 0, 0));
		let weight = xt.get_dispatch_info().weight +
			<Runtime as frame_system::Config>::BlockWeights::get()
				.get(DispatchClass::Normal)
				.base_extrinsic;
		let fee: Balance =
			<Runtime as pallet_transaction_payment::Config>::WeightToFee::weight_to_fee(&weight);
		let mut t = sp_io::TestExternalities::new(t);
		t.execute_with(|| {
			Executive::initialize_block(&Header::new(
				1,
				H256::default(),
				H256::default(),
				[69u8; 32].into(),
				Digest::default(),
			));
			let r = Executive::apply_extrinsic(xt);
			assert!(r.is_ok());
			assert_eq!(<pallet_balances::Pallet<Runtime>>::total_balance(&1), 142 - fee);
			assert_eq!(<pallet_balances::Pallet<Runtime>>::total_balance(&2), 69);
		});
	}

	fn new_test_ext(balance_factor: Balance) -> sp_io::TestExternalities {
		let mut t = frame_system::GenesisConfig::default().build_storage::<Runtime>().unwrap();
		pallet_balances::GenesisConfig::<Runtime> { balances: vec![(1, 111 * balance_factor)] }
			.assimilate_storage(&mut t)
			.unwrap();
		t.into()
	}

	fn new_test_ext_v0(balance_factor: Balance) -> sp_io::TestExternalities {
		let mut t = frame_system::GenesisConfig::default().build_storage::<Runtime>().unwrap();
		pallet_balances::GenesisConfig::<Runtime> { balances: vec![(1, 111 * balance_factor)] }
			.assimilate_storage(&mut t)
			.unwrap();
		(t, sp_runtime::StateVersion::V0).into()
	}

	#[test]
	fn block_import_works() {
		block_import_works_inner(
			new_test_ext_v0(1),
			array_bytes::hex_n_into_unchecked(
<<<<<<< HEAD
				"1039e1a4bd0cf5deefe65f313577e70169c41c7773d6acf31ca8d671397559f5",
=======
				"216e61b2689d1243eb56d89c9084db48e50ebebc4871d758db131432c675d7c0",
>>>>>>> 1cc97dd3
			),
		);
		block_import_works_inner(
			new_test_ext(1),
			array_bytes::hex_n_into_unchecked(
<<<<<<< HEAD
				"75e7d8f360d375bbe91bcf8019c01ab6362448b4a89e3b329717eb9d910340e5",
=======
				"4738b4c0aab02d6ddfa62a2a6831ccc975a9f978f7db8d7ea8e68eba8639530a",
>>>>>>> 1cc97dd3
			),
		);
	}
	fn block_import_works_inner(mut ext: sp_io::TestExternalities, state_root: H256) {
		ext.execute_with(|| {
			Executive::execute_block(Block {
				header: Header {
					parent_hash: [69u8; 32].into(),
					number: 1,
					state_root,
					extrinsics_root: array_bytes::hex_n_into_unchecked(
						"03170a2e7597b7b7e3d84c05391d139a62b157e78786d8c082f29dcf4c111314",
					),
					digest: Digest { logs: vec![] },
				},
				extrinsics: vec![],
			});
		});
	}

	#[test]
	#[should_panic]
	fn block_import_of_bad_state_root_fails() {
		new_test_ext(1).execute_with(|| {
			Executive::execute_block(Block {
				header: Header {
					parent_hash: [69u8; 32].into(),
					number: 1,
					state_root: [0u8; 32].into(),
					extrinsics_root: array_bytes::hex_n_into_unchecked(
						"03170a2e7597b7b7e3d84c05391d139a62b157e78786d8c082f29dcf4c111314",
					),
					digest: Digest { logs: vec![] },
				},
				extrinsics: vec![],
			});
		});
	}

	#[test]
	#[should_panic]
	fn block_import_of_bad_extrinsic_root_fails() {
		new_test_ext(1).execute_with(|| {
			Executive::execute_block(Block {
				header: Header {
					parent_hash: [69u8; 32].into(),
					number: 1,
					state_root: array_bytes::hex_n_into_unchecked(
						"75e7d8f360d375bbe91bcf8019c01ab6362448b4a89e3b329717eb9d910340e5",
					),
					extrinsics_root: [0u8; 32].into(),
					digest: Digest { logs: vec![] },
				},
				extrinsics: vec![],
			});
		});
	}

	#[test]
	fn bad_extrinsic_not_inserted() {
		let mut t = new_test_ext(1);
		// bad nonce check!
		let xt = TestXt::new(call_transfer(33, 69), sign_extra(1, 30, 0));
		t.execute_with(|| {
			Executive::initialize_block(&Header::new(
				1,
				H256::default(),
				H256::default(),
				[69u8; 32].into(),
				Digest::default(),
			));
			assert_err!(
				Executive::apply_extrinsic(xt),
				TransactionValidityError::Invalid(InvalidTransaction::Future)
			);
			assert_eq!(<frame_system::Pallet<Runtime>>::extrinsic_index(), Some(0));
		});
	}

	#[test]
	fn block_weight_limit_enforced() {
		let mut t = new_test_ext(10000);
		// given: TestXt uses the encoded len as fixed Len:
		let xt = TestXt::new(
			RuntimeCall::Balances(BalancesCall::transfer { dest: 33, value: 0 }),
			sign_extra(1, 0, 0),
		);
		let encoded = xt.encode();
		let encoded_len = encoded.len() as u64;
		// on_initialize weight + base block execution weight
		let block_weights = <Runtime as frame_system::Config>::BlockWeights::get();
		let base_block_weight = Weight::from_ref_time(175) + block_weights.base_block;
		let limit = block_weights.get(DispatchClass::Normal).max_total.unwrap() - base_block_weight;
		let num_to_exhaust_block = limit.ref_time() / (encoded_len + 5);
		t.execute_with(|| {
			Executive::initialize_block(&Header::new(
				1,
				H256::default(),
				H256::default(),
				[69u8; 32].into(),
				Digest::default(),
			));
			// Base block execution weight + `on_initialize` weight from the custom module.
			assert_eq!(<frame_system::Pallet<Runtime>>::block_weight().total(), base_block_weight);

			for nonce in 0..=num_to_exhaust_block {
				let xt = TestXt::new(
					RuntimeCall::Balances(BalancesCall::transfer { dest: 33, value: 0 }),
					sign_extra(1, nonce.into(), 0),
				);
				let res = Executive::apply_extrinsic(xt);
				if nonce != num_to_exhaust_block {
					assert!(res.is_ok());
					assert_eq!(
						<frame_system::Pallet<Runtime>>::block_weight().total(),
						//--------------------- on_initialize + block_execution + extrinsic_base weight
						Weight::from_ref_time((encoded_len + 5) * (nonce + 1)) + base_block_weight,
					);
					assert_eq!(
						<frame_system::Pallet<Runtime>>::extrinsic_index(),
						Some(nonce as u32 + 1)
					);
				} else {
					assert_eq!(res, Err(InvalidTransaction::ExhaustsResources.into()));
				}
			}
		});
	}

	#[test]
	fn block_weight_and_size_is_stored_per_tx() {
		let xt = TestXt::new(
			RuntimeCall::Balances(BalancesCall::transfer { dest: 33, value: 0 }),
			sign_extra(1, 0, 0),
		);
		let x1 = TestXt::new(
			RuntimeCall::Balances(BalancesCall::transfer { dest: 33, value: 0 }),
			sign_extra(1, 1, 0),
		);
		let x2 = TestXt::new(
			RuntimeCall::Balances(BalancesCall::transfer { dest: 33, value: 0 }),
			sign_extra(1, 2, 0),
		);
		let len = xt.clone().encode().len() as u32;
		let mut t = new_test_ext(1);
		t.execute_with(|| {
			// Block execution weight + on_initialize weight from custom module
			let base_block_weight = Weight::from_ref_time(175) +
				<Runtime as frame_system::Config>::BlockWeights::get().base_block;

			Executive::initialize_block(&Header::new(
				1,
				H256::default(),
				H256::default(),
				[69u8; 32].into(),
				Digest::default(),
			));

			assert_eq!(<frame_system::Pallet<Runtime>>::block_weight().total(), base_block_weight);
			assert_eq!(<frame_system::Pallet<Runtime>>::all_extrinsics_len(), 0);

			assert!(Executive::apply_extrinsic(xt.clone()).unwrap().is_ok());
			assert!(Executive::apply_extrinsic(x1.clone()).unwrap().is_ok());
			assert!(Executive::apply_extrinsic(x2.clone()).unwrap().is_ok());

			// default weight for `TestXt` == encoded length.
			let extrinsic_weight = Weight::from_ref_time(len as u64) +
				<Runtime as frame_system::Config>::BlockWeights::get()
					.get(DispatchClass::Normal)
					.base_extrinsic;
			assert_eq!(
				<frame_system::Pallet<Runtime>>::block_weight().total(),
				base_block_weight + 3u64 * extrinsic_weight,
			);
			assert_eq!(<frame_system::Pallet<Runtime>>::all_extrinsics_len(), 3 * len);

			let _ = <frame_system::Pallet<Runtime>>::finalize();
			// All extrinsics length cleaned on `System::finalize`
			assert_eq!(<frame_system::Pallet<Runtime>>::all_extrinsics_len(), 0);

			// New Block
			Executive::initialize_block(&Header::new(
				2,
				H256::default(),
				H256::default(),
				[69u8; 32].into(),
				Digest::default(),
			));

			// Block weight cleaned up on `System::initialize`
			assert_eq!(<frame_system::Pallet<Runtime>>::block_weight().total(), base_block_weight);
		});
	}

	#[test]
	fn validate_unsigned() {
		let valid = TestXt::new(RuntimeCall::Custom(custom::Call::allowed_unsigned {}), None);
		let invalid = TestXt::new(RuntimeCall::Custom(custom::Call::unallowed_unsigned {}), None);
		let mut t = new_test_ext(1);

		t.execute_with(|| {
			assert_eq!(
				Executive::validate_transaction(
					TransactionSource::InBlock,
					valid.clone(),
					Default::default(),
				),
				Ok(ValidTransaction::default()),
			);
			assert_eq!(
				Executive::validate_transaction(
					TransactionSource::InBlock,
					invalid.clone(),
					Default::default(),
				),
				Err(TransactionValidityError::Unknown(UnknownTransaction::NoUnsignedValidator)),
			);
			assert_eq!(Executive::apply_extrinsic(valid), Ok(Err(DispatchError::BadOrigin)));
			assert_eq!(
				Executive::apply_extrinsic(invalid),
				Err(TransactionValidityError::Unknown(UnknownTransaction::NoUnsignedValidator))
			);
		});
	}

	#[test]
	fn can_pay_for_tx_fee_on_full_lock() {
		let id: LockIdentifier = *b"0       ";
		let execute_with_lock = |lock: WithdrawReasons| {
			let mut t = new_test_ext(1);
			t.execute_with(|| {
				<pallet_balances::Pallet<Runtime> as LockableCurrency<Balance>>::set_lock(
					id, &1, 110, lock,
				);
				let xt = TestXt::new(
					RuntimeCall::System(SystemCall::remark { remark: vec![1u8] }),
					sign_extra(1, 0, 0),
				);
				let weight = xt.get_dispatch_info().weight +
					<Runtime as frame_system::Config>::BlockWeights::get()
						.get(DispatchClass::Normal)
						.base_extrinsic;
				let fee: Balance =
					<Runtime as pallet_transaction_payment::Config>::WeightToFee::weight_to_fee(
						&weight,
					);
				Executive::initialize_block(&Header::new(
					1,
					H256::default(),
					H256::default(),
					[69u8; 32].into(),
					Digest::default(),
				));

				if lock == WithdrawReasons::except(WithdrawReasons::TRANSACTION_PAYMENT) {
					assert!(Executive::apply_extrinsic(xt).unwrap().is_ok());
					// tx fee has been deducted.
					assert_eq!(<pallet_balances::Pallet<Runtime>>::total_balance(&1), 111 - fee);
				} else {
					assert_eq!(
						Executive::apply_extrinsic(xt),
						Err(InvalidTransaction::Payment.into()),
					);
					assert_eq!(<pallet_balances::Pallet<Runtime>>::total_balance(&1), 111);
				}
			});
		};

		execute_with_lock(WithdrawReasons::all());
		execute_with_lock(WithdrawReasons::except(WithdrawReasons::TRANSACTION_PAYMENT));
	}

	#[test]
	fn block_hooks_weight_is_stored() {
		new_test_ext(1).execute_with(|| {
			Executive::initialize_block(&Header::new_from_number(1));
			Executive::finalize_block();
			// NOTE: might need updates over time if new weights are introduced.
			// For now it only accounts for the base block execution weight and
			// the `on_initialize` weight defined in the custom test module.
			assert_eq!(
				<frame_system::Pallet<Runtime>>::block_weight().total(),
				Weight::from_ref_time(175 + 175 + 10)
			);
		})
	}

	#[test]
	fn runtime_upgraded_should_work() {
		new_test_ext(1).execute_with(|| {
			RuntimeVersionTestValues::mutate(|v| *v = Default::default());
			// It should be added at genesis
			assert!(frame_system::LastRuntimeUpgrade::<Runtime>::exists());
			assert!(!Executive::runtime_upgraded());

			RuntimeVersionTestValues::mutate(|v| {
				*v = sp_version::RuntimeVersion { spec_version: 1, ..Default::default() }
			});
			assert!(Executive::runtime_upgraded());
			assert_eq!(
				Some(LastRuntimeUpgradeInfo { spec_version: 1.into(), spec_name: "".into() }),
				frame_system::LastRuntimeUpgrade::<Runtime>::get(),
			);

			RuntimeVersionTestValues::mutate(|v| {
				*v = sp_version::RuntimeVersion {
					spec_version: 1,
					spec_name: "test".into(),
					..Default::default()
				}
			});
			assert!(Executive::runtime_upgraded());
			assert_eq!(
				Some(LastRuntimeUpgradeInfo { spec_version: 1.into(), spec_name: "test".into() }),
				frame_system::LastRuntimeUpgrade::<Runtime>::get(),
			);

			RuntimeVersionTestValues::mutate(|v| {
				*v = sp_version::RuntimeVersion {
					spec_version: 1,
					spec_name: "test".into(),
					impl_version: 2,
					..Default::default()
				}
			});
			assert!(!Executive::runtime_upgraded());

			frame_system::LastRuntimeUpgrade::<Runtime>::take();
			assert!(Executive::runtime_upgraded());
			assert_eq!(
				Some(LastRuntimeUpgradeInfo { spec_version: 1.into(), spec_name: "test".into() }),
				frame_system::LastRuntimeUpgrade::<Runtime>::get(),
			);
		})
	}

	#[test]
	fn last_runtime_upgrade_was_upgraded_works() {
		let test_data = vec![
			(0, "", 1, "", true),
			(1, "", 1, "", false),
			(1, "", 1, "test", true),
			(1, "", 0, "", false),
			(1, "", 0, "test", true),
		];

		for (spec_version, spec_name, c_spec_version, c_spec_name, result) in test_data {
			let current = sp_version::RuntimeVersion {
				spec_version: c_spec_version,
				spec_name: c_spec_name.into(),
				..Default::default()
			};

			let last = LastRuntimeUpgradeInfo {
				spec_version: spec_version.into(),
				spec_name: spec_name.into(),
			};

			assert_eq!(result, last.was_upgraded(&current));
		}
	}

	#[test]
	fn custom_runtime_upgrade_is_called_before_modules() {
		new_test_ext(1).execute_with(|| {
			// Make sure `on_runtime_upgrade` is called.
			RuntimeVersionTestValues::mutate(|v| {
				*v = sp_version::RuntimeVersion { spec_version: 1, ..Default::default() }
			});

			Executive::initialize_block(&Header::new(
				1,
				H256::default(),
				H256::default(),
				[69u8; 32].into(),
				Digest::default(),
			));

			assert_eq!(&sp_io::storage::get(TEST_KEY).unwrap()[..], *b"module");
			assert_eq!(sp_io::storage::get(CUSTOM_ON_RUNTIME_KEY).unwrap(), true.encode());
		});
	}

	#[test]
	fn event_from_runtime_upgrade_is_included() {
		new_test_ext(1).execute_with(|| {
			// Make sure `on_runtime_upgrade` is called.
			RuntimeVersionTestValues::mutate(|v| {
				*v = sp_version::RuntimeVersion { spec_version: 1, ..Default::default() }
			});

			// set block number to non zero so events are not excluded
			System::set_block_number(1);

			Executive::initialize_block(&Header::new(
				2,
				H256::default(),
				H256::default(),
				[69u8; 32].into(),
				Digest::default(),
			));

			System::assert_last_event(frame_system::Event::<Runtime>::CodeUpdated.into());
		});
	}

	/// Regression test that ensures that the custom on runtime upgrade is called when executive is
	/// used through the `ExecuteBlock` trait.
	#[test]
	fn custom_runtime_upgrade_is_called_when_using_execute_block_trait() {
		let xt = TestXt::new(
			RuntimeCall::Balances(BalancesCall::transfer { dest: 33, value: 0 }),
			sign_extra(1, 0, 0),
		);

		let header = new_test_ext(1).execute_with(|| {
			// Make sure `on_runtime_upgrade` is called.
			RuntimeVersionTestValues::mutate(|v| {
				*v = sp_version::RuntimeVersion { spec_version: 1, ..Default::default() }
			});

			// Let's build some fake block.
			Executive::initialize_block(&Header::new(
				1,
				H256::default(),
				H256::default(),
				[69u8; 32].into(),
				Digest::default(),
			));

			Executive::apply_extrinsic(xt.clone()).unwrap().unwrap();

			Executive::finalize_block()
		});

		// Reset to get the correct new genesis below.
		RuntimeVersionTestValues::mutate(|v| {
			*v = sp_version::RuntimeVersion { spec_version: 0, ..Default::default() }
		});

		new_test_ext(1).execute_with(|| {
			// Make sure `on_runtime_upgrade` is called.
			RuntimeVersionTestValues::mutate(|v| {
				*v = sp_version::RuntimeVersion { spec_version: 1, ..Default::default() }
			});

			<Executive as ExecuteBlock<Block<TestXt>>>::execute_block(Block::new(header, vec![xt]));

			assert_eq!(&sp_io::storage::get(TEST_KEY).unwrap()[..], *b"module");
			assert_eq!(sp_io::storage::get(CUSTOM_ON_RUNTIME_KEY).unwrap(), true.encode());
		});
	}

	#[test]
	fn all_weights_are_recorded_correctly() {
		new_test_ext(1).execute_with(|| {
			// Make sure `on_runtime_upgrade` is called for maximum complexity
			RuntimeVersionTestValues::mutate(|v| {
				*v = sp_version::RuntimeVersion { spec_version: 1, ..Default::default() }
			});

			let block_number = 1;

			Executive::initialize_block(&Header::new(
				block_number,
				H256::default(),
				H256::default(),
				[69u8; 32].into(),
				Digest::default(),
			));

			// All weights that show up in the `initialize_block_impl`
			let custom_runtime_upgrade_weight = CustomOnRuntimeUpgrade::on_runtime_upgrade();
			let runtime_upgrade_weight =
				<AllPalletsWithSystem as OnRuntimeUpgrade>::on_runtime_upgrade();
			let on_initialize_weight =
				<AllPalletsWithSystem as OnInitialize<u64>>::on_initialize(block_number);
			let base_block_weight =
				<Runtime as frame_system::Config>::BlockWeights::get().base_block;

			// Weights are recorded correctly
			assert_eq!(
				frame_system::Pallet::<Runtime>::block_weight().total(),
				custom_runtime_upgrade_weight +
					runtime_upgrade_weight +
					on_initialize_weight + base_block_weight,
			);
		});
	}

	#[test]
	fn offchain_worker_works_as_expected() {
		new_test_ext(1).execute_with(|| {
			let parent_hash = sp_core::H256::from([69u8; 32]);
			let mut digest = Digest::default();
			digest.push(DigestItem::Seal([1, 2, 3, 4], vec![5, 6, 7, 8]));

			let header =
				Header::new(1, H256::default(), H256::default(), parent_hash, digest.clone());

			Executive::offchain_worker(&header);

			assert_eq!(digest, System::digest());
			assert_eq!(parent_hash, System::block_hash(0));
			assert_eq!(header.hash(), System::block_hash(1));
		});
	}

	#[test]
	fn calculating_storage_root_twice_works() {
		let call = RuntimeCall::Custom(custom::Call::calculate_storage_root {});
		let xt = TestXt::new(call, sign_extra(1, 0, 0));

		let header = new_test_ext(1).execute_with(|| {
			// Let's build some fake block.
			Executive::initialize_block(&Header::new(
				1,
				H256::default(),
				H256::default(),
				[69u8; 32].into(),
				Digest::default(),
			));

			Executive::apply_extrinsic(xt.clone()).unwrap().unwrap();

			Executive::finalize_block()
		});

		new_test_ext(1).execute_with(|| {
			Executive::execute_block(Block::new(header, vec![xt]));
		});
	}

	#[test]
	#[should_panic(expected = "Invalid inherent position for extrinsic at index 1")]
	fn invalid_inherent_position_fail() {
		let xt1 = TestXt::new(
			RuntimeCall::Balances(BalancesCall::transfer { dest: 33, value: 0 }),
			sign_extra(1, 0, 0),
		);
		let xt2 = TestXt::new(RuntimeCall::Custom(custom::Call::inherent_call {}), None);

		let header = new_test_ext(1).execute_with(|| {
			// Let's build some fake block.
			Executive::initialize_block(&Header::new(
				1,
				H256::default(),
				H256::default(),
				[69u8; 32].into(),
				Digest::default(),
			));

			Executive::apply_extrinsic(xt1.clone()).unwrap().unwrap();
			Executive::apply_extrinsic(xt2.clone()).unwrap().unwrap();

			Executive::finalize_block()
		});

		new_test_ext(1).execute_with(|| {
			Executive::execute_block(Block::new(header, vec![xt1, xt2]));
		});
	}

	#[test]
	fn valid_inherents_position_works() {
		let xt1 = TestXt::new(RuntimeCall::Custom(custom::Call::inherent_call {}), None);
		let xt2 = TestXt::new(call_transfer(33, 0), sign_extra(1, 0, 0));

		let header = new_test_ext(1).execute_with(|| {
			// Let's build some fake block.
			Executive::initialize_block(&Header::new(
				1,
				H256::default(),
				H256::default(),
				[69u8; 32].into(),
				Digest::default(),
			));

			Executive::apply_extrinsic(xt1.clone()).unwrap().unwrap();
			Executive::apply_extrinsic(xt2.clone()).unwrap().unwrap();

			Executive::finalize_block()
		});

		new_test_ext(1).execute_with(|| {
			Executive::execute_block(Block::new(header, vec![xt1, xt2]));
		});
	}

	#[test]
	#[should_panic(expected = "A call was labelled as mandatory, but resulted in an Error.")]
	fn invalid_inherents_fail_block_execution() {
		let xt1 =
			TestXt::new(RuntimeCall::Custom(custom::Call::inherent_call {}), sign_extra(1, 0, 0));

		new_test_ext(1).execute_with(|| {
			Executive::execute_block(Block::new(
				Header::new(
					1,
					H256::default(),
					H256::default(),
					[69u8; 32].into(),
					Digest::default(),
				),
				vec![xt1],
			));
		});
	}

	// Inherents are created by the runtime and don't need to be validated.
	#[test]
	fn inherents_fail_validate_block() {
		let xt1 = TestXt::new(RuntimeCall::Custom(custom::Call::inherent_call {}), None);

		new_test_ext(1).execute_with(|| {
			assert_eq!(
				Executive::validate_transaction(TransactionSource::External, xt1, H256::random())
					.unwrap_err(),
				InvalidTransaction::MandatoryValidation.into()
			);
		})
	}
}<|MERGE_RESOLUTION|>--- conflicted
+++ resolved
@@ -951,21 +951,13 @@
 		block_import_works_inner(
 			new_test_ext_v0(1),
 			array_bytes::hex_n_into_unchecked(
-<<<<<<< HEAD
-				"1039e1a4bd0cf5deefe65f313577e70169c41c7773d6acf31ca8d671397559f5",
-=======
 				"216e61b2689d1243eb56d89c9084db48e50ebebc4871d758db131432c675d7c0",
->>>>>>> 1cc97dd3
 			),
 		);
 		block_import_works_inner(
 			new_test_ext(1),
 			array_bytes::hex_n_into_unchecked(
-<<<<<<< HEAD
-				"75e7d8f360d375bbe91bcf8019c01ab6362448b4a89e3b329717eb9d910340e5",
-=======
 				"4738b4c0aab02d6ddfa62a2a6831ccc975a9f978f7db8d7ea8e68eba8639530a",
->>>>>>> 1cc97dd3
 			),
 		);
 	}
